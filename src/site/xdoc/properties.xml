--- conflicted
+++ resolved
@@ -21,6 +21,9 @@
                 <li>
                     <a href="#pme">Particle-Mesh Ewald</a>
                 </li>
+                <li>
+                    <a href="#xray">X-ray, Neutron and Real Space Refinement</a>
+                </li>
             </ul>
             <a name="crystal"/>
             <subsection name="Unit Cell and Space Group">
@@ -38,17 +41,10 @@
                             <td>a-axis</td>
                             <td>double</td>
                             <td>none</td>
-<<<<<<< HEAD
                             <td>Length of the
                                 <code>a-axis</code> of the unit cell in Angstroms. There is no
                             default for
                                 <code>a-axis</code>. If it is not specified, the calculation is
-=======
-                            <td>Length of the 
-                                <code>a-axis</code> of the unit cell in Angstroms. There is no 
-                            default for 
-                                <code>a-axis</code>. If it is not specified, the calculation is 
->>>>>>> 9a30d7bd
                             treated as aperiodic.
                             </td>
                         </tr>
@@ -56,11 +52,7 @@
                             <td>b-axis</td>
                             <td>double</td>
                             <td>a-axis</td>
-<<<<<<< HEAD
                             <td>Length of the
-=======
-                            <td>Length of the 
->>>>>>> 9a30d7bd
                                 <code>b-axis</code> of the unit cell in Angstroms.
                             </td>
                         </tr>
@@ -68,11 +60,7 @@
                             <td>c-axis</td>
                             <td>double</td>
                             <td>a-axis</td>
-<<<<<<< HEAD
                             <td>Length of the
-=======
-                            <td>Length of the 
->>>>>>> 9a30d7bd
                                 <code>c-axis</code> of the unit cell in Angstroms.
                             </td>
                         </tr>
@@ -80,15 +68,9 @@
                             <td>alpha</td>
                             <td>double</td>
                             <td>90.0</td>
-<<<<<<< HEAD
                             <td>Angle between the
                                 <code>b-axis</code> and
                                 <code>c-axis</code>
-=======
-                            <td>Angle between the 
-                                <code>b-axis</code> and 
-                                <code>c-axis</code> 
->>>>>>> 9a30d7bd
                             of the unit cell in degrees.
                             </td>
                         </tr>
@@ -96,15 +78,9 @@
                             <td>beta</td>
                             <td>double</td>
                             <td>90.0</td>
-<<<<<<< HEAD
                             <td>Angle between the
                                 <code>a-axis</code> and
                                 <code>c-axis</code>
-=======
-                            <td>Angle between the 
-                                <code>a-axis</code> and 
-                                <code>c-axis</code> 
->>>>>>> 9a30d7bd
                             of the unit cell in degrees.
                             </td>
                         </tr>
@@ -112,15 +88,9 @@
                             <td>gamma</td>
                             <td>double</td>
                             <td>90.0</td>
-<<<<<<< HEAD
                             <td>Angle between the
                                 <code>a-axis</code> and
                                 <code>b-axis</code>
-=======
-                            <td>Angle between the 
-                                <code>a-axis</code> and 
-                                <code>b-axis</code> 
->>>>>>> 9a30d7bd
                             of the unit cell in degrees.
                             </td>
                         </tr>
@@ -129,7 +99,6 @@
                             <td>string</td>
                             <td>P 1</td>
                             <td>One of the 230 space groups using the convention followed by the
-<<<<<<< HEAD
                             PDB CRYST1 record, which is to use a Hermann-Mauguin symbol without
                             parenthesis, e.g.,
                                 <code>P 21 21 2</code> and using the full symbol,
@@ -139,17 +108,6 @@
                             The defaut is
                                 <code>P 1</code> if an a-axis is specified, but not a space group.
                             Internal checks are performed to ensure unit cell parameters are
-=======
-                            PDB CRYST1 record, which is to use a Hermann-Mauguin symbol without 
-                            parenthesis, e.g., 
-                                <code>P 21 21 2</code> and using the full symbol, 
-                            e.g., 
-                                <code>C 1 2 1</code> instead of 
-                                <code>C 2</code>.
-                            The defaut is 
-                                <code>P 1</code> if an a-axis is specified, but not a space group. 
-                            Internal checks are performed to ensure unit cell parameters are 
->>>>>>> 9a30d7bd
                             consistent with the symmetry of the space group.
                             </td>
                         </tr>
@@ -187,13 +145,8 @@
                             <td>boolean</td>
                             <td>true</td>
                             <td>Controls use of the permanent multipole electrostatics term for
-<<<<<<< HEAD
                             the AMOEBA potential. Setting
                                 <code>mpoleterm</code> to false also turns
-=======
-                            the AMOEBA potential. Setting 
-                                <code>mpoleterm</code> to false also turns 
->>>>>>> 9a30d7bd
                             off polarization, overriding the polarizeterm property below.
                             </td>
                         </tr>
@@ -218,13 +171,8 @@
                             <td>boolean</td>
                             <td>true</td>
                             <td>Controls use of polarizable electrostatics for the AMOEBA
-<<<<<<< HEAD
                             potential. Setting
                                 <code>polarizeterm</code> to false overrides the polarization
-=======
-                            potential. Setting 
-                                <code>polarizeterm</code> to false overrides the polarization 
->>>>>>> 9a30d7bd
                             property below.
                             </td>
                         </tr>
@@ -232,19 +180,11 @@
                             <td>polarization</td>
                             <td>string</td>
                             <td>mutual</td>
-<<<<<<< HEAD
                             <td>[mutual/direct/none]
                                 <code>Mutual</code> indicates the induced dipoles on each
                             atom interact self-consistently.
                                 <code>Direct</code> indicates that induced dipoles
                             are influenced by the permanent multipoles, but not each other.
-=======
-                            <td>[mutual/direct/none] 
-                                <code>Mutual</code> indicates the induced dipoles on each 
-                            atom interact self-consistently. 
-                                <code>Direct</code> indicates that induced dipoles 
-                            are influenced by the permanent multipoles, but not each other. 
->>>>>>> 9a30d7bd
                                 <code>None</code> turns off polarization.
                             </td>
                         </tr>
@@ -256,11 +196,7 @@
                             calculation in units of RMS Debye. The default of 1e-6 is
                             necessary for optimizations to a tight tolerance. For optimization
                             during X-rey refinement to an RMS gradient per atom of 0.1, then
-<<<<<<< HEAD
                             a looser
-=======
-                            a looser 
->>>>>>> 9a30d7bd
                                 <code>polar-eps</code> of 1e-3 is sufficient. For molecular dynamics
                             with a thermostat, 1e-2 is resonable trade-off between accuracy
                             and performance.
@@ -271,11 +207,7 @@
                             <td>double</td>
                             <td>0.70</td>
                             <td>Calculation of the self-consistent field is based on successive
-<<<<<<< HEAD
                             over-relaxtion (SOR). The
-=======
-                            over-relaxtion (SOR). The 
->>>>>>> 9a30d7bd
                                 <code>polar-sor</code> parameter controls the fractional
                             change in the induced dipoles that is accepted prior to the beginning
                             of the following iteration. The default value of 0.70 does not usually
@@ -319,13 +251,8 @@
                             <td>boolean</td>
                             <td>true</td>
                             <td>Specifies use of the Buffered-14-7 van der Waals potential for the
-<<<<<<< HEAD
                             AMOEBA force field. If set to
                                 <code>false</code>, all non-bonded terms
-=======
-                            AMOEBA force field. If set to 
-                                <code>false</code>, all non-bonded terms 
->>>>>>> 9a30d7bd
                             are turned off.
                             </td>
                         </tr>
@@ -405,7 +332,8 @@
                     </tbody>
                 </table>
             </subsection>
-            <subsection name="X-ray refinement Properties">
+            <a name="xray"/>
+            <subsection name="X-ray, Neutron and Real Space Refinement">
                 <table>
                     <thead>
                         <tr>
@@ -430,8 +358,8 @@
                             <td>string</td>
                             <td>null</td>
                             <td>title of the sigFo column in the input MTZ file
-                        (if it is not one of the default values of sigF, sigFo,
-                        sigFp or SigFobs)
+                            (if it is not one of the default values of sigF, sigFo,
+                            sigFp or SigFobs)
                             </td>
                         </tr>
                         <tr>
@@ -439,9 +367,9 @@
                             <td>string</td>
                             <td>null</td>
                             <td>title of the Rfree column in the input MTZ file
-                        (if it is not one of the default values of Rfree, freeR,
-                        freeRflag, Rfreeflag, test, freer_flag or
-                        R-free-flags)
+                            (if it is not one of the default values of Rfree, freeR,
+                            freeRflag, Rfreeflag, test, freer_flag or
+                            R-free-flags)
                             </td>
                         </tr>
                         <tr>
@@ -449,7 +377,7 @@
                             <td>boolean</td>
                             <td>true</td>
                             <td>uses 3 Gaussians in form factor equation rather than
-                        6 (set to false for atomic resolution data)
+                            6 (set to false for atomic resolution data)
                             </td>
                         </tr>
                         <tr>
@@ -457,7 +385,7 @@
                             <td>double</td>    
                             <td>0.5</td>
                             <td>atom radius buffer for sampling grid density, added
-                        to dynamically determined radius
+                            to dynamically determined radius
                             </td>
                         </tr>
                         <tr>
@@ -465,7 +393,7 @@
                             <td>boolean</td>    
                             <td>true</td>    
                             <td>apply a resolution dependent spline fit between
-                        Fo and Fc
+                            Fo and Fc
                             </td>    
                         </tr>
                         <tr>
@@ -485,7 +413,7 @@
                             <td>integer</td>    
                             <td>-1</td>    
                             <td>integer flag for Rfree reflections (negative:
-                        automatically determined from data)
+                            automatically determined from data)
                             </td>    
                         </tr>
                         <tr>
@@ -493,7 +421,7 @@
                             <td>integer</td>    
                             <td>10</td>    
                             <td>number of bins to divide data into for purposes of
-                        statistics/sigmaA fits
+                            statistics/sigmaA fits
                             </td>    
                         </tr>
                         <tr>
@@ -501,7 +429,7 @@
                             <td>boolean</td>    
                             <td>false</td>    
                             <td>grid over bulk solvent parameters to determine
-                        optimal starting values
+                            optimal starting values
                             </td>    
                         </tr>
                         <tr>
@@ -521,8 +449,8 @@
                             <td>double</td>    
                             <td>1.0</td>    
                             <td>weight for summed diffraction data (weights for
-                        individual data sets are provided at the script
-                        level)
+                            individual data sets are provided at the script
+                            level)
                             </td>    
                         </tr>
                         <tr>
@@ -530,8 +458,8 @@
                             <td>double</td>    
                             <td>1.0</td>    
                             <td>harmonic restraint B-factor weight between bonded
-                        atoms (increase to 5 or 10 for low resolution structures
-                        if necessary)
+                            atoms (increase to 5 or 10 for low resolution structures
+                            if necessary)
                             </td>    
                         </tr>
                         <tr>
@@ -545,7 +473,7 @@
                             <td>double</td>    
                             <td>5.0</td>    
                             <td>fictitious mass to assign to B factors for
-                        extended Lagrangian methods
+                            extended Lagrangian methods
                             </td>    
                         </tr>
                         <tr>
@@ -553,7 +481,7 @@
                             <td>boolean</td>    
                             <td>false</td>    
                             <td>set to true to refine a B factor for each
-                        residue
+                            residue
                             </td>    
                         </tr>
                         <tr>
@@ -561,7 +489,7 @@
                             <td>integer</td>    
                             <td>1</td>    
                             <td>number of residues per B factor (requires
-                        residuebfactor to be true)
+                            residuebfactor to be true)
                             </td>    
                         </tr>
                         <tr>
@@ -569,7 +497,7 @@
                             <td>boolean</td>    
                             <td>false</td>    
                             <td>set to true to add ANISOU records to the PDB file
-                        based on isotropic B factors
+                            based on isotropic B factors
                             </td>    
                         </tr>
                         <tr>
@@ -577,8 +505,8 @@
                             <td>boolean</td>    
                             <td>false</td>    
                             <td>set to true to refine occupancies of HETATMs, only
-                        performed if hetatms are in alternate conformers or occ
-                        &lt; 1.0
+                            performed if hetatms are in alternate conformers or occ
+                            &lt; 1.0
                             </td>    
                         </tr>
                         <tr>
@@ -586,7 +514,7 @@
                             <td>double</td>    
                             <td>10.0</td>    
                             <td>fictitious mass to assign to occupancies for
-                        extended Lagrangian methods
+                            extended Lagrangian methods
                             </td>    
                         </tr>
                     </tbody>
