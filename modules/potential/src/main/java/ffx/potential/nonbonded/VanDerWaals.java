// ******************************************************************************
//
// Title:       Force Field X.
// Description: Force Field X - Software for Molecular Biophysics.
// Copyright:   Copyright (c) Michael J. Schnieders 2001-2021.
//
// This file is part of Force Field X.
//
// Force Field X is free software; you can redistribute it and/or modify it
// under the terms of the GNU General Public License version 3 as published by
// the Free Software Foundation.
//
// Force Field X is distributed in the hope that it will be useful, but WITHOUT
// ANY WARRANTY; without even the implied warranty of MERCHANTABILITY or FITNESS
// FOR A PARTICULAR PURPOSE. See the GNU General Public License for more
// details.
//
// You should have received a copy of the GNU General Public License along with
// Force Field X; if not, write to the Free Software Foundation, Inc., 59 Temple
// Place, Suite 330, Boston, MA 02111-1307 USA
//
// Linking this library statically or dynamically with other modules is making a
// combined work based on this library. Thus, the terms and conditions of the
// GNU General Public License cover the whole combination.
//
// As a special exception, the copyright holders of this library give you
// permission to link this library with independent modules to produce an
// executable, regardless of the license terms of these independent modules, and
// to copy and distribute the resulting executable under terms of your choice,
// provided that you also meet, for each linked independent module, the terms
// and conditions of the license of that module. An independent module is a
// module which is not derived from or based on this library. If you modify this
// library, you may extend this exception to your version of the library, but
// you are not obligated to do so. If you do not wish to do so, delete this
// exception statement from your version.
//
// ******************************************************************************
package ffx.potential.nonbonded;

import static ffx.potential.parameters.ForceField.toEnumForm;
import static java.lang.Double.isNaN;
import static java.lang.String.format;
import static java.util.Arrays.fill;
import static org.apache.commons.math3.util.FastMath.PI;
import static org.apache.commons.math3.util.FastMath.max;
import static org.apache.commons.math3.util.FastMath.min;
import static org.apache.commons.math3.util.FastMath.pow;
import static org.apache.commons.math3.util.FastMath.sqrt;

import edu.rit.pj.IntegerForLoop;
import edu.rit.pj.IntegerSchedule;
import edu.rit.pj.ParallelRegion;
import edu.rit.pj.ParallelTeam;
import edu.rit.pj.reduction.SharedDouble;
import edu.rit.pj.reduction.SharedInteger;
import ffx.crystal.Crystal;
import ffx.crystal.SymOp;
import ffx.numerics.atomic.AtomicDoubleArray.AtomicDoubleArrayImpl;
import ffx.numerics.atomic.AtomicDoubleArray3D;
import ffx.numerics.switching.MultiplicativeSwitch;
import ffx.potential.bonded.Atom;
import ffx.potential.bonded.Atom.Resolution;
import ffx.potential.bonded.Bond;
import ffx.potential.bonded.LambdaInterface;
import ffx.potential.extended.ExtendedSystem;
import ffx.potential.parameters.AtomType;
import ffx.potential.parameters.ForceField;
import ffx.potential.parameters.VDWType;
import java.util.List;
import java.util.logging.Level;
import java.util.logging.Logger;

/**
 * The Van der Waals class computes Van der Waals interaction in parallel using a {@link
 * ffx.potential.nonbonded.NeighborList} for any {@link ffx.crystal.Crystal}. The repulsive power
 * (e.g. 12), attractive power (e.g. 6) and buffering (e.g. for the AMOEBA buffered-14-7) can all be
 * specified such that both Lennard-Jones and AMOEBA are supported.
 *
 * @author Michael J. Schnieders
 * @since 1.0
 */
public class VanDerWaals implements MaskingInterface, LambdaInterface {

  private static final Logger logger = Logger.getLogger(VanDerWaals.class.getName());
  private static final byte HARD = 0;
  private static final byte SOFT = 1;
  private static final byte XX = 0;
  private static final byte YY = 1;
  private static final byte ZZ = 2;
  private final boolean doLongRangeCorrection;
  // *************************************************************************
  // Parallel variables.
  private final ParallelTeam parallelTeam;
  private final int threadCount;
  private final IntegerSchedule pairwiseSchedule;
  private final SharedInteger sharedInteractions;
  private final SharedDouble sharedEnergy;
  private final SharedDouble shareddEdL;
  private final SharedDouble sharedd2EdL2;
  private final VanDerWaalsRegion vanDerWaalsRegion;
  /** Timing variables. */
  private final long[] initializationTime;

  private final long[] vdwTime;
  private final long[] reductionTime;
  private final VanDerWaalsForm vdwForm;
  private final NonbondedCutoff nonbondedCutoff;
  private final MultiplicativeSwitch multiplicativeSwitch;
  /** This field specifies resolution for multi-scale modeling. */
  private Resolution resolution = null;
  /** Boundary conditions and crystal symmetry. */
  private Crystal crystal;
  /** An array of all atoms in the system. */
  private Atom[] atoms;
  /** Previous atom array. */
  private Atom[] previousAtoms;
  /** Specification of the molecular index for each atom. */
  private int[] molecule;
  /** The Force Field that defines the Van der Waals interactions. */
  private ForceField forceField;
  /** An array of whether each atom in the system should be used in the calculations. */
  private boolean[] use = null;
  /** A local convenience variable equal to atoms.length. */
  private int nAtoms;
  /** A local convenience variable equal to the number of crystal symmetry operators. */
  private int nSymm;
  /** ********************************************************************** Lambda variables. */
  private boolean gradient;

  private boolean lambdaTerm;
  private boolean esvTerm;
  private boolean[] isSoft;
  /**
   * There are 2 softCore arrays of length nAtoms.
   *
   * <p>The first is used for atoms in the outer loop that are hard. This mask equals: false for
   * inner loop hard atoms true for inner loop soft atoms
   *
   * <p>The second is used for atoms in the outer loop that are soft. This mask equals: true for
   * inner loop hard atoms false for inner loop soft atoms
   */
  private boolean[][] softCore;
  /** Turn on inter-molecular softcore interactions using molecular index. */
  private boolean intermolecularSoftcore = false;

  // *************************************************************************
  // Coordinate arrays.
  /** Turn on intra-molecular softcore interactions using molecular index. */
  private boolean intramolecularSoftcore = false;
  /** Current value of the lambda state variable. */
  private double lambda = 1.0;
  /** Exponent on lambda (beta). */
  private double vdwLambdaExponent = 3.0;
  /** Offset in Angstroms (alpha). */
  private double vdwLambdaAlpha = 0.25;
  /** Polymorphic inner class to set sc1,sc2,dsc1,etc only when necessary. [nThreads] */
  private LambdaFactors[] lambdaFactors = null;

  private double sc1 = 0.0; // alpha * (1 - lambdaProduct)^2
  private double sc2 = 1.0; // lambdaProduct

  // *************************************************************************
  // Force field parameters and constants for the Buffered-14-7 potential.
  private double dsc1dL = 0.0;
  private double dsc2dL = 0.0;
  private double d2sc1dL2 = 0.0;
  private double d2sc2dL2 = 0.0;
  /** Generalized extended system variables. */
  private ExtendedSystem esvSystem;
  private int numESVs = 0;

  /** A local copy of atomic coordinates, including reductions on the hydrogen atoms. */
  private double[] coordinates;
  /** Reduced coordinates of size: [nSymm][nAtoms * 3] */
  private double[][] reduced;

  private double[] reducedXYZ;
  /** Neighbor lists for each atom. Size: [nSymm][nAtoms][nNeighbors] */
  private int[][][] neighborLists;
  /** A local reference to the atom class of each atom in the system. */
  private int[] atomClass;
  /**
   * Hydrogen atom vdW sites are located toward their heavy atom relative to their nucleus. This is a
   * look-up that gives the heavy atom index for each hydrogen.
   */
  private int[] reductionIndex;

  private int[][] mask12;
  private int[][] mask13;
  private int[][] mask14;
  /**
   * Each hydrogen vdW site is located a fraction of the way from the heavy atom nucleus to the
   * hydrogen nucleus (~0.9).
   */
  private double[] reductionValue;

  private boolean reducedHydrogens;
  private double longRangeCorrection;
  private AtomicDoubleArrayImpl atomicDoubleArrayImpl;
  /** Cartesian coordinate gradient. */
  private AtomicDoubleArray3D grad;
  /** Lambda derivative of the Cartesian coordinate gradient. */
  private AtomicDoubleArray3D lambdaGrad;
  /**
   * The neighbor-list includes 1-2 and 1-3 interactions, which are masked out in the Van der Waals
   * energy code. The AMOEBA force field includes 1-4 interactions fully.
   */
  private NeighborList neighborList;

  private boolean neighborListOnly = true;
  private long initializationTotal, vdwTotal, reductionTotal;

  public VanDerWaals() {
    // Empty constructor for use with VanDerWaalsTornado
    doLongRangeCorrection = false;
    parallelTeam = null;
    threadCount = 0;
    pairwiseSchedule = null;
    sharedInteractions = null;
    sharedEnergy = null;
    shareddEdL = null;
    sharedd2EdL2 = null;
    vanDerWaalsRegion = null;
    initializationTime = null;
    vdwTime = null;
    reductionTime = null;
    vdwForm = null;
    nonbondedCutoff = null;
    multiplicativeSwitch = null;
  }

  /**
   * The VanDerWaals class constructor.
   *
   * @param atoms the Atom array to do Van Der Waals calculations on.
   * @param molecule the molecule number for each atom.
   * @param crystal The boundary conditions.
   * @param forceField the ForceField parameters to apply.
   * @param parallelTeam The parallel environment.
   * @param vdwCutoff a double.
   * @param neighborListCutoff a double.
   * @since 1.0
   */
  public VanDerWaals(
      Atom[] atoms,
      int[] molecule,
      Crystal crystal,
      ForceField forceField,
      ParallelTeam parallelTeam,
      double vdwCutoff,
      double neighborListCutoff) {
    this.atoms = atoms;
    this.molecule = molecule;
    this.crystal = crystal;
    this.parallelTeam = parallelTeam;
    this.forceField = forceField;

    nAtoms = atoms.length;
    nSymm = crystal.spaceGroup.getNumberOfSymOps();

    vdwForm = new VanDerWaalsForm(forceField);
    reducedHydrogens = forceField.getBoolean("REDUCE_HYDROGENS", true);

    // Lambda parameters.
    lambdaTerm =
        forceField.getBoolean("VDW_LAMBDATERM", forceField.getBoolean("LAMBDATERM", false));
    if (lambdaTerm) {
      shareddEdL = new SharedDouble();
      sharedd2EdL2 = new SharedDouble();
      vdwLambdaAlpha = forceField.getDouble("VDW_LAMBDA_ALPHA", 0.25);
      vdwLambdaExponent = forceField.getDouble("VDW_LAMBDA_EXPONENT", 3.0);
      if (vdwLambdaAlpha < 0.0) {
        logger.warning(
            format(
                " Invalid value %8.3g for vdw-lambda-alpha; must be greater than or equal to 0. Resetting to 0.25.",
                vdwLambdaAlpha));
        vdwLambdaAlpha = 0.25;
      }
      if (vdwLambdaExponent < 1.0) {
        logger.warning(
            format(
                " Invalid value %8.3g for vdw-lambda-exponent; must be greater than or equal to 1. Resetting to 3.",
                vdwLambdaExponent));
        vdwLambdaExponent = 3.0;
      }
      intermolecularSoftcore = forceField.getBoolean("INTERMOLECULAR_SOFTCORE", false);
      intramolecularSoftcore = forceField.getBoolean("INTRAMOLECULAR_SOFTCORE", false);
    } else {
      shareddEdL = null;
      sharedd2EdL2 = null;
    }

    // Parallel constructs.
    threadCount = parallelTeam.getThreadCount();
    sharedInteractions = new SharedInteger();
    sharedEnergy = new SharedDouble();
    doLongRangeCorrection = forceField.getBoolean("VDW_CORRECTION", false);
    vanDerWaalsRegion = new VanDerWaalsRegion();
    initializationTime = new long[threadCount];
    vdwTime = new long[threadCount];
    reductionTime = new long[threadCount];

    // Define how force arrays will be accumulated.
    atomicDoubleArrayImpl = AtomicDoubleArrayImpl.MULTI;
    String value = forceField.getString("ARRAY_REDUCTION", "MULTI");
    try {
      atomicDoubleArrayImpl = AtomicDoubleArrayImpl.valueOf(toEnumForm(value));
    } catch (Exception e) {
      logger.info(
          format(
              " Unrecognized ARRAY-REDUCTION %s; defaulting to %s", value, atomicDoubleArrayImpl));
    }

    // Allocate coordinate arrays and set up reduction indices and values.
    initAtomArrays();

    /*
     Define the multiplicative switch, which sets vdW energy to zero
     at the cutoff distance using a window that begin at 90% of the
     cutoff distance.
    */
    double vdwTaper = 0.9 * vdwCutoff;
    double buff = 2.0;
    nonbondedCutoff = new NonbondedCutoff(vdwCutoff, vdwTaper, buff);
    multiplicativeSwitch = new MultiplicativeSwitch(vdwTaper, vdwCutoff);
    neighborList =
        new NeighborList(null, this.crystal, atoms, neighborListCutoff, buff, parallelTeam);
    pairwiseSchedule = neighborList.getPairwiseSchedule();
    neighborLists = new int[nSymm][][];

    // Reduce and expand the coordinates of the asymmetric unit. Then build the first neighbor-list.
    buildNeighborList(atoms);

    // Then, optionally, prevent that neighbor list from ever updating.
    neighborList.setDisableUpdates(forceField.getBoolean("DISABLE_NEIGHBOR_UPDATES", false));

    logger.info(toString());
  }

  /**
   * {@inheritDoc}
   *
   * <p>Apply masking rules for 1-2, 1-3 and 1-4 interactions.
   */
  @Override
  public void applyMask(final int i, final boolean[] is14, final double[]... masks) {
    double[] mask = masks[0];
    var m12 = mask12[i];
    for (int value : m12) {
      mask[value] = vdwForm.scale12;
    }
    var m13 = mask13[i];
    for (int value : m13) {
      mask[value] = vdwForm.scale13;
    }
    var m14 = mask14[i];
    for (int value : m14) {
      mask[value] = vdwForm.scale14;
      is14[value] = true;
    }
  }

  /**
   * attachExtendedSystem.
   *
   * @param system a {@link ffx.potential.extended.ExtendedSystem} object.
   */
  public void attachExtendedSystem(ExtendedSystem system) {
    if (system == null) {
      logger.severe("Tried to attach null extended system.");
    }
    esvTerm = true;
    esvSystem = system;
    numESVs = esvSystem.getExtendedResidueList().size();

    // Launch shared lambda/esvLambda initializers if missed (ie. !lambdaTerm) in constructor.
    vdwLambdaAlpha = forceField.getDouble("VDW_LAMBDA_ALPHA", 0.05);
    vdwLambdaExponent = forceField.getDouble("VDW_LAMBDA_EXPONENT", 1.0);
    if (vdwLambdaExponent != 1.0) {
      logger.warning(
          format(
              "ESVs are compatible only with a vdwLambdaExponent of unity!"
                  + " (found %g, resetting to 1.0)",
              vdwLambdaExponent));
      vdwLambdaExponent = 1.0;
    }
    if (vdwLambdaAlpha < 0.0) {
      vdwLambdaAlpha = 0.05;
    }

    intermolecularSoftcore = forceField.getBoolean("INTERMOLECULAR_SOFTCORE", false);
    intramolecularSoftcore = forceField.getBoolean("INTRAMOLECULAR_SOFTCORE", false);

    previousAtoms = atoms;
    Atom[] atomsExt = esvSystem.getExtendedAtoms();
    int[] moleculeExt = esvSystem.getExtendedMolecule();
    setAtoms(atomsExt, moleculeExt);
  }

  /**
   * destroy.
   *
   * @throws java.lang.Exception if any.
   */
  public void destroy() throws Exception {
    if (neighborList != null) {
      neighborList.destroy();
    }
  }

  /** detachExtendedSystem. */
  public void detachExtendedSystem() {
    setAtoms(previousAtoms, molecule);
    esvTerm = false;
    esvSystem = null;
    numESVs = 0;
    initSoftCore(); // To remove entries from isSoft[] that were due only to ESVs.
  }

  /**
   * The energy routine may be called repeatedly.
   *
   * @param gradient If true, gradients with respect to atomic coordinates are computed.
   * @param print If true, there is verbose printing.
   * @return The energy.
   * @since 1.0
   */
  public double energy(boolean gradient, boolean print) {
    this.gradient = gradient;

    try {
      parallelTeam.execute(vanDerWaalsRegion);
    } catch (Exception e) {
      String message = " Fatal exception expanding coordinates.\n";
      logger.log(Level.SEVERE, message, e);
    }
    return sharedEnergy.get();
  }

  /**
   * getAlpha.
   *
   * @return a double.
   */
  public double getAlpha() {
    return vdwLambdaAlpha;
  }

  /**
   * getBeta.
   *
   * @return a double.
   */
  public double getBeta() {
    return vdwLambdaExponent;
  }

  /**
   * Get the buffer size.
   *
   * @return The buffer.
   * @since 1.0
   */
  public double getBuffer() {
    return nonbondedCutoff.buff;
  }

  /**
   * Return use of the long-range vdW correction.
   *
   * @return True if it is on.
   */
  public boolean getDoLongRangeCorrection() {
    return doLongRangeCorrection;
  }

  /**
   * Get the total Van der Waals potential energy.
   *
   * @return The energy.
   * @since 1.0
   */
  public double getEnergy() {
    return sharedEnergy.get();
  }

  /**
   * Get the number of interacting pairs.
   *
   * @return The interaction count.
   * @since 1.0
   */
  public int getInteractions() {
    return sharedInteractions.get();
  }

  /** {@inheritDoc} */
  @Override
  public double getLambda() {
    return lambda;
  }

  /** {@inheritDoc} */
  @Override
  public void setLambda(double lambda) {
    assert (lambda >= 0.0 && lambda <= 1.0);
    if (!lambdaTerm) {
      return;
    }

    this.lambda = lambda;
    sc1 = vdwLambdaAlpha * (1.0 - lambda) * (1.0 - lambda);
    dsc1dL = -2.0 * vdwLambdaAlpha * (1.0 - lambda);
    d2sc1dL2 = 2.0 * vdwLambdaAlpha;
    sc2 = pow(lambda, vdwLambdaExponent);
    dsc2dL = vdwLambdaExponent * pow(lambda, vdwLambdaExponent - 1.0);
    if (vdwLambdaExponent >= 2.0) {
      d2sc2dL2 =
          vdwLambdaExponent * (vdwLambdaExponent - 1.0) * pow(lambda, vdwLambdaExponent - 2.0);
    } else {
      d2sc2dL2 = 0.0;
    }

    // If LambdaFactors are in OST mode, update them now.
    if (!esvTerm) {
      for (LambdaFactors lf : lambdaFactors) {
        lf.setFactors();
      }
    }

    initSoftCore();

    // Redo the long range correction.
    if (doLongRangeCorrection) {
      longRangeCorrection = getLongRangeCorrection();
      logger.info(format(" Long-range VdW correction %12.8f (kcal/mole).", longRangeCorrection));
    } else {
      longRangeCorrection = 0.0;
    }
  }

  /**
   * Getter for the field <code>bondMask</code>.
   *
   * @return an array of {@link int} objects.
   */
  public int[][] getMask12() {
    return mask12;
  }

  /**
   * Getter for the field <code>angleMask</code>.
   *
   * @return an array of {@link int} objects.
   */
  public int[][] getMask13() {
    return mask13;
  }

  /**
   * Getter for the field <code>torsionMask</code>.
   *
   * @return an array of {@link int} objects.
   */
  public int[][] getMask14() {
    return mask14;
  }

  /**
   * Allow sharing the of the VanDerWaals NeighborList with ParticleMeshEwald.
   *
   * @return The NeighborList.
   */
  public NeighborList getNeighborList() {
    return neighborList;
  }

  /**
   * Getter for the field <code>neighborLists</code>.
   *
   * @return an array of int.
   */
  public int[][][] getNeighborLists() {
    return neighborLists;
  }

  /**
   * Get details of the non-bonded cutoff.
   *
   * @return a {@link ffx.potential.nonbonded.NonbondedCutoff} object.
   */
  public NonbondedCutoff getNonbondedCutoff() {
    return nonbondedCutoff;
  }

  /**
   * Getter for the field <code>pairwiseSchedule</code>.
   *
   * @return a {@link edu.rit.pj.IntegerSchedule} object.
   */
  public IntegerSchedule getPairwiseSchedule() {
    return pairwiseSchedule;
  }

  /**
   * Get the reduction index.
   *
   * @return an array of {@link int} objects.
   */
  public int[] getReductionIndex() {
    return reductionIndex;
  }

  /**
   * getVDWForm.
   *
   * @return a {@link ffx.potential.nonbonded.VanDerWaalsForm} object.
   */
  public VanDerWaalsForm getVDWForm() {
    return vdwForm;
  }

  /** {@inheritDoc} */
  @Override
  public double getd2EdL2() {
    if (sharedd2EdL2 == null || !lambdaTerm) {
      return 0.0;
    }
    return sharedd2EdL2.get();
  }

  /** {@inheritDoc} */
  @Override
  public double getdEdL() {
    if (shareddEdL == null || !lambdaTerm) {
      return 0.0;
    }
    return shareddEdL.get();
  }

  /** {@inheritDoc} */
  @Override
  public void getdEdXdL(double[] lambdaGradient) {
    if (lambdaGrad == null || !lambdaTerm) {
      return;
    }
    int index = 0;
    for (int i = 0; i < nAtoms; i++) {
      if (atoms[i].isActive()) {
        lambdaGradient[index++] += lambdaGrad.getX(i);
        lambdaGradient[index++] += lambdaGrad.getY(i);
        lambdaGradient[index++] += lambdaGrad.getZ(i);
      }
    }
  }

  /**
   * {@inheritDoc}
   *
   * <p>Remove the masking rules for 1-2, 1-3 and 1-4 interactions.
   */
  @Override
  public void removeMask(final int i, final boolean[] is14, final double[]... masks) {
    double[] mask = masks[0];
    var m12 = mask12[i];
    for (int value : m12) {
      mask[value] = 1.0;
    }
    var m13 = mask13[i];
    for (int value : m13) {
      mask[value] = 1.0;
    }
    var m14 = mask14[i];
    for (int value : m14) {
      mask[value] = 1.0;
      is14[value] = false;
    }
  }

  /**
   * Setter for the field <code>atoms</code>.
   *
   * @param atoms an array of {@link ffx.potential.bonded.Atom} objects.
   * @param molecule an array of {@link int} objects.
   */
  public void setAtoms(Atom[] atoms, int[] molecule) {
    this.atoms = atoms;
    this.nAtoms = atoms.length;
    this.molecule = molecule;

    if (nAtoms != molecule.length) {
      logger.warning("Atom and molecule arrays are of different lengths.");
      throw new IllegalArgumentException();
    }
    initAtomArrays();
    buildNeighborList(atoms);
  }

  /**
   * If the crystal being passed in is not equal to the current crystal, then some Van der Waals data
   * structures may need to updated. If <code>nSymm</code> has changed, update arrays dimensioned by
   * nSymm. Finally, rebuild the neighbor-lists.
   *
   * @param crystal The new crystal instance defining the symmetry and boundary conditions.
   */
  public void setCrystal(Crystal crystal) {
    this.crystal = crystal;
    int newNSymm = crystal.spaceGroup.getNumberOfSymOps();
    if (nSymm != newNSymm) {
      nSymm = newNSymm;

      // Allocate memory if necessary.
      if (reduced == null || reduced.length < nSymm) {
        reduced = new double[nSymm][nAtoms * 3];
        reducedXYZ = reduced[0];
        neighborLists = new int[nSymm][][];
      }
    }
    neighborList.setCrystal(crystal);
    neighborListOnly = true;
    try {
      parallelTeam.execute(vanDerWaalsRegion);
    } catch (Exception e) {
      String message = " Fatal exception expanding coordinates.\n";
      logger.log(Level.SEVERE, message, e);
    }
  }

  /**
   * Setter for the field <code>intermolecularSoftcore</code>.
   *
   * @param intermolecularSoftcore a boolean.
   */
  public void setIntermolecularSoftcore(boolean intermolecularSoftcore) {
    if (!(lambdaTerm || esvTerm)) {
      logger.warning("Illegal softcoring.");
      throw new IllegalArgumentException();
    }
    this.intermolecularSoftcore = intermolecularSoftcore;
  }

  /**
   * Setter for the field <code>intramolecularSoftcore</code>.
   *
   * @param intramolecularSoftcore a boolean.
   */
  public void setIntramolecularSoftcore(boolean intramolecularSoftcore) {
    if (!(lambdaTerm || esvTerm)) {
      logger.warning("Illegal softcoring.");
      throw new IllegalArgumentException();
    }
    this.intramolecularSoftcore = intramolecularSoftcore;
  }

  /**
   * Setter for the field <code>resolution</code>.
   *
   * @param resolution a {@link ffx.potential.bonded.Atom.Resolution} object.
   */
  public void setResolution(Resolution resolution) {
    this.resolution = resolution;
  }

  /** {@inheritDoc} */
  @Override
  public String toString() {
    StringBuffer sb = new StringBuffer("\n  Van der Waals\n");
    sb.append(
        format(
            "   Switch Start:                         %6.3f (A)\n",
            multiplicativeSwitch.getSwitchStart()));
    sb.append(
        format(
            "   Cut-Off:                              %6.3f (A)\n",
            multiplicativeSwitch.getSwitchEnd()));
    sb.append(format("   Long-Range Correction:                %b\n", doLongRangeCorrection));
    if (!reducedHydrogens) {
      sb.append(format("   Reduce Hydrogens:                     %b\n", reducedHydrogens));
    }
    if (lambdaTerm) {
      sb.append("   Alchemical Parameters\n");
      sb.append(format("    Softcore Alpha:                       %5.3f\n", vdwLambdaAlpha));
      sb.append(format("    Lambda Exponent:                      %5.3f\n", vdwLambdaExponent));
    }
    return sb.toString();
  }

  /** Allocate coordinate arrays and set up reduction indices and values. */
  private void initAtomArrays() {
    if (esvTerm) {
      atoms = esvSystem.getExtendedAtoms();
      nAtoms = atoms.length;
    }
    if (atomClass == null || nAtoms > atomClass.length || lambdaTerm || esvTerm) {
      atomClass = new int[nAtoms];
      coordinates = new double[nAtoms * 3];
      reduced = new double[nSymm][nAtoms * 3];
      reducedXYZ = reduced[0];
      reductionIndex = new int[nAtoms];
      reductionValue = new double[nAtoms];
      mask12 = new int[nAtoms][];
      mask13 = new int[nAtoms][];
      mask14 = new int[nAtoms][];
      use = new boolean[nAtoms];
      isSoft = new boolean[nAtoms];
      softCore = new boolean[2][nAtoms];
      grad = new AtomicDoubleArray3D(atomicDoubleArrayImpl, nAtoms, threadCount);
      if (lambdaTerm) {
        lambdaGrad = new AtomicDoubleArray3D(atomicDoubleArrayImpl, nAtoms, threadCount);
      } else {
        lambdaGrad = null;
      }
    }

    // Initialize all atoms to be used in the energy.
    fill(use, true);
    fill(isSoft, false);
    fill(softCore[HARD], false);
    fill(softCore[SOFT], false);

    lambdaFactors = new LambdaFactors[threadCount];
    for (int i = 0; i < threadCount; i++) {
     if (lambdaTerm) {
        lambdaFactors[i] = new LambdaFactorsOST();
      } else {
        lambdaFactors[i] = new LambdaFactors();
      }
    }

    String vdwIndex = forceField.getString("VDWINDEX", "Class");

    for (int i = 0; i < nAtoms; i++) {
      Atom ai = atoms[i];
      assert (i == ai.getXyzIndex() - 1);
      double[] xyz = ai.getXYZ(null);
      int i3 = i * 3;
      coordinates[i3 + XX] = xyz[XX];
      coordinates[i3 + YY] = xyz[YY];
      coordinates[i3 + ZZ] = xyz[ZZ];

      VDWType vdwType = ai.getVDWType();
      if (vdwType == null) {
        // Find the vdW parameters from the AtomType.
        AtomType atomType = ai.getAtomType();
        if (atomType == null) {
          logger.severe(ai.toString());
          return;
        }

        if (vdwIndex.equalsIgnoreCase("Type")) {
          atomClass[i] = atomType.type;
        } else {
          atomClass[i] = atomType.atomClass;
        }
        vdwType = forceField.getVDWType(Integer.toString(atomClass[i]));

        if (vdwType == null) {
          logger.info(" No VdW type for atom class " + atomClass[i]);
          logger.severe(" No VdW type for atom " + ai);
          return;
        }
        ai.setVDWType(vdwType);
      }

      atomClass[i] = vdwType.atomClass;

      List<Bond> bonds = ai.getBonds();
      int numBonds = bonds.size();
      if (reducedHydrogens && vdwType.reductionFactor > 0.0 && numBonds == 1) {
        Bond bond = bonds.get(0);
        Atom heavyAtom = bond.get1_2(ai);
        // Atom indexes start at 1
        reductionIndex[i] = heavyAtom.getIndex() - 1;
        reductionValue[i] = vdwType.reductionFactor;
      } else {
        reductionIndex[i] = i;
        reductionValue[i] = 0.0;
      }

      // Collect 1-2 interactions.
      List<Atom> n12 = ai.get12List();
      mask12[i] = new int[n12.size()];
      int j = 0;
      for (Atom a12 : n12) {
        mask12[i][j++] = a12.getIndex() - 1;
      }

      // Collect 1-3 interactions.
      List<Atom> n13 = ai.get13List();
      mask13[i] = new int[n13.size()];
      j = 0;
      for (Atom a13 : n13) {
        mask13[i][j++] = a13.getIndex() - 1;
      }

      // Collect 1-4 interactions.
      List<Atom> n14 = ai.get14List();
      mask14[i] = new int[n14.size()];
      j = 0;
      for (Atom a14 : n14) {
        mask14[i][j++] = a14.getIndex() - 1;
      }
    }
  }

  /**
   * buildNeighborList.
   *
   * @param atoms an array of {@link ffx.potential.bonded.Atom} objects.
   */
  private void buildNeighborList(Atom[] atoms) {
    neighborList.setAtoms(atoms);
    if (esvTerm) {
      neighborList.buildList(reduced, neighborLists, null, neighborListOnly, true);
    } else {
      neighborListOnly = true;
      try {
        parallelTeam.execute(vanDerWaalsRegion);
      } catch (Exception e) {
        String message = " Fatal exception expanding coordinates.\n";
        logger.log(Level.SEVERE, message, e);
      }
      neighborListOnly = false;
    }
  }

  /**
   * Computes the long range van der Waals correction to the energy via numerical integration
   *
   * @return Long range correction (kcal/mol)
   * @see "M. P. Allen and D. J. Tildesley, "Computer Simulation of Liquids, 2nd Ed.", Oxford
   *     University Press, 2017, Section 2.8"
   */
  private double getLongRangeCorrection() {
    // Need to treat esvLambda chain terms below before you can do this.
    if (esvTerm) {
      throw new UnsupportedOperationException();
    }

    // Only applicable under periodic boundary conditions.
    if (crystal.aperiodic()) {
      return 0.0;
    }

    /*
     Integrate to maxR = 100 Angstroms or ~33 sigma.
     Integration step size of delR to be 0.01 Angstroms.
    */
    int step = 2;
    double range = 100.0;
    int nDelta = (int) ((double) step * (range - nonbondedCutoff.cut));
    double rDelta = (range - nonbondedCutoff.cut) / (double) nDelta;
    double offset = nonbondedCutoff.cut - 0.5 * rDelta;
    double oneMinLambda = 1.0 - lambda;

    // Count the number of classes and their frequencies
    int maxClass = vdwForm.maxClass;
    int[] radCount = new int[maxClass + 1];
    int[] softRadCount = new int[maxClass + 1];
    fill(radCount, 0);
    fill(softRadCount, 0);
    for (int i = 0; i < nAtoms; i++) {
      radCount[atomClass[i]]++;
      if (isSoft[i]) {
        softRadCount[atomClass[i]]++;
      }
    }

    double total = 0.0;
    // Loop over vdW classes.
    for (int i = 1; i < maxClass + 1; i++) {
      for (int j = i; j < maxClass + 1; j++) {
        if (radCount[i] == 0 || radCount[j] == 0) {
          continue;
        }
        double irv = vdwForm.getCombinedInverseRmin(i, j);
        double ev = vdwForm.getCombinedEps(i, j);
        if (isNaN(irv) || irv == 0 || isNaN(ev)) {
          continue;
        }
        double sume = 0.0;
        for (int k = 1; k <= nDelta; k++) {
          double r = offset + (double) k * rDelta;
          double r2 = r * r;
          final double rho = r * irv;
          final double rho3 = rho * rho * rho;
          final double rhod = rho + vdwForm.delta;
          final double rhod3 = rhod * rhod * rhod;
          double t1 = 0, t2 = 0;
          switch (vdwForm.vdwType) {
            case BUFFERED_14_7:
              final double rho7 = rho3 * rho3 * rho;
              final double rhod7 = rhod3 * rhod3 * rhod;
              t1 = vdwForm.t1n / rhod7;
              t2 = vdwForm.gamma1 / (rho7 + vdwForm.gamma) - 2.0;
              break;
            case LENNARD_JONES:
              final double rho6 = rho3 * rho3;
              final double rhod6 = rhod3 * rhod3;
              t1 = vdwForm.t1n / rhod6;
              t2 = vdwForm.gamma1 / (rho6 + vdwForm.gamma) - 2.0;
              break;
          }
          final double eij = ev * t1 * t2;
          /*
           Apply one minus the multiplicative switch if the
           interaction distance is less than the end of the
           switching window.
          */
          double taper = 1.0;
          if (r2 < nonbondedCutoff.off2) {
            double r3 = r * r2;
            double r4 = r2 * r2;
            double r5 = r2 * r3;
            taper = multiplicativeSwitch.taper(r, r2, r3, r4, r5);
            taper = 1.0 - taper;
          }

          double jacobian = 4.0 * PI * r2;
          double e = jacobian * eij * taper;
          if (j != i) {
            sume += e;
          } else {
            sume += 0.5 * e;
          }
        }
        double trapezoid = rDelta * sume;

        // Normal correction
        total += radCount[i] * radCount[j] * trapezoid;
        // Correct for softCore vdW that are being turned off.
        if (lambda < 1.0) {
          total -=
              (softRadCount[i] * radCount[j] + (radCount[i] - softRadCount[i]) * softRadCount[j])
                  * oneMinLambda
                  * trapezoid;
        }
      }
    }

    // Divide by the volume of the asymmetric unit.
    Crystal unitCell = crystal.getUnitCell();
    total = total / (unitCell.volume / unitCell.spaceGroup.getNumberOfSymOps());
    return total;
  }

  /**
   * Log the Van der Waals interaction.
   *
   * @param i Atom i.
   * @param k Atom j.
   * @param minr The minimum vdW separation distance.
   * @param r The distance rij.
   * @param eij The interaction energy.
   * @since 1.0
   */
  private void log(int i, int k, double minr, double r, double eij) {
    logger.info(
        format(
            "VDW %6d-%s %d %6d-%s %d %10.4f  %10.4f  %10.4f",
            atoms[i].getIndex(),
            atoms[i].getAtomType().name,
            atoms[i].getVDWType().atomClass,
            atoms[k].getIndex(),
            atoms[k].getAtomType().name,
            atoms[k].getVDWType().atomClass,
            minr, r, eij));
  }

  private void initSoftCore() {

    boolean rebuild = false;

    for (int i = 0; i < nAtoms; i++) {
      boolean soft = atoms[i].applyLambda();
      if (soft != isSoft[i]) {
        isSoft[i] = soft;
        rebuild = true;
      }
    }

    if (!rebuild) {
      return;
    }

    // Initialize the softcore atom masks.
    for (int i = 0; i < nAtoms; i++) {
      if (isSoft[i]) {
        // Outer loop atom hard, inner loop atom soft.
        softCore[HARD][i] = true;
        // Both soft: full intramolecular ligand interactions.
        softCore[SOFT][i] = false;
      } else {
        // Both hard: full interaction between atoms.
        softCore[HARD][i] = false;
        // Outer loop atom soft, inner loop atom hard.
        softCore[SOFT][i] = true;
      }
    }
  }

  /** Test if both atoms match the set Resolution (or true when unset). */
  private boolean include(Atom atom1, Atom atom2) {
    return ((resolution == null)
        || (atom1.getResolution() == resolution && atom2.getResolution() == resolution));
  }

  /**
   * The trick: The setFactors(i,k) method is called every time through the inner VdW loop, avoiding
   * an "if (esv)" branch statement. A plain OST run will have an object of type LambdaFactorsOST
   * instead, which contains an empty version of setFactors(i,k). The OST version sets new factors
   * only on lambda updates, in setLambda().
   */
  public class LambdaFactors {

    double sc1 = 0.0;
    double dsc1dL = 0.0;
    double d2sc1dL2 = 0.0;
    double sc2 = 1.0;
    double dsc2dL = 0.0;
    double d2sc2dL2 = 0.0;

    /** Overriden by the OST version which updates only during setLambda(). */
    public void setFactors() {
    }
  }

  public class LambdaFactorsOST extends LambdaFactors {

    @Override
    public void setFactors() {
      sc1 = VanDerWaals.this.sc1;
      dsc1dL = VanDerWaals.this.dsc1dL;
      d2sc1dL2 = VanDerWaals.this.d2sc1dL2;
      sc2 = VanDerWaals.this.sc2;
      dsc2dL = VanDerWaals.this.dsc2dL;
      d2sc2dL2 = VanDerWaals.this.d2sc2dL2;
    }
  }

  private class VanDerWaalsRegion extends ParallelRegion {

    private final InitializationLoop[] initializationLoop;
    private final ExpandLoop[] expandLoop;
    private final VanDerWaalsLoop[] vanDerWaalsLoop;
    private final ReductionLoop[] reductionLoop;

    VanDerWaalsRegion() {
      initializationLoop = new InitializationLoop[threadCount];
      expandLoop = new ExpandLoop[threadCount];
      vanDerWaalsLoop = new VanDerWaalsLoop[threadCount];
      reductionLoop = new ReductionLoop[threadCount];
    }

    @Override
    public void finish() {
      neighborListOnly = false;
    }

    @Override
    public void run() throws Exception {
      int threadIndex = getThreadIndex();

      // Locally initialize the Loops to help with NUMA?
      if (initializationLoop[threadIndex] == null) {
        initializationLoop[threadIndex] = new InitializationLoop();
        expandLoop[threadIndex] = new ExpandLoop();
        vanDerWaalsLoop[threadIndex] = new VanDerWaalsLoop();
        reductionLoop[threadIndex] = new ReductionLoop();
      }

      // Initialize and expand coordinates.
      try {
        if (threadIndex == 0) {
          initializationTotal = -System.nanoTime();
        }
        execute(0, nAtoms - 1, initializationLoop[threadIndex]);
        execute(0, nAtoms - 1, expandLoop[threadIndex]);
        if (threadIndex == 0) {
          initializationTotal += System.nanoTime();
        }
      } catch (RuntimeException ex) {
        logger.warning("Runtime exception expanding coordinates in thread: " + threadIndex);
        throw ex;
      } catch (Exception e) {
        String message = "Fatal exception expanding coordinates in thread: " + threadIndex + "\n";
        logger.log(Level.SEVERE, message, e);
      }

      // Build the neighbor-list (if necessary) using reduced coordinates.
      if (threadIndex == 0) {
        neighborList.buildList(reduced, neighborLists, null, neighborListOnly, false);
      }
      barrier();

      if (neighborListOnly) {
        return;
      }

      // Compute Van der Waals energy and gradient.
      try {
        if (threadIndex == 0) {
          vdwTotal = -System.nanoTime();
        }
        execute(0, nAtoms - 1, vanDerWaalsLoop[threadIndex]);
        if (threadIndex == 0) {
          vdwTotal += System.nanoTime();
        }
      } catch (RuntimeException ex) {
        logger.warning(
            "Runtime exception evaluating van der Waals energy in thread: " + threadIndex);
        throw ex;
      } catch (Exception e) {
        String message =
            "Fatal exception evaluating van der Waals energy in thread: " + threadIndex + "\n";
        logger.log(Level.SEVERE, message, e);
      }

      // Reduce derivatives.
      if (gradient || lambdaTerm) {
        try {
          if (threadIndex == 0) {
            reductionTotal = -System.nanoTime();
          }
          execute(0, nAtoms - 1, reductionLoop[threadIndex]);
          if (threadIndex == 0) {
            reductionTotal += System.nanoTime();
          }
        } catch (RuntimeException ex) {
          logger.warning(
              "Runtime exception reducing van der Waals gradient in thread: " + threadIndex);
          throw ex;
        } catch (Exception e) {
          String message =
              "Fatal exception reducing van der Waals gradient in thread: " + threadIndex + "\n";
          logger.log(Level.SEVERE, message, e);
        }
      }

      // Log timings.
      if (threadIndex == 0 && logger.isLoggable(Level.FINE)) {
        double total = (initializationTotal + vdwTotal + reductionTotal) * 1e-9;
        logger.fine(format("\n Van der Waals: %7.4f (sec)", total));
        logger.fine(" Thread    Init    Energy  Reduce  Total     Counts");
        long initMax = 0;
        long vdwMax = 0;
        long reductionMax = 0;
        long initMin = Long.MAX_VALUE;
        long vdwMin = Long.MAX_VALUE;
        long reductionMin = Long.MAX_VALUE;
        int countMin = Integer.MAX_VALUE;
        int countMax = 0;
        for (int i = 0; i < threadCount; i++) {
          int count = vanDerWaalsLoop[i].getCount();
          long totalTime = initializationTime[i] + vdwTime[i] + reductionTime[i];
          logger.fine(
              format(
                  "    %3d   %7.4f %7.4f %7.4f %7.4f %10d",
                  i,
                  initializationTime[i] * 1e-9,
                  vdwTime[i] * 1e-9,
                  reductionTime[i] * 1e-9,
                  totalTime * 1e-9,
                  count));
          initMax = max(initializationTime[i], initMax);
          vdwMax = max(vdwTime[i], vdwMax);
          reductionMax = max(reductionTime[i], reductionMax);
          countMax = max(countMax, count);
          initMin = min(initializationTime[i], initMin);
          vdwMin = min(vdwTime[i], vdwMin);
          reductionMin = min(reductionTime[i], reductionMin);
          countMin = min(countMin, count);
        }
        long totalMin = initMin + vdwMin + reductionMin;
        long totalMax = initMax + vdwMax + reductionMax;
        long totalActual = initializationTotal + vdwTotal + reductionTotal;
        logger.fine(
            format(
                " Min      %7.4f %7.4f %7.4f %7.4f %10d",
                initMin * 1e-9, vdwMin * 1e-9, reductionMin * 1e-9, totalMin * 1e-9, countMin));
        logger.fine(
            format(
                " Max      %7.4f %7.4f %7.4f %7.4f %10d",
                initMax * 1e-9, vdwMax * 1e-9, reductionMax * 1e-9, totalMax * 1e-9, countMax));
        logger.fine(
            format(
                " Delta    %7.4f %7.4f %7.4f %7.4f %10d",
                (initMax - initMin) * 1e-9,
                (vdwMax - vdwMin) * 1e-9,
                (reductionMax - reductionMin) * 1e-9,
                (totalMax - totalMin) * 1e-9,
                (countMax - countMin)));
        logger.fine(
            format(
                " Actual   %7.4f %7.4f %7.4f %7.4f %10d\n",
                initializationTotal * 1e-9,
                vdwTotal * 1e-9,
                reductionTotal * 1e-9,
                totalActual * 1e-9,
                sharedInteractions.get()));
      }
    }

    /**
     * {@inheritDoc}
     *
     * <p>This is method should not be called; it is invoked by Parallel Java.
     *
     * @since 1.0
     */
    @Override
    public void start() {

      // Initialize the shared variables.
      if (doLongRangeCorrection) {
        longRangeCorrection = getLongRangeCorrection();
        sharedEnergy.set(longRangeCorrection);
      } else {
        sharedEnergy.set(0.0);
      }
      sharedInteractions.set(0);
      if (lambdaTerm) {
        shareddEdL.set(0.0);
        sharedd2EdL2.set(0.0);
      }
      if (esvTerm) {
        esvSystem.initEsvVdw();
        lambdaFactors = new LambdaFactors[threadCount];
        for (int i = 0; i < threadCount; i++) {
          lambdaFactors[i] = new LambdaFactors();
        }
      }

      grad.alloc(nAtoms);
      if (lambdaTerm) {
        lambdaGrad.alloc(nAtoms);
      }
    }

    /** Update the local coordinate array and initialize reduction variables. */
    private class InitializationLoop extends IntegerForLoop {

      private int threadID;

      @Override
      public void run(int lb, int ub) {
        for (int i = lb, i3 = 3 * lb; i <= ub; i++, i3 += 3) {
          Atom atom = atoms[i];
          coordinates[i3 + XX] = atom.getX();
          coordinates[i3 + YY] = atom.getY();
          coordinates[i3 + ZZ] = atom.getZ();
          use[i] = atom.getUse();

          VDWType vdwType = atom.getVDWType();

          if (vdwType == null) {
            logger.info(" No VdW type for atom " + atom);
            logger.severe(" No VdW type for atom " + atom);
            return;
          }

          atomClass[i] = vdwType.atomClass;

          // Set reduction values.
          List<Bond> bonds = atom.getBonds();
          int numBonds = bonds.size();
          if (reducedHydrogens && vdwType.reductionFactor > 0.0 && numBonds == 1) {
            Bond bond = bonds.get(0);
            Atom heavyAtom = bond.get1_2(atom);
            // Atom indexes start at 1
            reductionIndex[i] = heavyAtom.getIndex() - 1;
            reductionValue[i] = vdwType.reductionFactor;
          } else {
            reductionIndex[i] = i;
            reductionValue[i] = 0.0;
          }

          // Collect 1-2 interactions.
          List<Atom> n12 = atom.get12List();
          mask12[i] = new int[n12.size()];
          int j = 0;
          for (Atom a12 : n12) {
            mask12[i][j++] = a12.getIndex() - 1;
          }

          // Collect 1-3 interactions.
          List<Atom> n13 = atom.get13List();
          mask13[i] = new int[n13.size()];
          j = 0;
          for (Atom a13 : n13) {
            mask13[i][j++] = a13.getIndex() - 1;
          }

          // Collect 1-4 interactions.
          List<Atom> n14 = atom.get14List();
          mask14[i] = new int[n14.size()];
          j = 0;
          for (Atom a14 : n14) {
            mask14[i][j++] = a14.getIndex() - 1;
          }
        }
        if (gradient) {
          grad.reset(threadID, lb, ub);
        }
        if (lambdaTerm) {
          lambdaGrad.reset(threadID, lb, ub);
        }
      }

      @Override
      public IntegerSchedule schedule() {
        return IntegerSchedule.fixed();
      }

      @Override
      public void start() {
        threadID = getThreadIndex();
        initializationTime[threadID] = -System.nanoTime();
      }
    }

    private class ExpandLoop extends IntegerForLoop {

      private final double[] in = new double[3];
      private final double[] out = new double[3];
      private int threadID;
      // Extra padding to avert cache interference.
      private long pad0, pad1, pad2, pad3, pad4, pad5, pad6, pad7;
      private long pad8, pad9, pada, padb, padc, padd, pade, padf;

      @Override
      public void finish() {
        initializationTime[threadID] += System.nanoTime();
      }

      @Override
      public void run(int lb, int ub) {
        /*
         Set up the local coordinate array for the asymmetric unit,
         applying reduction factors to the hydrogen atoms.
        */
        for (int i = lb; i <= ub; i++) {
          int i3 = i * 3;
          int iX = i3 + XX;
          int iY = i3 + YY;
          int iZ = i3 + ZZ;
          double x = coordinates[iX];
          double y = coordinates[iY];
          double z = coordinates[iZ];
          int redIndex = reductionIndex[i];
          if (redIndex >= 0) {
            int r3 = redIndex * 3;
            double rx = coordinates[r3++];
            double ry = coordinates[r3++];
            double rz = coordinates[r3];
            double a = reductionValue[i];
            reducedXYZ[iX] = a * (x - rx) + rx;
            reducedXYZ[iY] = a * (y - ry) + ry;
            reducedXYZ[iZ] = a * (z - rz) + rz;
            double[] rxyz = {reducedXYZ[iX], reducedXYZ[iY], reducedXYZ[iZ]};
            atoms[i].setRedXYZ(rxyz);
          } else {
            reducedXYZ[iX] = x;
            reducedXYZ[iY] = y;
            reducedXYZ[iZ] = z;
          }
        }

        List<SymOp> symOps = crystal.spaceGroup.symOps;

        if (symOps.size() != nSymm) {
          String message =
              format(" Programming Error: nSymm %d != symOps.size %d", nSymm, symOps.size());
          logger.log(Level.WARNING, message);
          logger.log(Level.WARNING, " Replicates\n{0}", crystal.toString());
          logger.log(Level.WARNING, " Unit Cell\n{0}", crystal.getUnitCell().toString());
        }

        double sp2 = crystal.getSpecialPositionCutoff();
        sp2 *= sp2;
        for (int iSymOp = 1; iSymOp < nSymm; iSymOp++) {
          SymOp symOp = symOps.get(iSymOp);
          double[] xyz = reduced[iSymOp];
          for (int i = lb; i <= ub; i++) {
            int i3 = i * 3;
            int iX = i3 + XX;
            int iY = i3 + YY;
            int iZ = i3 + ZZ;
            in[0] = reducedXYZ[iX];
            in[1] = reducedXYZ[iY];
            in[2] = reducedXYZ[iZ];
            crystal.applySymOp(in, out, symOp);
            xyz[iX] = out[0];
            xyz[iY] = out[1];
            xyz[iZ] = out[2];

            // Check if the atom is at a special position.
            double dx = in[0] - out[0];
            double dy = in[1] - out[1];
            double dz = in[2] - out[2];
            double r2 = dx * dx + dy * dy + dz * dz;
            if (r2 < sp2) {
              logger.log(
                  Level.WARNING, " Atom may be at a special position: {0}", atoms[i].toString());
            }
          }
        }
      }

      @Override
      public IntegerSchedule schedule() {
        return IntegerSchedule.fixed();
      }

      @Override
      public void start() {
        threadID = getThreadIndex();
      }
    }

    /**
     * The Van der Waals loop class contains methods and thread local variables used to evaluate the
     * Van der Waals energy and gradients with respect to atomic coordinates.
     *
     * @author Michael J. Schnieders
     * @since 1.0
     */
    private class VanDerWaalsLoop extends IntegerForLoop {

      private final double[] dx_local;
      private final double[][] transOp;
      private int count;
      private double energy;
      private int threadID;
      private double dEdL;
      private double d2EdL2;
      private double[] mask;
      private boolean[] vdw14;
      private LambdaFactors lambdaFactorsLocal;

      // Extra padding to avert cache interference.
      private long pad0, pad1, pad2, pad3, pad4, pad5, pad6, pad7;
      private long pad8, pad9, pada, padb, padc, padd, pade, padf;

      VanDerWaalsLoop() {
        super();
        dx_local = new double[3];
        transOp = new double[3][3];
      }

      @Override
      public void finish() {
        /*
         Reduce the energy, interaction count and gradients from this
         thread into the shared variables.
        */
        sharedEnergy.addAndGet(energy);
        sharedInteractions.addAndGet(count);
        if (lambdaTerm) {
          shareddEdL.addAndGet(dEdL);
          sharedd2EdL2.addAndGet(d2EdL2);
        }
        vdwTime[threadID] += System.nanoTime();
      }

      public int getCount() {
        return count;
      }

      @Override
      public void run(int lb, int ub) {
        double e = 0.0;
        double[] xyzS = reduced[0];
        // neighborLists array: [nSymm][nAtoms][nNeighbors]
        int[][] list = neighborLists[0];
        double[] esvVdwPrefactori = new double[3];
        double[] esvVdwPrefactork = new double[3];
        for (int i = lb; i <= ub; i++) {
          if (!use[i]) {
            continue;
          }
          Atom atomi = atoms[i];
          // Flag to indicate if atom i is effected by an extended system variable.
          final boolean esvi = esvTerm && esvSystem.isTitratingHydrogen(i);
          if(esvTerm){ esvSystem.getVdwPrefactor(i, esvVdwPrefactori); }
          int i3 = i * 3;
          // Atomic coordinates of atom i, including application of reduction factors.
          final double xi = reducedXYZ[i3++];
          final double yi = reducedXYZ[i3++];
          final double zi = reducedXYZ[i3];
          // If this hydrogen atomic position is reduced, this is index of its heavy atom.
          final int redi = reductionIndex[i];
          // If this hydrogen atomic position is reduced, this is the reduction factor.
          final double redv = reductionValue[i];
          final double rediv = 1.0 - redv;
          final int classI = atomClass[i];
          // Molecule index for atom i.
          final int moleculei = molecule[i];
          // Zero out local gradient accumulation variables.
          double gxi = 0.0;
          double gyi = 0.0;
          double gzi = 0.0;
          // Zero out local gradient accumulation variables for reduced atoms.
          double gxredi = 0.0;
          double gyredi = 0.0;
          double gzredi = 0.0;
          // Zero out local variables for accumulation of dU/dX/dL.
          double lxi = 0.0;
          double lyi = 0.0;
          double lzi = 0.0;
          // Zero out local variables for accumulation of dU/dX/dL for reduced atoms.
          double lxredi = 0.0;
          double lyredi = 0.0;
          double lzredi = 0.0;
          // Collect information about 1-4 interactions, and fill the mask array due to
          // application of 1-2, 1-3 and 1-4 vdW scale factors.
          applyMask(i, vdw14, mask);
          // Default is that the outer loop atom is hard.
          boolean[] softCorei = softCore[HARD];
          if (isSoft[i]) {
            softCorei = softCore[SOFT];
          }
          // Loop over the neighbor list.
          final int[] neighbors = list[i];
          for (final int k : neighbors) {
            Atom atomk = atoms[k];
            // Check if atom k is in use, and if we're including the pairwise interaction.
            if (!use[k] || !include(atomi, atomk)) {
              continue;
            }
            // Flag to indicate if atom k is effected by an extended system variable.
            final boolean esvk = esvTerm && esvSystem.isTitratingHydrogen(k);
            if(esvTerm){esvSystem.getVdwPrefactor(k, esvVdwPrefactork);}
            // Hide these global variable names for thread safety.
            final double sc1, dsc1dL, d2sc1dL2;
            final double sc2, dsc2dL, d2sc2dL2;
            int k3 = k * 3;
            // Atomic coordinates of atom k, including application of reduction factors.
            final double xk = xyzS[k3++];
            final double yk = xyzS[k3++];
            final double zk = xyzS[k3];
            // Compute the separation vector between atom i and k.
            dx_local[0] = xi - xk;
            dx_local[1] = yi - yk;
            dx_local[2] = zi - zk;
            // Apply the minimum image convention (if periodic).
            final double r2 = crystal.image(dx_local);
            int classK = atomClass[k];
            double irv = vdwForm.getCombinedInverseRmin(classI, classK);
            if (vdw14[k]) {
              // Some force fields such as CHARMM have special 1-4 vdW parameters.
              irv = vdwForm.getCombinedInverseRmin14(classI, classK);
            }
            if (r2 <= nonbondedCutoff.off2 && mask[k] > 0 && irv > 0) {
              // Compute the separation distance.
              final double r = sqrt(r2);
              // Check if i and k are part of the same molecule.
              boolean sameMolecule = (moleculei == molecule[k]);
              // This a soft interaction based either 1) the softCore flag or 2) the two ESV flags.
              boolean soft = softCorei[k];
              // If both atoms are softcore, respect the intermolecularSoftcore and
              // intramolecularSoftcore flags.
              if (isSoft[i] && isSoft[k]) {
                if (intermolecularSoftcore && !sameMolecule) {
                  soft = true;
                } else if (intramolecularSoftcore && sameMolecule) {
                  soft = true;
                }
              }
              if (soft) {
                /*
                The setFactors(i,k) method is empty unless ESVs are present.
                If OST lambda present, lambdaFactors will already have been updated during setLambda().
                */
                sc1 = lambdaFactorsLocal.sc1;
                dsc1dL = lambdaFactorsLocal.dsc1dL;
                d2sc1dL2 = lambdaFactorsLocal.d2sc1dL2;
                sc2 = lambdaFactorsLocal.sc2;
                dsc2dL = lambdaFactorsLocal.dsc2dL;
                d2sc2dL2 = lambdaFactorsLocal.d2sc2dL2;
              } else {
                sc1 = 0.0;
                dsc1dL = 0.0;
                d2sc1dL2 = 0.0;
                sc2 = 1.0;
                dsc2dL = 0.0;
                d2sc2dL2 = 0.0;
              }
              final double alpha = sc1;
              final double lambda5 = sc2;
              /*
               Calculate Van der Waals interaction energy.
               Notation of Schnieders et al. The structure,
               thermodynamics, and solubility of organic
               crystals from simulation with a polarizable force
               field. J. Chem. Theory Comput. 8, 1721–1736 (2012).
              */
              double ev = mask[k] * vdwForm.getCombinedEps(classI, classK);
              if (vdw14[k]) {
                ev = mask[k] * vdwForm.getCombinedEps14(classI, classK);
              }
              final double eps_lambda = ev * lambda5;
              final double rho = r * irv;
              final double rhoDisp1 = vdwForm.rhoDisp1(rho);
              final double rhoDisp = rhoDisp1 * rho;
              final double rhoDelta1 = vdwForm.rhoDelta1(rho + vdwForm.delta);
              final double rhoDelta = rhoDelta1 * (rho + vdwForm.delta);
              final double alphaRhoDelta = alpha + rhoDelta;
              final double alphaRhoDispGamma = alpha + rhoDisp + vdwForm.gamma;
              final double t1d = 1.0 / alphaRhoDelta;
              final double t2d = 1.0 / alphaRhoDispGamma;
              final double t1 = vdwForm.t1n * t1d;
              final double t2a = vdwForm.gamma1 * t2d;
              final double t2 = t2a - 2.0;
              double eik = eps_lambda * t1 * t2;
              /*
               Apply a multiplicative switch if the interaction
               distance is greater than the beginning of the taper.
              */
              double taper = 1.0;
              double dtaper = 0.0;
              if (r2 > nonbondedCutoff.cut2) {
                final double r3 = r2 * r;
                final double r4 = r2 * r2;
                final double r5 = r2 * r3;
                taper = multiplicativeSwitch.taper(r, r2, r3, r4, r5);
                dtaper = multiplicativeSwitch.dtaper(r, r2, r3, r4);
              }
<<<<<<< HEAD
              double esvik = 1.0;
              if (esvi || esvk){
                esvik = esvVdwPrefactori[0] * esvVdwPrefactork[0];
              }
              e += eik * taper * esvik;
=======

              final double eik_preswitch = eik * taper;
              // TODO: Add an explanation for the ESV Lambda Switch
              if (esvi || esvk) {
                eik *= esvLambdaSwitch[i] * esvLambdaSwitch[k];
              }
              
              e += eik * taper;
>>>>>>> 065de7be
              count++;
              if (!gradient && !soft) {
                continue;
              }
              final int redk = reductionIndex[k];
              final double red = reductionValue[k];
              final double redkv = 1.0 - red;
              final double dt1d_dr = vdwForm.repDispPower * rhoDelta1 * irv;
              final double dt2d_dr = vdwForm.dispersivePower * rhoDisp1 * irv;
              final double dt1_dr = t1 * dt1d_dr * t1d;
              final double dt2_dr = t2a * dt2d_dr * t2d;
              double dedr = -eps_lambda * (dt1_dr * t2 + t1 * dt2_dr);
              final double ir = 1.0 / r;
              final double drdx = dx_local[0] * ir;
              final double drdy = dx_local[1] * ir;
              final double drdz = dx_local[2] * ir;
              if (gradient) {
                final double dswitch = esvik * (eik * dtaper + dedr * taper);
                final double dedx = dswitch * drdx;
                final double dedy = dswitch * drdy;
                final double dedz = dswitch * drdz;
                gxi += dedx * redv;
                gyi += dedy * redv;
                gzi += dedz * redv;
                gxredi += dedx * rediv;
                gyredi += dedy * rediv;
                gzredi += dedz * rediv;
                grad.sub(threadID, k, red * dedx, red * dedy, red * dedz);
                grad.sub(threadID, redk, redkv * dedx, redkv * dedy, redkv * dedz);
                // Assign this gradient to attached ESVs.
                if (esvi) {
                  esvSystem.addVdwDeriv(i, eik * taper, esvVdwPrefactori, esvVdwPrefactork[0]);
                }
                if (esvk) {
                  esvSystem.addVdwDeriv(k, eik * taper, esvVdwPrefactork, esvVdwPrefactori[0]);
                }
              }
              if (gradient && soft) {
                final double dt1 = -t1 * t1d * dsc1dL;
                final double dt2 = -t2a * t2d * dsc1dL;
                final double f1 = dsc2dL * t1 * t2;
                final double f2 = sc2 * dt1 * t2;
                final double f3 = sc2 * t1 * dt2;
                final double dedl = ev * (f1 + f2 + f3);
                dEdL += dedl * taper * esvik;
                final double t1d2 = -dsc1dL * t1d * t1d;
                final double t2d2 = -dsc1dL * t2d * t2d;
                final double d2t1 = -dt1 * t1d * dsc1dL - t1 * t1d * d2sc1dL2 - t1 * t1d2 * dsc1dL;
                final double d2t2 =
                    -dt2 * t2d * dsc1dL - t2a * t2d * d2sc1dL2 - t2a * t2d2 * dsc1dL;
                final double df1 = d2sc2dL2 * t1 * t2 + dsc2dL * dt1 * t2 + dsc2dL * t1 * dt2;
                final double df2 = dsc2dL * dt1 * t2 + sc2 * d2t1 * t2 + sc2 * dt1 * dt2;
                final double df3 = dsc2dL * t1 * dt2 + sc2 * dt1 * dt2 + sc2 * t1 * d2t2;
                final double de2dl2 = ev * (df1 + df2 + df3);
                d2EdL2 += de2dl2 * taper * esvik;
                final double t11 = -dsc2dL * t2 * dt1_dr;
                final double t21 = -dsc2dL * t1 * dt2_dr;
                final double t13 = 2.0 * sc2 * t2 * dt1_dr * dsc1dL * t1d;
                final double t23 = 2.0 * sc2 * t1 * dt2_dr * dsc1dL * t2d;
                final double t12 = -sc2 * dt2 * dt1_dr;
                final double t22 = -sc2 * dt1 * dt2_dr;
                final double dedldr = ev * (t11 + t12 + t13 + t21 + t22 + t23);
                final double dswitch = esvik * (dedl * dtaper + dedldr * taper);
                final double dedldx = dswitch * drdx;
                final double dedldy = dswitch * drdy;
                final double dedldz = dswitch * drdz;
                lxi += dedldx * redv;
                lyi += dedldy * redv;
                lzi += dedldz * redv;
                lxredi += dedldx * rediv;
                lyredi += dedldy * rediv;
                lzredi += dedldz * rediv;
                if (lambdaTerm) {
                  lambdaGrad.sub(threadID, k, red * dedldx, red * dedldy, red * dedldz);
                  lambdaGrad.sub(threadID, redk, redkv * dedldx, redkv * dedldy, redkv * dedldz);
                }

              }
            }
          }
          if (gradient) {
            grad.add(threadID, i, gxi, gyi, gzi);
            grad.add(threadID, redi, gxredi, gyredi, gzredi);
            if (lambdaTerm) {
              lambdaGrad.add(threadID, i, lxi, lyi, lzi);
              lambdaGrad.add(threadID, redi, lxredi, lyredi, lzredi);
            }
          }
          removeMask(i, vdw14, mask);
        }
        energy += e;
        List<SymOp> symOps = crystal.spaceGroup.symOps;
        for (int iSymOp = 1; iSymOp < nSymm; iSymOp++) {
          e = 0.0;
          SymOp symOp = symOps.get(iSymOp);
          // Compute the total transformation operator: R = ToCart * Rot * ToFrac.
          crystal.getTransformationOperator(symOp, transOp);
          xyzS = reduced[iSymOp];
          list = neighborLists[iSymOp];

          for (int i = lb; i <= ub; i++) {
            int i3 = i * 3;
            if (!use[i]) {
              continue;
            }
            Atom atomi = atoms[i];
            final boolean esvi = esvTerm && esvSystem.isTitratingHydrogen(i);
            if(esvTerm){ esvSystem.getVdwPrefactor(i, esvVdwPrefactori); }
            final double xi = reducedXYZ[i3++];
            final double yi = reducedXYZ[i3++];
            final double zi = reducedXYZ[i3];
            final int redi = reductionIndex[i];
            final double redv = reductionValue[i];
            final double rediv = 1.0 - redv;
            final int classI = atomClass[i];
            double gxi = 0.0;
            double gyi = 0.0;
            double gzi = 0.0;
            double gxredi = 0.0;
            double gyredi = 0.0;
            double gzredi = 0.0;
            double lxi = 0.0;
            double lyi = 0.0;
            double lzi = 0.0;
            double lxredi = 0.0;
            double lyredi = 0.0;
            double lzredi = 0.0;
            // Default is that the outer loop atom is hard.
            boolean[] softCorei = softCore[HARD];
            if (isSoft[i]) {
              softCorei = softCore[SOFT];
            }

            // Loop over the neighbor list.
            final int[] neighbors = list[i];
            for (final int k : neighbors) {
              Atom atomk = atoms[k];
              if (!use[k] || !include(atomi, atomk)) {
                continue;
              }
              final boolean esvk = esvTerm && esvSystem.isTitratingHydrogen(k);
              if(esvTerm){ esvSystem.getVdwPrefactor(k, esvVdwPrefactork); }
              // Hide these global variable names for thread safety.
              final double sc1, dsc1dL, d2sc1dL2;
              final double sc2, dsc2dL, d2sc2dL2;
              int k3 = k * 3;
              final double xk = xyzS[k3++];
              final double yk = xyzS[k3++];
              final double zk = xyzS[k3];
              dx_local[0] = xi - xk;
              dx_local[1] = yi - yk;
              dx_local[2] = zi - zk;
              final double r2 = crystal.image(dx_local);
              int classK = atomClass[k];
              final double irv = vdwForm.getCombinedInverseRmin(classI, classK);
              if (r2 <= nonbondedCutoff.off2 && irv > 0) {
                final double selfScale = (i == k) ? 0.5 : 1.0;
                final double r = sqrt(r2);
                boolean soft = isSoft[i] || softCorei[k];
                if (soft) {
                  sc1 = lambdaFactorsLocal.sc1;
                  dsc1dL = lambdaFactorsLocal.dsc1dL;
                  d2sc1dL2 = lambdaFactorsLocal.d2sc1dL2;
                  sc2 = lambdaFactorsLocal.sc2;
                  dsc2dL = lambdaFactorsLocal.dsc2dL;
                  d2sc2dL2 = lambdaFactorsLocal.d2sc2dL2;
                } else {
                  sc1 = 0.0;
                  dsc1dL = 0.0;
                  d2sc1dL2 = 0.0;
                  sc2 = 1.0;
                  dsc2dL = 0.0;
                  d2sc2dL2 = 0.0;
                }
                final double alpha = sc1;
                final double lambdaN = sc2;
                final double ev = vdwForm.getCombinedEps(classI, classK);
                final double eps_lambda = ev * lambdaN;
                final double rho = r * irv;
                final double rhoDisp1 = vdwForm.rhoDisp1(rho);
                final double rhoDisp = rhoDisp1 * rho;
                final double rhoDelta1 = vdwForm.rhoDelta1(rho + vdwForm.delta);
                final double rhoDelta = rhoDelta1 * (rho + vdwForm.delta);
                final double alphaRhoDelta = alpha + rhoDelta;
                final double alphaRhoDispGamma = alpha + rhoDisp + vdwForm.gamma;
                final double t1d = 1.0 / alphaRhoDelta;
                final double t2d = 1.0 / alphaRhoDispGamma;
                final double t1 = vdwForm.t1n * t1d;
                final double t2a = vdwForm.gamma1 * t2d;
                final double t2 = t2a - 2.0;
                double eik = eps_lambda * t1 * t2;
                // Apply a multiplicative switch if the interaction distance is greater than the
                // beginning of the taper.
                double taper = 1.0;
                double dtaper = 0.0;

                if (r2 > nonbondedCutoff.cut2) {
                  final double r3 = r2 * r;
                  final double r4 = r2 * r2;
                  final double r5 = r2 * r3;
                  taper = multiplicativeSwitch.taper(r, r2, r3, r4, r5);
                  dtaper = multiplicativeSwitch.dtaper(r, r2, r3, r4);
                }

<<<<<<< HEAD
                double esvik = 1.0;
                if (esvi || esvk){
                  esvik = esvVdwPrefactori[0] * esvVdwPrefactork[0];
=======
                final double eik_preswitch = eik;
                if (esvi || esvk) {
                  eik *= esvLambdaSwitch[i] * esvLambdaSwitch[k];
>>>>>>> 065de7be
                }
                e += selfScale * eik * taper * esvik;

                count++;
                if (!gradient && !soft) {
                  continue;
                }

                final int redk = reductionIndex[k];
                final double red = reductionValue[k];
                final double redkv = 1.0 - red;
                final double dt1d_dr = vdwForm.repDispPower * rhoDelta1 * irv;
                final double dt2d_dr = vdwForm.dispersivePower * rhoDisp1 * irv;
                final double dt1_dr = t1 * dt1d_dr * t1d;
                final double dt2_dr = t2a * dt2d_dr * t2d;
                double dedr = -eps_lambda * (dt1_dr * t2 + t1 * dt2_dr);

                final double ir = 1.0 / r;
                double drdx = dx_local[0] * ir;
                double drdy = dx_local[1] * ir;
                double drdz = dx_local[2] * ir;
<<<<<<< HEAD
                dedr = esvik * (eik * dtaper + dedr * taper);
=======
                dedr = selfScale * (eik * dtaper + dedr * taper);
>>>>>>> 065de7be
                if (gradient) {
                  double dedx = dedr * drdx;
                  double dedy = dedr * drdy;
                  double dedz = dedr * drdz;
                  gxi += dedx * redv;
                  gyi += dedy * redv;
                  gzi += dedz * redv;
                  gxredi += dedx * rediv;
                  gyredi += dedy * rediv;
                  gzredi += dedz * rediv;

                  // Apply the transpose of the transformation operator.
                  final double dedxk =
                      dedx * transOp[0][0] + dedy * transOp[1][0] + dedz * transOp[2][0];
                  final double dedyk =
                      dedx * transOp[0][1] + dedy * transOp[1][1] + dedz * transOp[2][1];
                  final double dedzk =
                      dedx * transOp[0][2] + dedy * transOp[1][2] + dedz * transOp[2][2];
                  grad.sub(threadID, k, red * dedxk, red * dedyk, red * dedzk);
                  grad.sub(threadID, redk, redkv * dedxk, redkv * dedyk, redkv * dedzk);

                  // Assign this gradient to attached ESVs.
                  if (esvi) {
                    esvSystem.addVdwDeriv(i, selfScale * eik * taper, esvVdwPrefactori, esvVdwPrefactork[0]);
                  }
                  if (esvk) {
                    esvSystem.addVdwDeriv(k, selfScale * eik * taper, esvVdwPrefactork, esvVdwPrefactori[0]);
                  }
                }
                if (gradient && lambdaTerm && soft) {
                  double dt1 = -t1 * t1d * dsc1dL;
                  double dt2 = -t2a * t2d * dsc1dL;
                  double f1 = dsc2dL * t1 * t2;
                  double f2 = sc2 * dt1 * t2;
                  double f3 = sc2 * t1 * dt2;
                  final double dedl = ev * (f1 + f2 + f3);
                  dEdL += selfScale * dedl * taper * esvik;
                  double t1d2 = -dsc1dL * t1d * t1d;
                  double t2d2 = -dsc1dL * t2d * t2d;
                  double d2t1 = -dt1 * t1d * dsc1dL - t1 * t1d * d2sc1dL2 - t1 * t1d2 * dsc1dL;
                  double d2t2 = -dt2 * t2d * dsc1dL - t2a * t2d * d2sc1dL2 - t2a * t2d2 * dsc1dL;
                  double df1 = d2sc2dL2 * t1 * t2 + dsc2dL * dt1 * t2 + dsc2dL * t1 * dt2;
                  double df2 = dsc2dL * dt1 * t2 + sc2 * d2t1 * t2 + sc2 * dt1 * dt2;
                  double df3 = dsc2dL * t1 * dt2 + sc2 * dt1 * dt2 + sc2 * t1 * d2t2;
                  double de2dl2 = ev * (df1 + df2 + df3);
                  d2EdL2 += selfScale * de2dl2 * taper * esvik;
                  double t11 = -dsc2dL * t2 * dt1_dr;
                  double t12 = -sc2 * dt2 * dt1_dr;
                  double t13 = 2.0 * sc2 * t2 * dt1_dr * dsc1dL * t1d;
                  double t21 = -dsc2dL * t1 * dt2_dr;
                  double t22 = -sc2 * dt1 * dt2_dr;
                  double t23 = 2.0 * sc2 * t1 * dt2_dr * dsc1dL * t2d;
                  double dedldr = ev * (t11 + t12 + t13 + t21 + t22 + t23);
                  dedldr = esvik *(dedl * dtaper + dedldr * taper);
                  double dedldx = selfScale * dedldr * drdx;
                  double dedldy = selfScale * dedldr * drdy;
                  double dedldz = selfScale * dedldr * drdz;
                  lxi += dedldx * redv;
                  lyi += dedldy * redv;
                  lzi += dedldz * redv;
                  lxredi += dedldx * rediv;
                  lyredi += dedldy * rediv;
                  lzredi += dedldz * rediv;

                  // Apply the transpose of the transformation operator.
                  final double dedldxk =
                      dedldx * transOp[0][0] + dedldy * transOp[1][0] + dedldz * transOp[2][0];
                  final double dedldyk =
                      dedldx * transOp[0][1] + dedldy * transOp[1][1] + dedldz * transOp[2][1];
                  final double dedldzk =
                      dedldx * transOp[0][2] + dedldy * transOp[1][2] + dedldz * transOp[2][2];
                  lambdaGrad.sub(threadID, k, red * dedldxk, red * dedldyk, red * dedldzk);
                  lambdaGrad.sub(threadID, redk, redkv * dedldxk, redkv * dedldyk, redkv * dedldzk);
                }
              }
            }
            if (gradient) {
              grad.add(threadID, i, gxi, gyi, gzi);
              grad.add(threadID, redi, gxredi, gyredi, gzredi);
              if (lambdaTerm) {
                lambdaGrad.add(threadID, i, lxi, lyi, lzi);
                lambdaGrad.add(threadID, redi, lxredi, lyredi, lzredi);
              }
            }
          }
          energy += e;
        }
      }

      @Override
      public IntegerSchedule schedule() {
        return pairwiseSchedule;
      }

      @Override
      public void start() {
        threadID = getThreadIndex();
        vdwTime[threadID] = -System.nanoTime();
        energy = 0.0;
        count = 0;
        if (lambdaTerm) {
          dEdL = 0.0;
          d2EdL2 = 0.0;
        }
        lambdaFactorsLocal = lambdaFactors[threadID];
        if (lambdaFactorsLocal == null) {
          System.exit(1);
        }

        if (mask == null || mask.length < nAtoms) {
          mask = new double[nAtoms];
          fill(mask, 1.0);
          vdw14 = new boolean[nAtoms];
          fill(vdw14, false);
        }
      }
    }

    /** Reduce Van der Waals gradient. */
    private class ReductionLoop extends IntegerForLoop {

      int threadID;

      @Override
      public void finish() {
        reductionTime[threadID] += System.nanoTime();
      }

      @Override
      public void run(int lb, int ub) {
        if (gradient) {
          grad.reduce(lb, ub);
          for (int i = lb; i <= ub; i++) {
            Atom ai = atoms[i];
            ai.addToXYZGradient(grad.getX(i), grad.getY(i), grad.getZ(i));
          }
        }
        if (lambdaTerm) {
          lambdaGrad.reduce(lb, ub);
        }
      }

      @Override
      public void start() {
        threadID = getThreadIndex();
        reductionTime[threadID] = -System.nanoTime();
      }
    }
  }
}<|MERGE_RESOLUTION|>--- conflicted
+++ resolved
@@ -1726,22 +1726,11 @@
                 taper = multiplicativeSwitch.taper(r, r2, r3, r4, r5);
                 dtaper = multiplicativeSwitch.dtaper(r, r2, r3, r4);
               }
-<<<<<<< HEAD
               double esvik = 1.0;
               if (esvi || esvk){
                 esvik = esvVdwPrefactori[0] * esvVdwPrefactork[0];
               }
               e += eik * taper * esvik;
-=======
-
-              final double eik_preswitch = eik * taper;
-              // TODO: Add an explanation for the ESV Lambda Switch
-              if (esvi || esvk) {
-                eik *= esvLambdaSwitch[i] * esvLambdaSwitch[k];
-              }
-              
-              e += eik * taper;
->>>>>>> 065de7be
               count++;
               if (!gradient && !soft) {
                 continue;
@@ -1946,15 +1935,9 @@
                   dtaper = multiplicativeSwitch.dtaper(r, r2, r3, r4);
                 }
 
-<<<<<<< HEAD
                 double esvik = 1.0;
                 if (esvi || esvk){
                   esvik = esvVdwPrefactori[0] * esvVdwPrefactork[0];
-=======
-                final double eik_preswitch = eik;
-                if (esvi || esvk) {
-                  eik *= esvLambdaSwitch[i] * esvLambdaSwitch[k];
->>>>>>> 065de7be
                 }
                 e += selfScale * eik * taper * esvik;
 
@@ -1976,11 +1959,7 @@
                 double drdx = dx_local[0] * ir;
                 double drdy = dx_local[1] * ir;
                 double drdz = dx_local[2] * ir;
-<<<<<<< HEAD
                 dedr = esvik * (eik * dtaper + dedr * taper);
-=======
-                dedr = selfScale * (eik * dtaper + dedr * taper);
->>>>>>> 065de7be
                 if (gradient) {
                   double dedx = dedr * drdx;
                   double dedy = dedr * drdy;
