--- conflicted
+++ resolved
@@ -41,10 +41,11 @@
 import static ffx.potential.nonbonded.implicit.DispersionRegion.DEFAULT_DISPERSION_OFFSET;
 import static ffx.potential.parameters.ForceField.toEnumForm;
 import static ffx.potential.parameters.SoluteType.setSoluteRadii;
+import static ffx.utilities.Constants.DEFAULT_ELECTRIC;
 import static ffx.utilities.Constants.dWater;
-import static ffx.utilities.KeywordGroup.ImplicitSolvent;
 import static java.lang.String.format;
 import static java.util.Arrays.fill;
+import static org.apache.commons.math3.util.FastMath.log;
 import static org.apache.commons.math3.util.FastMath.max;
 
 import edu.rit.pj.ParallelTeam;
@@ -71,7 +72,6 @@
 import ffx.potential.parameters.ForceField;
 import ffx.potential.parameters.SoluteType;
 import ffx.potential.parameters.SoluteType.SOLUTE_RADII_TYPE;
-import ffx.utilities.FFXKeyword;
 import java.util.HashMap;
 import java.util.logging.Level;
 import java.util.logging.Logger;
@@ -90,18 +90,51 @@
 public class GeneralizedKirkwood implements LambdaInterface {
 
   /**
+   * Default solvent pressure for apolar models with an explicit volume term.
+   *
+   * <p>From work by Chandler et al., the following relationship for cavitation free energy as a
+   * function of spherical particle size was found: Cross-Over = 3 * S.T. / S.P.
+   *
+   * <p>A S.P. of 0.0334 kcal/mol/A^3 was obtained using explicit AMOEBA water simulations and
+   * solvent excluded volumes.
+   *
+   * <p>A S.P. of 0.0343 kcal/mol/A^3 is obtained assuming a macroscopic surface tension of 0.103
+   * kcal/mol/A^3 and a cross-over of 9.0 (i.e. S.P. = 3 * S.T. / Cross-Over)
+   *
+   * <p>Both values are in reasonably good agreement, and 0.0334 is chosen as our default.
+   */
+  public static final double DEFAULT_SOLVENT_PRESSURE = 0.0334;
+  /**
+   * Default surface tension for apolar models with an explicit dispersion term.
+   *
+   * <p>Experimental value: 0.103 kcal/mol/Ang^2
+   */
+  public static final double DEFAULT_CAVDISP_SURFACE_TENSION = 0.103;
+  /**
+   * Using a S.P. of 0.0334 kcal/mol/A^3, and a limiting surface tension of 0.103 kcal/mol/A^2, the
+   * cross-over point is 9.2515 A.
+   *
+   * <p>Using a S.P. of 0.0334 kcal/mol/A^3, and a limiting surface tension of 0.08 (i.e. 80% of the
+   * experimentally observed surface tension of 0.103 kcal/mol/A^2), we derive a cross-over of:
+   *
+   * <p>9.251 A = 3 * 0.103 kcal/mol/A^2 / 0.0334 kcal/mol/A^3.
+   */
+  public static final double DEFAULT_CROSSOVER =
+      3.0 * DEFAULT_CAVDISP_SURFACE_TENSION / DEFAULT_SOLVENT_PRESSURE;
+  /**
    * Default dielectric offset
    */
   public static final double DEFAULT_DIELECTRIC_OFFSET = 0.09;
+  /**
+   * Default constant for the Generalized Kirkwood cross-term.
+   */
+  public static final double DEFAULT_GKC = 2.455;
 
   private static final Logger logger = Logger.getLogger(GeneralizedKirkwood.class.getName());
   /**
    * Default Bondi scale factor.
    */
   private static final double DEFAULT_SOLUTE_SCALE = 1.0;
-<<<<<<< HEAD
-
-=======
   /**
    * Default overlap scale factor for the Hawkins, Cramer & Truhlar pairwise descreening algorithm:
    * 0.69 New default overlap scale factor set during implicit solvent model optimization: 0.72
@@ -149,7 +182,6 @@
    * Cavitation solvent pressure coefficient (kcal/mol/A^3).
    */
   private final double solventPressue;
->>>>>>> 131e2e3f
   /**
    * Dielectric offset from:
    *
@@ -166,6 +198,10 @@
    */
   private final Polarization polarization;
   /**
+   * Treatment of non-polar interactions.
+   */
+  private final NonPolar nonPolar;
+  /**
    * Particle mesh Ewald instance, which contains variables such as expanded coordinates and
    * multipoles in the global frame that GK uses.
    */
@@ -223,7 +259,14 @@
    * Empirical scaling of the Bondi radii.
    */
   private final double bondiScale;
-
+  /**
+   * Volume to surface area cross-over point (A).
+   */
+  private double crossOver;
+  /**
+   * The requested permittivity.
+   */
+  private final double epsilon;
   /**
    * Array of Atoms being considered.
    */
@@ -236,6 +279,10 @@
    * Cartesian coordinates of each atom.
    */
   private double[] x, y, z;
+  /**
+   *
+   */
+  private SOLUTE_RADII_TYPE soluteRadiiType;
   /**
    * Base radius of each atom.
    */
@@ -259,244 +306,63 @@
    */
   private double[] neckScale;
   /**
+   * If true, the descreening size of atoms is based on their force field vdW radius
+   */
+  private final boolean descreenWithVDW;
+  /**
+   * If true, hydrogen atoms displace solvent
+   */
+  private final boolean descreenWithHydrogen;
+  /**
    * If true, the descreening integral includes overlaps with the volume of the descreened atom
    */
   private final boolean perfectHCTScale;
-
-  /**
-   * The requested permittivity for the solvent.
-   */
-  @FFXKeyword(name = "solvent-dielectric", keywordGroup = ImplicitSolvent, defaultValue = "78.3",
-      description = "The dielectric constant used for the solvent in generalized Kirkwood calculations."
-          + "The default of 78.3 corresponds to water.")
-  private final double solventDielectric;
-  /**
-   * The requested permittivity for the solute.
-   */
-  @FFXKeyword(name = "solute-dielectric", keywordGroup = ImplicitSolvent, defaultValue = "1.0",
-      description = "The dielectric constant used for the solute(s) in generalized Kirkwood calculations."
-          + "The default of 1.0 is consistent with all solute dielectric response arising from either"
-          + "polarization via induced dipoles and/or permanent dipole realignment.")
-  private final double soluteDielectric;
-
-  /**
-   * Default overlap scale factor for the Hawkins, Cramer & Truhlar pairwise descreening algorithm:
-   * 0.69 New default overlap scale factor set during implicit solvent model optimization: 0.72
-   */
-  private static final double DEFAULT_HCT_SCALE = 0.72;
-  /**
-   * Default overlap element specific scale factors for the Hawkins, Cramer & Truhlar pairwise
-   * descreening algorithm.
-   */
-  private static final double DEFAULT_HCT_C = 0.6950;
-  private static final double DEFAULT_HCT_N = 0.7673;
-  private static final double DEFAULT_HCT_O = 0.7965;
-  private static final double DEFAULT_HCT_P = 0.6117;
-  private static final double DEFAULT_HCT_S = 0.7204;
-
-  /**
-   * Base overlap HCT overlap scale factor.
-   */
-  @FFXKeyword(name = "hct-scale", keywordGroup = ImplicitSolvent, defaultValue = "0.72",
-      description = "The default overlap scale factor for Hawkins-Cramer-Truhlar pairwise descreening.")
-  private final double hctScale;
-
-  /**
-   * If true, HCT overlap scale factors are element-specific
-   */
-  @FFXKeyword(name = "element-hct-scale", clazz = Boolean.class, keywordGroup = ImplicitSolvent, defaultValue = "false",
-      description = "Flag to turn on element specific overlap scale factors for Hawkins-Cramer-Truhlar pairwise descreening.")
-  private final boolean elementHCTScale;
-
-  /**
-   * Element-specific HCT overlap scale factors
-   */
-  private final HashMap<Integer, Double> elementHCTScaleFactors;
-
-  /**
-   * If true, the descreening size of atoms is based on their force field vdW radius
-   */
-  @FFXKeyword(name = "descreen-vdw", keywordGroup = ImplicitSolvent, defaultValue = "true",
-      description = "If true, the descreening size of each atom is based on its force field van der Waals radius.")
-  private final boolean descreenVDW;
-
-  /**
-   * If true, hydrogen atoms displace solvent during the pairwise descreening integral.
-   */
-  @FFXKeyword(name = "descreen-hydrogen", keywordGroup = ImplicitSolvent, defaultValue = "false",
-      description = "If true, hydrogen atoms are contribute to the pairwise descreening integrals.")
-  private final boolean descreenHydrogen;
-
-  private static final double DEFAULT_DESCREEN_OFFSET = 0.0;
-  /**
-   * Offset applied to the pairwise descreening integral to improve stability at small separation.
-   */
-  @FFXKeyword(name = "descreen-offset", keywordGroup = ImplicitSolvent, defaultValue = "0.0",
-      description = "Offset applied to the pairwise descreening integral to improve stability at small separation.")
+  /**
+   * Offset applied to descreening radii to help improve stability of descreening integral
+   */
   private final double descreenOffset;
-
+  /**
+   * Maximum Sneck scaling parameter value
+   */
+  private double sneck;
   /**
    * Apply a neck correction during descreening.
    */
-  @FFXKeyword(name = "neck-correction", keywordGroup = ImplicitSolvent, defaultValue = "false",
-      description = "Apply a neck correction during descreening.")
   private final boolean neckCorrection;
-
-  /**
-   * Default Sneck scaling factor from Aguilar/Onufriev 2010
-   */
-  private static final double DEFAULT_NECK_SCALE = 0.6784;
-  /**
-   * Maximum Sneck scaling parameter value
-   */
-  @FFXKeyword(name = "neck-scale", keywordGroup = ImplicitSolvent, defaultValue = "",
-      description = "The overlap scale factor to use during the descreening neck correction.")
-  private double sneck;
-
-  /**
-   * Use the Corrigan et al. chemically aware neck correction; atoms with more heavy atom bonds are
+  /**
+   * Use the Corrigan et al chemically aware neck correction; atoms with more heavy atom bonds are
    * less capable of forming interstitial necks.
    */
-  @FFXKeyword(name = "chemically-aware-neck-scale", keywordGroup = ImplicitSolvent, defaultValue = "true",
-      description = "If the neck descreening correction is being used, apply a smaller overlap scale"
-          + "factors as the number of bonded heavy atoms increases.")
   private final boolean chemicallyAwareSneck;
-
   /**
    * If true, the descreening integral includes the tanh correction to better approximate molecular
    * surface
    */
-  @FFXKeyword(name = "tanh-correction", keywordGroup = ImplicitSolvent, defaultValue = "false",
-      description = "If the neck descreening correction is being used, apply a smaller overlap scale"
-          + "factors as the number of bonded heavy atoms increases.")
   private final boolean tanhCorrection;
-
-  /**
-   * Default value of beta0 for tanh scaling
-   */
-  public static final double DEFAULT_TANH_BETA0 = 0.770;
-  /**
-   * Default value of beta1 for tanh scaling
-   */
-  public static final double DEFAULT_TANH_BETA1 = 0.280;
-  /**
-   * Default value of beta2 for tanh scaling
-   */
-  public static final double DEFAULT_TANH_BETA2 = 0.112;
-
-  /**
-   * The coefficient beta0 for tanh rescaling of descreening integrals.
-   */
-  @FFXKeyword(name = "tanh-beta0", keywordGroup = ImplicitSolvent, defaultValue = "0.770",
-      description = "The coefficient beta0 for tanh rescaling of descreening integrals.")
+  /**
+   * Coefficient 0 for the tanh correction.
+   */
   private double beta0;
-
-  /**
-   * The coefficient beta1 for tanh rescaling of descreening integrals.
-   */
-  @FFXKeyword(name = "tanh-beta1", keywordGroup = ImplicitSolvent, defaultValue = "0.280",
-      description = "The coefficient beta1 for tanh rescaling of descreening integrals.")
+  /**
+   * Coefficient 1 for the tanh correction.
+   */
   private double beta1;
-
-  /**
-   * The coefficient beta2 for tanh rescaling of descreening integrals.
-   */
-  @FFXKeyword(name = "tanh-beta2", keywordGroup = ImplicitSolvent, defaultValue = "0.112",
-      description = "The coefficient beta2 for tanh rescaling of descreening integrals.")
+  /**
+   * Coefficient 2 for the tanh correction.
+   */
   private double beta2;
-
-  /**
-   * Default constant for the Generalized Kirkwood cross-term.
-   */
-  public static final double DEFAULT_GKC = 2.455;
-  /**
-   * The Generalized Kirkwood cross-term parameter.
-   */
-  @FFXKeyword(name = "gkc", keywordGroup = ImplicitSolvent, defaultValue = "2.455",
-      description = "The Generalized Kirkwood cross-term parameter.")
-  public final double gkc;
-
-  private static final NonPolarModel DEFAULT_NONPOLAR_MODEL = NonPolarModel.CAV_DISP;
-
-  /**
-   * Treatment of non-polar interactions.
-   */
-  @FFXKeyword(name = "nonpolar-model", clazz = String.class,
-      keywordGroup = ImplicitSolvent, defaultValue = "cav-disp",
-      description = "[CAV / CAV-DISP / GAUSS-DISP / SEV-DISP / NONE ] "
-          + "The non-polar contribution to the implicit solvent.")
-  private final NonPolarModel nonPolarModel;
-
-  /**
-   * Default surface tension for non-polar models without an explicit dispersion term. This is lower
-   * than CAVDISP, since the favorable dispersion term is implicitly included.
-   */
-  private static final double DEFAULT_CAVONLY_SURFACE_TENSION = 0.0049;
-
-  /**
-   * Water probe radius.
-   */
-  public final double probe;
-
-  /**
-   * Default solvent pressure for apolar models with an explicit volume term.
-   *
-   * <p>From work by Chandler et al., the following relationship for cavitation free energy as a
-   * function of spherical particle size was found: Cross-Over = 3 * S.T. / S.P.
-   *
-   * <p>A S.P. of 0.0334 kcal/mol/A^3 was obtained using explicit AMOEBA water simulations and
-   * solvent excluded volumes.
-   *
-   * <p>A S.P. of 0.0343 kcal/mol/A^3 is obtained assuming a macroscopic surface tension of 0.103
-   * kcal/mol/A^3 and a cross-over of 9.0 (i.e. S.P. = 3 * S.T. / Cross-Over)
-   *
-   * <p>Both values are in reasonably good agreement, and 0.0334 is chosen as our default.
-   */
-  public static final double DEFAULT_SOLVENT_PRESSURE = 0.0334;
-
-  /**
-   * Default surface tension for apolar models with an explicit dispersion term.
-   *
-   * <p>Experimental value: 0.103 kcal/mol/Ang^2
-   */
-  public static final double DEFAULT_CAVDISP_SURFACE_TENSION = 0.103;
-
-  /**
-   * Using a S.P. of 0.0334 kcal/mol/A^3, and a limiting surface tension of 0.103 kcal/mol/A^2, the
-   * cross-over point is 9.2515 A.
-   *
-   * <p>Using a S.P. of 0.0334 kcal/mol/A^3, and a limiting surface tension of 0.08 (i.e. 80% of the
-   * experimentally observed surface tension of 0.103 kcal/mol/A^2), we derive a cross-over of:
-   *
-   * <p>9.251 A = 3 * 0.103 kcal/mol/A^2 / 0.0334 kcal/mol/A^3.
-   */
-  public static final double DEFAULT_CROSSOVER =
-      3.0 * DEFAULT_CAVDISP_SURFACE_TENSION / DEFAULT_SOLVENT_PRESSURE;
-
-  /**
-   * Cavitation surface tension coefficient (kcal/mol/A^2).
-   */
-  @FFXKeyword(name = "surface-tension", keywordGroup = ImplicitSolvent, defaultValue = "0.103",
-      description = "The cavitation surface tension coefficient (kcal/mol/A^2).")
-  private final double surfaceTension;
-
-  /**
-   * Cavitation solvent pressure coefficient (kcal/mol/A^3).
-   */
-  @FFXKeyword(name = "solvent-pressure", keywordGroup = ImplicitSolvent, defaultValue = "0.0334",
-      description = "The solvent pressure for nonpolar models with an explicit volume term (kcal/mol/A^3).")
-  private final double solventPressue;
-
-  /**
-   * The base radii to use for GK.
-   */
-  @FFXKeyword(name = "gk-radius", clazz = String.class, keywordGroup = ImplicitSolvent, defaultValue = "solute",
-      description = "[SOLUTE / VDW / CONSENSUS] "
-          + "The base atomic radii to use for generalized Kirkwood calculations. The default is to use solute radii, "
-          + "which were fit to experimental solvation free energy differences. Alternatively, force field"
-          + "specific van der Waals radii (vdw) or consensus Bondi radii (consensus) can be chosen.")
-  private SOLUTE_RADII_TYPE soluteRadiiType;
-
+  /**
+   * Base overlap scale factor.
+   */
+  private final double gkOverlapScale;
+  /**
+   * If true, HCT overlap scale factors are element-specific
+   */
+  private final boolean elementHCTScale;
+  /**
+   * Element-specific HCT overlap scale factors
+   */
+  private final HashMap<Integer, Double> elementHCTScaleFactors;
   /**
    * Born radius of each atom.
    */
@@ -642,24 +508,27 @@
    * @param crystal a {@link ffx.crystal.Crystal} object.
    * @param parallelTeam a {@link edu.rit.pj.ParallelTeam} object.
    */
-  public GeneralizedKirkwood(ForceField forceField, Atom[] atoms,
-      ParticleMeshEwald particleMeshEwald, Crystal crystal, ParallelTeam parallelTeam,
-      double electric, double gkCutoff) {
+  public GeneralizedKirkwood(
+      ForceField forceField,
+      Atom[] atoms,
+      ParticleMeshEwald particleMeshEwald,
+      Crystal crystal,
+      ParallelTeam parallelTeam) {
+
     this.forceField = forceField;
     this.atoms = atoms;
     this.particleMeshEwald = particleMeshEwald;
     this.crystal = crystal;
     this.parallelTeam = parallelTeam;
-    this.electric = electric;
-    this.cutoff = gkCutoff;
     nAtoms = atoms.length;
     maxNumAtoms = nAtoms;
     polarization = particleMeshEwald.polarization;
 
-    // Set the Kirkwood multipolar reaction field constants for solvent.
-    solventDielectric = forceField.getDouble("SOLVENT_DIELECTRIC", dWater);
-    // Set the Kirkwood multipolar reaction field constants for solute.
-    soluteDielectric = forceField.getDouble("SOLUTE_DIELECTRIC", 1.0);
+    // Set the conversion from electron**2/Ang to kcal/mole
+    electric = forceField.getDouble("ELECTRIC", DEFAULT_ELECTRIC);
+
+    // Set the Kirkwood multipolar reaction field constants.
+    epsilon = forceField.getDouble("GK_EPSILON", dWater);
 
     // Define how force arrays will be accumulated.
     String value = forceField.getString("ARRAY_REDUCTION", "MULTI");
@@ -686,29 +555,24 @@
       // Default Bondi scale factor for Solute Radii is 1.0.
       bondiScale = forceField.getDouble("SOLUTE_SCALE", 1.0);
     }
-
-    hctScale = forceField.getDouble("HCT_SCALE", DEFAULT_HCT_SCALE);
+    gkOverlapScale = forceField.getDouble("HCT_SCALE", DEFAULT_HCT_SCALE);
     elementHCTScale = forceField.getBoolean("ELEMENT_HCT_SCALE", false);
-    descreenVDW = forceField.getBoolean("DESCREEN_VDW", true);
-    descreenHydrogen = forceField.getBoolean("DESCREEN_HYDROGEN", false);
-    if (descreenVDW && !descreenHydrogen) {
+    descreenWithVDW = forceField.getBoolean("DESCREEN_VDW", true);
+    descreenWithHydrogen = forceField.getBoolean("DESCREEN_HYDROGEN", false);
+    if (descreenWithVDW && !descreenWithHydrogen) {
       perfectHCTScale = forceField.getBoolean("PERFECT_HCT_SCALE", false);
     } else {
       perfectHCTScale = false;
     }
-    descreenOffset = forceField.getDouble("DESCREEN_OFFSET", DEFAULT_DESCREEN_OFFSET);
+    descreenOffset = forceField.getDouble("DESCREEN_OFFSET", 0.0);
     // If true, the descreening integral includes the neck correction to better approximate molecular surface.
     neckCorrection = forceField.getBoolean("NECK_CORRECTION", false);
-    double sn = forceField.getDouble("SNECK", DEFAULT_NECK_SCALE);
-    sneck = forceField.getDouble("NECK_SCALE", sn);
+    sneck = forceField.getDouble("SNECK", DEFAULT_SNECK);
     chemicallyAwareSneck = forceField.getBoolean("CHEMICALLY_AWARE_SNECK", true);
     tanhCorrection = forceField.getBoolean("TANH_CORRECTION", false);
-    double b0 = forceField.getDouble("BETA0", DEFAULT_TANH_BETA0);
-    double b1 = forceField.getDouble("BETA1", DEFAULT_TANH_BETA1);
-    double b2 = forceField.getDouble("BETA2", DEFAULT_TANH_BETA2);
-    beta0 = forceField.getDouble("TANH_BETA0", b0);
-    beta1 = forceField.getDouble("TANH_BETA1", b1);
-    beta2 = forceField.getDouble("TANH_BETA2", b2);
+    beta0 = forceField.getDouble("BETA0", DEFAULT_BETA0);
+    beta1 = forceField.getDouble("BETA1", DEFAULT_BETA1);
+    beta2 = forceField.getDouble("BETA2", DEFAULT_BETA2);
     // Add default values for all elements
     elementHCTScaleFactors = new HashMap<>();
     elementHCTScaleFactors.put(1, forceField.getDouble("HCT_H", DEFAULT_HCT_SCALE));
@@ -736,16 +600,15 @@
       }
     }
 
-    NonPolarModel npModel;
+    NonPolar nonpolarModel;
     try {
-      String cavModel = forceField.getString("CAVMODEL", DEFAULT_NONPOLAR_MODEL.name());
-      cavModel = forceField.getString("NONPOLAR_MODEL", cavModel);
-      npModel = getNonPolarModel(cavModel.toUpperCase());
+      String cavModel = forceField.getString("CAVMODEL", "CAV_DISP").toUpperCase();
+      nonpolarModel = getNonPolarModel(cavModel);
     } catch (Exception ex) {
-      npModel = NonPolarModel.NONE;
+      nonpolarModel = NonPolar.NONE;
       logger.warning(format(" Error parsing non-polar model (set to NONE) %s", ex));
     }
-    nonPolarModel = npModel;
+    nonPolar = nonpolarModel;
 
     int threadCount = parallelTeam.getThreadCount();
     fieldGK = new AtomicDoubleArray3D(atomicDoubleArrayImpl, nAtoms, threadCount);
@@ -754,11 +617,14 @@
     nativeEnvironmentApproximation =
         forceField.getBoolean("NATIVE_ENVIRONMENT_APPROXIMATION", false);
     probe = forceField.getDouble("PROBE_RADIUS", 1.4);
+    cutoff = forceField.getDouble("GK_CUTOFF", particleMeshEwald.getEwaldCutoff());
     cut2 = cutoff * cutoff;
     lambdaTerm = forceField.getBoolean("GK_LAMBDATERM", forceField.getBoolean("LAMBDATERM", false));
 
-    // If polarization lambda exponent is set to 0.0, then we're running
-    // Dual-Topology and the GK energy will be scaled with the overall system lambda value.
+        /*
+         If polarization lambda exponent is set to 0.0, then we're running
+         Dual-Topology and the GK energy will be scaled with the overall system lambda value.
+        */
     double polLambdaExp = forceField.getDouble("POLARIZATION_LAMBDA_EXPONENT", 3.0);
     if (polLambdaExp == 0.0) {
       lambdaTerm = false;
@@ -766,10 +632,8 @@
     }
 
     // If PME includes polarization and is a function of lambda, GK must also.
-    if (!lambdaTerm
-        && particleMeshEwald.getPolarizationType() != ParticleMeshEwald.Polarization.NONE) {
-      if (forceField.getBoolean("ELEC_LAMBDATERM",
-          forceField.getBoolean("LAMBDATERM", false))) {
+    if (!lambdaTerm && particleMeshEwald.getPolarizationType() != ParticleMeshEwald.Polarization.NONE) {
+      if (forceField.getBoolean("ELEC_LAMBDATERM", forceField.getBoolean("LAMBDATERM", false))) {
         logger.info(" If PME includes polarization and is a function of lambda, GK must also.");
         lambdaTerm = true;
       }
@@ -778,18 +642,20 @@
     initAtomArrays();
 
     double tensionDefault;
-    switch (nonPolarModel) {
+    switch (nonPolar) {
       case CAV:
-        tensionDefault = DEFAULT_CAVONLY_SURFACE_TENSION;
-        surfaceAreaRegion = new SurfaceAreaRegion(atoms, x, y, z, use,
-            neighborLists, grad, threadCount, probe, tensionDefault);
+        tensionDefault = DEFAULT_CAV_SURFACE_TENSION;
+        surfaceAreaRegion =
+            new SurfaceAreaRegion(
+                atoms, x, y, z, use, neighborLists, grad, threadCount, probe, tensionDefault);
         dispersionRegion = null;
         chandlerCavitation = null;
         break;
       case CAV_DISP:
         tensionDefault = DEFAULT_CAVDISP_SURFACE_TENSION;
-        surfaceAreaRegion = new SurfaceAreaRegion(atoms, x, y, z, use,
-            neighborLists, grad, threadCount, probe, tensionDefault);
+        surfaceAreaRegion =
+            new SurfaceAreaRegion(
+                atoms, x, y, z, use, neighborLists, grad, threadCount, probe, tensionDefault);
         dispersionRegion = new DispersionRegion(threadCount, atoms, forceField);
         chandlerCavitation = null;
         break;
@@ -825,25 +691,20 @@
       case BORN_SOLV:
       case NONE:
       default:
-        tensionDefault = DEFAULT_CAVONLY_SURFACE_TENSION;
+        tensionDefault = DEFAULT_CAV_SURFACE_TENSION;
         surfaceAreaRegion = null;
         dispersionRegion = null;
         chandlerCavitation = null;
         break;
     }
 
-    gkc = forceField.getDouble("GKC", DEFAULT_GKC);
-
     surfaceTension = forceField.getDouble("SURFACE_TENSION", tensionDefault);
     solventPressue = forceField.getDouble("SOLVENT_PRESSURE", DEFAULT_SOLVENT_PRESSURE);
-    /**
-     * Volume to surface area cross-over point (A).
-     */
-    double crossOver = forceField.getDouble("CROSS_OVER", DEFAULT_CROSSOVER);
+    crossOver = forceField.getDouble("CROSS_OVER", DEFAULT_CROSSOVER);
     if (chandlerCavitation != null) {
       // Set the cross-over first.
       chandlerCavitation.setCrossOver(crossOver);
-      // Surface tension and solvent pressure will over-write cross-over if it's not appropriate.
+      // Surface tension and solvent pressure will over-write cross-over if its not appropriate.
       chandlerCavitation.setSurfaceTension(surfaceTension);
       chandlerCavitation.setSolventPressure(solventPressue);
       crossOver = chandlerCavitation.getCrossOver();
@@ -857,8 +718,7 @@
     }
 
     initializationRegion = new InitializationRegion(threadCount);
-    bornRadiiRegion = new BornRadiiRegion(threadCount, nAtoms, forceField, neckCorrection,
-        tanhCorrection, perfectHCTScale);
+    bornRadiiRegion = new BornRadiiRegion(threadCount, nAtoms, forceField, neckCorrection, tanhCorrection, perfectHCTScale);
     permanentGKFieldRegion = new PermanentGKFieldRegion(threadCount, forceField);
     inducedGKFieldRegion = new InducedGKFieldRegion(threadCount, forceField);
     if (!perfectRadii) {
@@ -868,25 +728,20 @@
       // No Born chain-rule terms when using Perfect Born Radii.
       bornGradRegion = null;
     }
-    gkEnergyRegion = new GKEnergyRegion(threadCount, forceField, polarization, nonPolarModel,
-        surfaceTension, probe, electric);
+    gkEnergyRegion = new GKEnergyRegion(threadCount, forceField, polarization, nonPolar, surfaceTension, probe);
 
     logger.info("  Continuum Solvation ");
     logger.info(format("   Radii:                              %8s", soluteRadiiType));
-    if (cutoff != Double.POSITIVE_INFINITY) {
-      logger.info(format("   Generalized Kirkwood Cut-Off:       %8.4f (A)", cutoff));
-    } else {
-      logger.info("   Generalized Kirkwood Cut-Off:           NONE");
-    }
-    logger.info(format("   GKC:                                %8.4f", gkc));
-    logger.info(format("   Solvent Dielectric:                 %8.4f", solventDielectric));
-    logger.info(format("   Solute Dielectric:                  %8.4f", soluteDielectric));
+    logger.info(format("   Generalized Kirkwood Cut-Off:       %8.4f (A)", cutoff));
+    logger.info(format("   GKC:                                %8.4f",
+        forceField.getDouble("GKC", DEFAULT_GKC)));
+    logger.info(format("   Solvent Dielectric:                 %8.4f", epsilon));
 
     if (perfectRadii) {
       logger.info(format("   Use Perfect Born Radii:             %8B", perfectRadii));
     } else {
-      logger.info(format("   Descreen with vdW Radii:            %8B", descreenVDW));
-      logger.info(format("   Descreen with Hydrogen Atoms:       %8B", descreenHydrogen));
+      logger.info(format("   Descreen with vdW Radii:            %8B", descreenWithVDW));
+      logger.info(format("   Descreen with Hydrogen Atoms:       %8B", descreenWithHydrogen));
       logger.info(format("   Descreen Offset:                    %8.4f", descreenOffset));
       if (neckCorrection) {
         logger.info(format("   Use Neck Correction:                %8B", neckCorrection));
@@ -906,26 +761,31 @@
           forceField.getDouble("HCT-SCALE", DEFAULT_HCT_SCALE)));
       if (elementHCTScale) {
         logger.info(format("   Element-Specific HCT Scale Factors: %8B", elementHCTScale));
-        logger.info(format("    HCT-H:                             %8.4f", elementHCTScaleFactors.get(1)));
-        logger.info(format("    HCT-C:                             %8.4f", elementHCTScaleFactors.get(6)));
-        logger.info(format("    HCT-N:                             %8.4f", elementHCTScaleFactors.get(7)));
-        logger.info(format("    HCT-O:                             %8.4f", elementHCTScaleFactors.get(8)));
-        logger.info(format("    HCT-P:                             %8.4f", elementHCTScaleFactors.get(15)));
-        logger.info(format("    HCT-S:                             %8.4f", elementHCTScaleFactors.get(16)));
+        logger.info(
+            format("    HCT-H:                             %8.4f", elementHCTScaleFactors.get(1)));
+        logger.info(
+            format("    HCT-C:                             %8.4f", elementHCTScaleFactors.get(6)));
+        logger.info(
+            format("    HCT-N:                             %8.4f", elementHCTScaleFactors.get(7)));
+        logger.info(
+            format("    HCT-O:                             %8.4f", elementHCTScaleFactors.get(8)));
+        logger.info(
+            format("    HCT-P:                             %8.4f", elementHCTScaleFactors.get(15)));
+        logger.info(
+            format("    HCT-S:                             %8.4f", elementHCTScaleFactors.get(16)));
       }
     }
 
     logger.info(
-        format("   Non-Polar Model:                  %10s",
-            nonPolarModel.toString().replace('_', '-')));
-
-    if (nonPolarModel.equals(NonPolarModel.GAUSS_DISP)) {
+        format("   Non-Polar Model:                  %10s", nonPolar.toString().replace('_', '-')));
+
+    if(nonPolar.equals(NonPolar.GAUSS_DISP)){
       logger.info(
-          format("    GaussVol Radii Offset:               %2.4f",
-              forceField.getDouble("GAUSSVOL_RADII_OFFSET", 0.0)));
+              format("    GaussVol Radii Offset:               %2.4f",
+                      forceField.getDouble("GAUSSVOL_RADII_OFFSET",0.0)));
       logger.info(
-          format("    GaussVol Radii Scale:                %2.4f",
-              forceField.getDouble("GAUSSVOL_RADII_SCALE", 1.0)));
+              format("    GaussVol Radii Scale:                %2.4f",
+                      forceField.getDouble("GAUSSVOL_RADII_SCALE",1.0)));
     }
 
     if (dispersionRegion != null) {
@@ -953,15 +813,13 @@
       for (int i = 0; i < nAtoms; i++) {
         logger.info(
             format("   %s %8.6f %8.6f %5.3f %5.3f",
-                atoms[i].toString(), baseRadius[i], descreenRadius[i], overlapScale[i],
-                neckScale[i]));
+                atoms[i].toString(), baseRadius[i], descreenRadius[i], overlapScale[i], neckScale[i]));
       }
     }
   }
 
   /**
    * GK is using perfect radii where available.
-   *
    * @return True if using perfect radii.
    */
   public boolean getUsePerfectRadii() {
@@ -969,8 +827,7 @@
   }
 
   /**
-   * Return perfect Born radii read in as keywords, or base radii if perfect radii are not
-   * available.
+   * Return perfect Born radii read in as keywords, or base radii if perfect radii are not available.
    *
    * @return Array of perfect Born radii.
    */
@@ -984,14 +841,14 @@
    * getNonPolarModel.
    *
    * @param nonpolarModel a {@link java.lang.String} object.
-   * @return a {@link NonPolarModel} object.
-   */
-  public static NonPolarModel getNonPolarModel(String nonpolarModel) {
+   * @return a {@link ffx.potential.nonbonded.GeneralizedKirkwood.NonPolar} object.
+   */
+  public static NonPolar getNonPolarModel(String nonpolarModel) {
     try {
-      return NonPolarModel.valueOf(toEnumForm(nonpolarModel));
+      return NonPolar.valueOf(toEnumForm(nonpolarModel));
     } catch (IllegalArgumentException ex) {
       logger.warning(" Unrecognized nonpolar model requested; defaulting to NONE.");
-      return NonPolarModel.NONE;
+      return NonPolar.NONE;
     }
   }
 
@@ -1141,7 +998,6 @@
 
   /**
    * Return the descreening dielectric offset.
-   *
    * @return The offset (A).
    */
   public double getDescreenOffset() {
@@ -1257,10 +1113,10 @@
   /**
    * getNonPolarModel.
    *
-   * @return a {@link NonPolarModel} object.
-   */
-  public NonPolarModel getNonPolarModel() {
-    return nonPolarModel;
+   * @return a {@link ffx.potential.nonbonded.GeneralizedKirkwood.NonPolar} object.
+   */
+  public NonPolar getNonPolarModel() {
+    return nonPolar;
   }
 
   /**
@@ -1297,19 +1153,10 @@
   /**
    * Returns the solvent relative permittivity (typically 78.3).
    *
-   * @return Relative permittivity of the solvent.
+   * @return Relative permittivity of solvent.
    */
   public double getSolventPermittivity() {
-    return solventDielectric;
-  }
-
-  /**
-   * Returns the solvent relative permittivity (typically 1.0).
-   *
-   * @return Relative permittivity of the solute.
-   */
-  public double getSolutePermittivity() {
-    return soluteDielectric;
+    return epsilon;
   }
 
   /**
@@ -1494,7 +1341,7 @@
       gkTime += System.nanoTime();
 
       // Find the nonpolar energy.
-      switch (nonPolarModel) {
+      switch (nonPolar) {
         case CAV:
           cavitationTime = -System.nanoTime();
           parallelTeam.execute(surfaceAreaRegion);
@@ -1594,7 +1441,7 @@
 
     if (print) {
       logger.info(format(" Generalized Kirkwood%16.8f %10.3f", gkEnergy, gkTime * 1e-9));
-      switch (nonPolarModel) {
+      switch (nonPolar) {
         case CAV:
           logger.info(
               format(
@@ -1689,8 +1536,8 @@
   }
 
   /**
-   * Update GK solute parameters for a given atom. This should only be called after each atom is
-   * assigned a "SoluteType".
+   * Update GK solute parameters for a given atom. This should only be called after each
+   * atom is assigned a "SoluteType".
    *
    * @param i The atom to update.
    */
@@ -1705,7 +1552,7 @@
     // Assign the base radius.
     baseRadius[i] = soluteType.gkDiameter * 0.5 * bondiScale;
     // Assign a default overlap scale factor.
-    overlapScale[i] = hctScale;
+    overlapScale[i] = gkOverlapScale;
     // Use element specific HCT scaling factors.
     if (elementHCTScale) {
       int atomicNumber = atom.getAtomicNumber();
@@ -1713,7 +1560,7 @@
         overlapScale[i] = elementHCTScaleFactors.get(atomicNumber);
       } else {
         logger.fine(format(" No element-specific HCT scale factor for %s", atom));
-        overlapScale[i] = hctScale;
+        overlapScale[i] = gkOverlapScale;
       }
     }
     // Assign the default descreen radius to equal the base radius.
@@ -1732,12 +1579,12 @@
     }
 
     // Apply the descreenWithVDW flag.
-    if (descreenVDW) {
+    if (descreenWithVDW) {
       descreenRadius[i] = atom.getVDWType().radius / 2.0;
     }
 
     // Apply the descreenWithHydrogen flag.
-    if (!descreenHydrogen && atom.getAtomicNumber() == 1) {
+    if (!descreenWithHydrogen && atom.getAtomicNumber() == 1) {
       overlapScale[i] = 0.0;
     }
 
@@ -1809,10 +1656,10 @@
       double[] selfVolumesFractions = gaussVol.getSelfVolumeFractions();
       for (int i = 0; i < nAtoms; i++) {
         // Use the self volume fractions, plus add the GK overlap scale.
-        overlapScale[i] = selfVolumesFractions[i] * hctScale;
+        overlapScale[i] = selfVolumesFractions[i] * gkOverlapScale;
 
         // Apply the descreenWithHydrogen flag.
-        if (!descreenHydrogen && atoms[i].getAtomicNumber() == 1) {
+        if (!descreenWithHydrogen && atoms[i].getAtomicNumber() == 1) {
           overlapScale[i] = 0.0;
         }
       }
@@ -1849,7 +1696,7 @@
     }
   }
 
-  public enum NonPolarModel {
+  public enum NonPolar {
     CAV,
     CAV_DISP,
     SEV_DISP,
