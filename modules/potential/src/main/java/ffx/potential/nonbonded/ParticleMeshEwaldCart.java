/**
 * Title: Force Field X.
 *
 * Description: Force Field X - Software for Molecular Biophysics.
 *
 * Copyright: Copyright (c) Michael J. Schnieders 2001-2017.
 *
 * This file is part of Force Field X.
 *
 * Force Field X is free software; you can redistribute it and/or modify it
 * under the terms of the GNU General Public License version 3 as published by
 * the Free Software Foundation.
 *
 * Force Field X is distributed in the hope that it will be useful, but WITHOUT
 * ANY WARRANTY; without even the implied warranty of MERCHANTABILITY or FITNESS
 * FOR A PARTICULAR PURPOSE. See the GNU General Public License for more
 * details.
 *
 * You should have received a copy of the GNU General Public License along with
 * Force Field X; if not, write to the Free Software Foundation, Inc., 59 Temple
 * Place, Suite 330, Boston, MA 02111-1307 USA
 *
 * Linking this library statically or dynamically with other modules is making a
 * combined work based on this library. Thus, the terms and conditions of the
 * GNU General Public License cover the whole combination.
 *
 * As a special exception, the copyright holders of this library give you
 * permission to link this library with independent modules to produce an
 * executable, regardless of the license terms of these independent modules, and
 * to copy and distribute the resulting executable under terms of your choice,
 * provided that you also meet, for each linked independent module, the terms
 * and conditions of the license of that module. An independent module is a
 * module which is not derived from or based on this library. If you modify this
 * library, you may extend this exception to your version of the library, but
 * you are not obligated to do so. If you do not wish to do so, delete this
 * exception statement from your version.
 */
package ffx.potential.nonbonded;

import java.util.ArrayList;
import java.util.Collections;
import java.util.List;
import java.util.logging.Level;
import java.util.logging.Logger;

import static java.lang.String.format;
import static java.util.Arrays.copyOf;
import static java.util.Arrays.fill;

import static org.apache.commons.math3.util.FastMath.exp;
import static org.apache.commons.math3.util.FastMath.max;
import static org.apache.commons.math3.util.FastMath.min;
import static org.apache.commons.math3.util.FastMath.pow;
import static org.apache.commons.math3.util.FastMath.sqrt;

import edu.rit.pj.IntegerForLoop;
import edu.rit.pj.IntegerSchedule;
import edu.rit.pj.ParallelRegion;
import edu.rit.pj.ParallelSection;
import edu.rit.pj.ParallelTeam;
import edu.rit.pj.reduction.SharedDouble;
import edu.rit.pj.reduction.SharedDoubleArray;
import edu.rit.pj.reduction.SharedInteger;
import edu.rit.util.Range;

import ffx.crystal.Crystal;
import ffx.crystal.SymOp;
import ffx.potential.bonded.Angle;
import ffx.potential.bonded.Atom;
import ffx.potential.bonded.Atom.Resolution;
import ffx.potential.bonded.Bond;
import ffx.potential.bonded.LambdaInterface;
import ffx.potential.bonded.Torsion;
import ffx.potential.extended.ExtUtils;
import ffx.potential.extended.ExtendedVariable;
import ffx.potential.nonbonded.ReciprocalSpace.FFTMethod;
import ffx.potential.nonbonded.ScfPredictor.PredictorMode;
import ffx.potential.parameters.AtomType;
import ffx.potential.parameters.ForceField;
import ffx.potential.parameters.ForceField.ForceFieldBoolean;
import ffx.potential.parameters.ForceField.ForceFieldDouble;
import ffx.potential.parameters.ForceField.ForceFieldString;
import ffx.potential.parameters.ForceField.ForceFieldType;
import ffx.potential.parameters.MultipoleType;
import ffx.potential.parameters.PolarizeType;
import ffx.potential.utils.EnergyException;

import static ffx.numerics.Erf.erfc;
import static ffx.numerics.VectorMath.cross;
import static ffx.numerics.VectorMath.diff;
import static ffx.numerics.VectorMath.dot;
import static ffx.numerics.VectorMath.norm;
import static ffx.numerics.VectorMath.r;
import static ffx.numerics.VectorMath.scalar;
import static ffx.numerics.VectorMath.sum;
import static ffx.potential.parameters.MultipoleType.ELECTRIC;
import static ffx.potential.parameters.MultipoleType.t000;
import static ffx.potential.parameters.MultipoleType.t001;
import static ffx.potential.parameters.MultipoleType.t002;
import static ffx.potential.parameters.MultipoleType.t003;
import static ffx.potential.parameters.MultipoleType.t010;
import static ffx.potential.parameters.MultipoleType.t011;
import static ffx.potential.parameters.MultipoleType.t012;
import static ffx.potential.parameters.MultipoleType.t020;
import static ffx.potential.parameters.MultipoleType.t021;
import static ffx.potential.parameters.MultipoleType.t030;
import static ffx.potential.parameters.MultipoleType.t100;
import static ffx.potential.parameters.MultipoleType.t101;
import static ffx.potential.parameters.MultipoleType.t102;
import static ffx.potential.parameters.MultipoleType.t110;
import static ffx.potential.parameters.MultipoleType.t111;
import static ffx.potential.parameters.MultipoleType.t120;
import static ffx.potential.parameters.MultipoleType.t200;
import static ffx.potential.parameters.MultipoleType.t201;
import static ffx.potential.parameters.MultipoleType.t210;
import static ffx.potential.parameters.MultipoleType.t300;

/**
 * This Particle Mesh Ewald class implements PME for the AMOEBA polarizable
 * mutlipole force field in parallel using a {@link NeighborList} for any
 * {@link Crystal} space group. The real space contribution is contained within
 * this class and the reciprocal space contribution is delegated to the
 * {@link ReciprocalSpace} class.
 *
 * @author Michael J. Schnieders<br> derived from:<br> TINKER code by Jay
 * Ponder, Pengyu Ren and Tom Darden.<br>
 *
 * @see <a href="http://dx.doi.org/10.1021/ct300035u" target="_blank"> M. J.
 * Schnieders, J. Baltrusaitis, Y. Shi, G. Chattree, L. Zheng, W. Yang and P.
 * Ren, The Structure, Thermodynamics, and Solubility of Organic Crystals from
 * Simulation with a Polarizable Force Field, Journal of Chemical Theory and
 * Computation 8 (5), 1721-36 (2012)</a>
 *
 * @see <br><a href="http://dx.doi.org/10.1021/ct100506d" target="_blank"> M. J.
 * Schnieders, T. D. Fenn and V. S. Pande, Polarizable atomic multipole X-ray
 * refinement: Particle-mesh Ewald electrostatics for macromolecular crystals.
 * Journal of Chemical Theory and Computation 7 (4), 1141-56 (2011)</a>
 *
 * @see <br><a href="http://dx.doi.org/10.1063/1.1630791" target="_blank"> C.
 * Sagui, L. G. Pedersen, and T. A. Darden, Journal of Chemical Physics 120 (1),
 * 73 (2004)</a>
 *
 * @see <br><a href="http://link.aip.org/link/?JCPSA6/98/10089/1"
 * target="_blank"> T. Darden, D. York, and L. Pedersen, Journal of Chemical
 * Physics 98 (12), 10089 (1993)</a>
 *
 * @see <br><a href="http://www.ccp5.org" target="_blank"> W. Smith, "Point
 * Multipoles in the Ewald Summation (Revisited)", CCP5 Newsletter, 46, 18-30
 * (1998)</a>
 */
public class ParticleMeshEwaldCart extends ParticleMeshEwald implements LambdaInterface {

    private static final Logger logger = Logger.getLogger(ParticleMeshEwald.class.getName());

    public void setESVList(List<ExtendedVariable> list) {
        logger.severe("Cartesian PME does not support ESV handling.");
    }

    /**
     * Flag to indicate use of generalized Kirkwood.
     */
    private boolean generalizedKirkwoodTerm;
    /**
     * If lambdaTerm is true, some ligand atom interactions with the environment
     * are being turned on/off.
     */
    private final boolean lambdaTerm;
    /**
     * If true, compute coordinate gradient.
     */
    private boolean gradient = false;
    /**
     * If set to false, multipole charges are set to zero (default is true).
     */
    private final boolean useCharges;
    /**
     * If set to false, multipole dipoles are set to zero (default is true).
     */
    private final boolean useDipoles;
    /**
     * If set to false, multipole quadrupoles are set to zero (default is true).
     */
    private final boolean useQuadrupoles;
    /**
     * If set to false, multipoles are fixed in their local frame and torques
     * are zero, which is useful for narrowing down discrepancies between
     * analytic and finite-difference derivatives(default is true).
     */
    private final boolean rotateMultipoles;
    /**
     * Number of PME multipole interactions.
     */
    private int interactions;
    /**
     * Number of generalized Kirkwood interactions.
     */
    private int gkInteractions;
    /**
     * Permanent multipole energy (kcal/mol).
     */
    private double permanentMultipoleEnergy;
    /**
     * Polarization energy (kcal/mol).
     */
    private double polarizationEnergy;
    /**
     * Generalized Kirkwood energy.
     */
    private double generalizedKirkwoodEnergy;
    /**
     * Reference to the force field being used.
     */
    private final ForceField forceField;
    /**
     * Unit cell and spacegroup information.
     */
    private Crystal crystal;
    /**
     * Number of symmetry operators.
     */
    private int nSymm;
    /**
     * An ordered array of atoms in the system.
     */
    private Atom atoms[];
    /**
     * The number of atoms in the system.
     */
    private int nAtoms;

    /**
     * Neighbor lists, without atoms beyond the real space cutoff.
     * [nSymm][nAtoms][nIncludedNeighbors]
     */
    private int[][][] realSpaceLists;
    /**
     * Number of neighboring atoms within the real space cutoff. [nSymm][nAtoms]
     */
    private int[][] realSpaceCounts;
    /**
     * Optimal pairwise ranges.
     */
    private Range realSpaceRanges[];
    /**
     * Pairwise schedule for load balancing.
     */
    private IntegerSchedule realSpaceSchedule;
    /**
     * Neighbor lists, without atoms beyond the preconditioner cutoff.
     * [nSymm][nAtoms][nIncludedNeighbors]
     */
    private int[][][] preconditionerLists;
    /**
     * Number of neighboring atoms within the preconditioner cutoff.
     * [nSymm][nAtoms]
     */
    private int[][] preconditionerCounts;
    private double preconditionerCutoff = 4.5;
    private double preconditionerEwald = 0.0;
    private final int preconditionerListSize = 50;

    /**
     * *************************************************************************
     * Lambda state variables.
     */
    private LambdaMode lambdaMode = LambdaMode.OFF;
    /**
     * Current state.
     */
    private double lambda = 1.0;
    /**
     * The polarization Lambda value goes from 0.0 .. 1.0 as the global lambda
     * value varies between polLambdaStart .. polLambadEnd.
     */
    /**
     * The polarization Lambda value goes from 0.0 .. 1.0 as the global lambda
     * value varies between permLambdaStart .. permLambdaEnd.
     */
    private double permLambda = 1.0;
    /**
     * Constant α in: r' = sqrt(r^2 + α*(1 - L)^2)
     */
    private double permLambdaAlpha = 1.0;
    /**
     * Power on L in front of the pairwise multipole potential.
     */
    private double permLambdaExponent = 1.0;
    /**
     * Begin turning on permanent multipoles at Lambda = 0.5;
     */
    private double permLambdaStart = 0.5;
    /**
     * Finish turning on permanent multipoles at Lambda = 1.0;
     */
    private double permLambdaEnd = 1.0;

    /**
     * Start turning on polarization later in the Lambda path to prevent SCF
     * convergence problems when atoms nearly overlap.
     */
    private double polLambdaStart = 0.75;
    private double polLambdaEnd = 1.0;
    /**
     * Power on L in front of the polarization energy.
     */
    private double polLambdaExponent = 3.0;
    /**
     * Intramolecular electrostatics for the ligand in vapor is included by
     * default.
     */
    private boolean doLigandVaporElec = true;
    /**
     * Condensed phase SCF without the ligand present is included by default.
     * For DualTopologyEnergy calculations it can be turned off.
     */
    private boolean doNoLigandCondensedSCF = true;
    /**
     * lAlpha = α*(1 - L)^2
     */
    private double lAlpha = 0.0;
    private double dlAlpha = 0.0;
    private double d2lAlpha = 0.0;
    private double dEdLSign = 1.0;
    /**
     * lPowPerm = L^permanentLambdaExponent
     */
    private double lPowPerm = 1.0;
    private double dlPowPerm = 0.0;
    private double d2lPowPerm = 0.0;
    private boolean doPermanentRealSpace;
    private double permanentScale = 1.0;
    /**
     * lPowPol = L^polarizationLambdaExponent
     */
    private double lPowPol = 1.0;
    private double dlPowPol = 0.0;
    private double d2lPowPol = 0.0;
    private boolean doPolarization;
    /**
     * Specify inter-molecular softcore.
     */
    private boolean intermolecularSoftcore = false;
    /**
     * Specify intra-molecular softcore.
     */
    private boolean intramolecularSoftcore = false;
    /**
     * Molecule number for each atom.
     */
    private int molecule[] = null;

    /**
     * When computing the polarization energy at L there are 3 pieces.
     *
     * 1.) Upol(1) = The polarization energy computed normally (ie. system with
     * ligand).
     *
     * 2.) Uenv = The polarization energy of the system without the ligand.
     *
     * 3.) Uligand = The polarization energy of the ligand by itself.
     *
     * Upol(L) = L*Upol(1) + (1-L)*(Uenv + Uligand)
     *
     * Set polarizationScale to L for part 1. Set polarizationScale to (1-L) for
     * parts 2 & 3.
     */
    private double polarizationScale = 1.0;
    /**
     * Flag for ligand atoms.
     */
    private boolean isSoft[];
    /**
     * Flag indicating if softcore variables have been initialized.
     */
    private boolean initSoftCore = false;
    /**
     * When computing the polarization energy at Lambda there are 3 pieces.
     *
     * 1.) Upol(1) = The polarization energy computed normally (ie. system with
     * ligand).
     *
     * 2.) Uenv = The polarization energy of the system without the ligand.
     *
     * 3.) Uligand = The polarization energy of the ligand by itself.
     *
     * Upol(L) = L*Upol(1) + (1-L)*(Uenv + Uligand)
     *
     * Set the "use" array to true for all atoms for part 1. Set the "use" array
     * to true for all atoms except the ligand for part 2. Set the "use" array
     * to true only for the ligand atoms for part 3.
     *
     * The "use" array can also be employed to turn off atoms for computing the
     * electrostatic energy of sub-structures.
     */
    private boolean use[];
    private Crystal vaporCrystal;
    private int vaporLists[][][];
    private IntegerSchedule vaporPermanentSchedule;
    private IntegerSchedule vaporEwaldSchedule;
    private Range vacuumRanges[];
    /**
     * *************************************************************************
     * Permanent multipole variables.
     */
    /**
     * Permanent multipoles in their local frame.
     */
    private double localMultipole[][];
    private MultipoleType.MultipoleFrameDefinition frame[];
    private int axisAtom[][];

    private double cartMultipolePhi[][];
    /**
     * The interaction energy between 1-2 multipoles is scaled by m12scale.
     */
    private final double m12scale;
    /**
     * The interaction energy between 1-3 multipoles is scaled by m13scale.
     */
    private final double m13scale;
    /**
     * The interaction energy between 1-4 multipoles is scaled by m14scale.
     */
    private final double m14scale;
    /**
     * The interaction energy between 1-5 multipoles is scaled by m15scale.
     */
    private final double m15scale;
    /**
     * *************************************************************************
     * Induced dipole variables.
     */
    private final double polsor;
    private final double poleps;
    /**
     * Direct polarization field due to permanent multipoles at polarizable
     * sites within their group are scaled. The scaling is 0.0 in AMOEBA.
     */
    private final double d11scale;
    /**
     * The interaction energy between a permanent multipole and polarizable site
     * that are 1-2 is scaled by p12scale.
     */
    private final double p12scale;
    /**
     * The interaction energy between a permanent multipole and polarizable site
     * that are 1-3 is scaled by p13scale.
     */
    private final double p13scale;
    private double ipdamp[];
    private double thole[];
    private double polarizability[];

    public enum SCFAlgorithm {

        SOR, CG
    }
    private SCFAlgorithm scfAlgorithm = SCFAlgorithm.CG;
    /**
     * Direct induced dipoles.
     */
    private double directDipole[][];
    private double directDipoleCR[][];
    private double cartesianDipolePhi[][];
    private double cartesianDipolePhiCR[][];
    private int ip11[][];
    private int ip12[][];
    private int ip13[][];
    /**
     * *************************************************************************
     * Mutable Particle Mesh Ewald constants.
     */
    private double aewald;
    private double alsq2;
    private double an0;
    private double an1;
    private double an2;
    private double an3;
    private double an4;
    private double an5;
    private double piEwald;
    private double aewald3;
    private double off;
    private double off2;

    /**
     * PCG Variables.
     */
    private double rsd[][];
    private double rsdCR[][];
    private double rsdPre[][];
    private double rsdPreCR[][];
    private double conj[][];
    private double conjCR[][];
    private double vec[][];
    private double vecCR[][];

    /**
     * *************************************************************************
     * Parallel variables.
     */
    /**
     * By default, maxThreads is set to the number of available SMP cores.
     */
    private final int maxThreads;
    /**
     * Either 1 or 2; see description below.
     */
    private final int sectionThreads;
    /**
     * If real and reciprocal space are done sequentially or OpenCL is used,
     * then realSpaceThreads == maxThreads. Otherwise the number of
     * realSpaceThreads is set to ffx.realSpaceThreads.
     */
    private final int realSpaceThreads;
    /**
     * If real and reciprocal space are done sequentially then reciprocalThreads
     * == maxThreads If CUDA is used, reciprocalThreads == 1 Otherwise,
     * reciprocalThreads = maxThreads - realSpaceThreads
     */
    private final int reciprocalThreads;
    /**
     * Gradient array for each thread. [threadID][X/Y/Z][atomID]
     */
    private double grad[][][];
    /**
     * Torque array for each thread. [threadID][X/Y/Z][atomID]
     */
    private double torque[][][];
    /**
     * Field array for each thread. [threadID][X/Y/Z][atomID]
     */
    private double field[][][];
    /**
     * Chain rule field array for each thread. [threadID][X/Y/Z][atomID]
     */
    private double fieldCR[][][];
    /**
     * Partial derivative of the gradient with respect to Lambda.
     * [threadID][X/Y/Z][atomID]
     */
    private double lambdaGrad[][][];
    /**
     * Partial derivative of the torque with respect to Lambda.
     * [threadID][X/Y/Z][atomID]
     */
    private double lambdaTorque[][][];
    /**
     * Partial derivative with respect to Lambda.
     */
    private final SharedDouble shareddEdLambda;
    /**
     * Second partial derivative with respect to Lambda.
     */
    private final SharedDouble sharedd2EdLambda2;
    /**
     * The default ParallelTeam encapsulates the maximum number of threads used
     * to parallelize the electrostatics calculation.
     */
    private final ParallelTeam parallelTeam;
    /**
     * The sectionTeam encapsulates 1 or 2 threads.
     *
     * If it contains 1 thread, the real and reciprocal space calculations are
     * done sequentially.
     *
     * If it contains 2 threads, the real and reciprocal space calculations will
     * be done concurrently.
     */
    private final ParallelTeam sectionTeam;
    /**
     * If the real and reciprocal space parts of PME are done sequentially, then
     * the realSpaceTeam is equal parallalTeam.
     *
     * If the real and reciprocal space parts of PME are done concurrently, then
     * the realSpaceTeam will have fewer threads than the default parallelTeam.
     */
    private final ParallelTeam realSpaceTeam;
    /**
     * If the real and reciprocal space parts of PME are done sequentially, then
     * the reciprocalSpaceTeam is equal parallalTeam.
     *
     * If the real and reciprocal space parts of PME are done concurrently, then
     * the reciprocalSpaceTeam will have fewer threads than the default
     * parallelTeam.
     */
    private final ParallelTeam fftTeam;
    private final boolean gpuFFT;
    private IntegerSchedule permanentSchedule;
    private NeighborList neighborList;
    private final InitializationRegion initializationRegion;
    private final PermanentFieldRegion permanentFieldRegion;
    private final InducedDipoleFieldRegion inducedDipoleFieldRegion;
    private final ExpandInducedDipolesRegion expandInducedDipolesRegion;
    private final DirectRegion directRegion;
    private final SORRegion sorRegion;
    private final InducedDipolePreconditionerRegion inducedDipolePreconditionerRegion;
    private final PCGRegion pcgRegion;
    private final PCGInitRegion1 pcgInitRegion1;
    private final PCGInitRegion2 pcgInitRegion2;
    private final PCGIterRegion1 pcgIterRegion1;
    private final PCGIterRegion2 pcgIterRegion2;

    private final boolean reciprocalSpaceTerm;
    private final ReciprocalSpace reciprocalSpace;
    private final ReciprocalEnergyRegion reciprocalEnergyRegion;
    private final RealSpaceEnergyRegion realSpaceEnergyRegion;
    private final ReduceRegion reduceRegion;
    private final GeneralizedKirkwood generalizedKirkwood;
    /**
     * Timing variables.
     */
    private final long realSpacePermTime[];
    private final long realSpaceEnergyTime[];
    private final long realSpaceSCFTime[];
    private long realSpacePermTotal, realSpaceEnergyTotal, realSpaceSCFTotal;
    private long bornRadiiTotal, gkEnergyTotal;
    private ELEC_FORM elecForm = ELEC_FORM.PAM;
    private static final double TO_SECONDS = 1.0e-9;
    /**
     * The sqrt of PI.
     */
    private static final double SQRT_PI = sqrt(Math.PI);

    /**
     * ParticleMeshEwald constructor.
     *
     * @param atoms the Atom array to do electrostatics on.
     * @param molecule the molecule number for each atom.
     * @param forceField the ForceField the defines the electrostatics
     * parameters.
     * @param crystal The boundary conditions.
     * @param elecForm The electrostatics functional form.
     * @param neighborList The NeighborList for both van der Waals and PME.
     * @param parallelTeam A ParallelTeam that delegates parallelization.
     */
    public ParticleMeshEwaldCart(Atom atoms[], int molecule[], ForceField forceField,
            Crystal crystal, NeighborList neighborList, ELEC_FORM elecForm, ParallelTeam parallelTeam) {
        this.atoms = atoms;
        this.molecule = molecule;
        this.forceField = forceField;
        this.crystal = crystal;
        this.parallelTeam = parallelTeam;
        this.neighborList = neighborList;
        this.elecForm = elecForm;
        neighborLists = neighborList.getNeighborList();
        permanentSchedule = neighborList.getPairwiseSchedule();
        nAtoms = atoms.length;
        nSymm = crystal.spaceGroup.getNumberOfSymOps();
        maxThreads = parallelTeam.getThreadCount();

        polsor = forceField.getDouble(ForceFieldDouble.POLAR_SOR, 0.70);
        poleps = forceField.getDouble(ForceFieldDouble.POLAR_EPS, 1e-5);
        if (elecForm == ELEC_FORM.PAM) {
            m12scale = forceField.getDouble(ForceFieldDouble.MPOLE_12_SCALE, 0.0);
            m13scale = forceField.getDouble(ForceFieldDouble.MPOLE_13_SCALE, 0.0);
            m14scale = forceField.getDouble(ForceFieldDouble.MPOLE_14_SCALE, 0.4);
            m15scale = forceField.getDouble(ForceFieldDouble.MPOLE_15_SCALE, 0.8);
        } else {
            double mpole14 = 0.5;
            String name = forceField.toString().toUpperCase();
            if (name.contains("AMBER")) {
                mpole14 = 1.0 / 1.2;
            }
            m12scale = forceField.getDouble(ForceFieldDouble.MPOLE_12_SCALE, 0.0);
            m13scale = forceField.getDouble(ForceFieldDouble.MPOLE_13_SCALE, 0.0);
            m14scale = forceField.getDouble(ForceFieldDouble.MPOLE_14_SCALE, mpole14);
            m15scale = forceField.getDouble(ForceFieldDouble.MPOLE_15_SCALE, 1.0);
        }
        d11scale = forceField.getDouble(ForceFieldDouble.DIRECT_11_SCALE, 0.0);
        p12scale = forceField.getDouble(ForceFieldDouble.POLAR_12_SCALE, 0.0);
        p13scale = forceField.getDouble(ForceFieldDouble.POLAR_13_SCALE, 0.0);
        useCharges = forceField.getBoolean(ForceFieldBoolean.USE_CHARGES, true);
        useDipoles = forceField.getBoolean(ForceFieldBoolean.USE_DIPOLES, true);
        useQuadrupoles = forceField.getBoolean(ForceFieldBoolean.USE_QUADRUPOLES, true);
        rotateMultipoles = forceField.getBoolean(ForceFieldBoolean.ROTATE_MULTIPOLES, true);
        lambdaTerm = forceField.getBoolean(ForceFieldBoolean.LAMBDATERM, false);

        if (!crystal.aperiodic()) {
            off = forceField.getDouble(ForceFieldDouble.EWALD_CUTOFF, 7.0);
        } else {
            off = forceField.getDouble(ForceFieldDouble.EWALD_CUTOFF, 1000.0);
        }
        double ewaldPrecision = forceField.getDouble(ForceFieldDouble.EWALD_PRECISION, 1.0e-8);
        aewald = forceField.getDouble(ForceFieldDouble.EWALD_ALPHA, ewaldCoefficient(off, ewaldPrecision));
        setEwaldParameters(off, aewald);

        reciprocalSpaceTerm = forceField.getBoolean(ForceFieldBoolean.RECIPTERM, true);

        /**
         * Instantiate the requested SCF predictor.
         */
        PredictorMode predictorMode = ExtUtils.prop(PredictorMode.class, "scf-predictor", PredictorMode.NONE);
        int predictorOrder = ExtUtils.prop("scf-predictor-order", 6);
        if (predictorMode != null) {
            scfPredictor = new ScfPredictor(predictorMode, predictorOrder, forceField);
        }

        String algorithm = forceField.getString(ForceFieldString.SCF_ALGORITHM, "CG");
        try {
            algorithm = algorithm.replaceAll("-", "_").toUpperCase();
            scfAlgorithm = SCFAlgorithm.valueOf(algorithm);
        } catch (Exception e) {
            scfAlgorithm = SCFAlgorithm.CG;
        }

        /**
         * The size of the preconditioner neighbor list depends on the size of
         * the preconditioner cutoff.
         */
        if (scfAlgorithm == SCFAlgorithm.CG) {
            inducedDipolePreconditionerRegion = new InducedDipolePreconditionerRegion(maxThreads);
            pcgRegion = new PCGRegion(maxThreads);
            pcgInitRegion1 = new PCGInitRegion1(maxThreads);
            pcgInitRegion2 = new PCGInitRegion2(maxThreads);
            pcgIterRegion1 = new PCGIterRegion1(maxThreads);
            pcgIterRegion2 = new PCGIterRegion2(maxThreads);
            boolean preconditioner = forceField.getBoolean(ForceFieldBoolean.USE_SCF_PRECONDITIONER, true);
            if (preconditioner) {
                preconditionerCutoff = forceField.getDouble(
                        ForceFieldDouble.CG_PRECONDITIONER_CUTOFF, 4.5);
                preconditionerEwald = forceField.getDouble(
                        ForceFieldDouble.CG_PRECONDITIONER_EWALD, 0.0);
            } else {
                preconditionerCutoff = 0.0;
            }
        } else {
            preconditionerCutoff = 0.0;
            inducedDipolePreconditionerRegion = null;
            pcgRegion = null;
            pcgInitRegion1 = null;
            pcgInitRegion2 = null;
            pcgIterRegion1 = null;
            pcgIterRegion2 = null;
        }

        if (lambdaTerm) {
            /**
             * Values of PERMANENT_LAMBDA_START below 0.5 can lead to unstable
             * trajectories.
             */
            permLambdaStart = forceField.getDouble(ForceFieldDouble.PERMANENT_LAMBDA_START, 0.5);
            if (permLambdaStart < 0.0 || permLambdaStart > 1.0) {
                permLambdaStart = 0.5;
            }
            /**
             * Values of PERMANENT_LAMBDA_END must be greater than
             * permLambdaStart and <= 1.0.
             */
            permLambdaEnd = forceField.getDouble(ForceFieldDouble.PERMANENT_LAMBDA_END, 1.0);
            if (permLambdaStart < permLambdaStart || permLambdaEnd > 1.0) {
                permLambdaEnd = 1.0;
            }
            /**
             * Values of PERMANENT_LAMBDA_ALPHA below 2 can lead to unstable
             * trajectories.
             */
            permLambdaAlpha = forceField.getDouble(ForceFieldDouble.PERMANENT_LAMBDA_ALPHA, 2.0);
            if (permLambdaAlpha < 0.0 || permLambdaAlpha > 3.0) {
                permLambdaAlpha = 2.0;
            }
            /**
             * A PERMANENT_LAMBDA_EXPONENT of 1 gives linear charging of the
             * permanent electrostatics, which is most efficient.
             *
             * A quadratic schedule also works, but the dU/dL forces near
             * lambda=1 are may be larger by a factor of 2.
             */
            permLambdaExponent = forceField.getDouble(ForceFieldDouble.PERMANENT_LAMBDA_EXPONENT, 1.0);
            if (permLambdaExponent < 1.0) {
                permLambdaExponent = 1.0;
            }
            /**
             * A POLARIZATION_LAMBDA_EXPONENT of 2 gives a non-zero d2U/dL2 at
             * the beginning of the polarization schedule. Choosing a power of 3
             * or greater ensures a smooth dU/dL and d2U/dL2 over the schedule.
             */
            polLambdaExponent = forceField.getDouble(ForceFieldDouble.POLARIZATION_LAMBDA_EXPONENT, 3.0);
            if (polLambdaExponent < 3.0) {
                polLambdaExponent = 3.0;
            }
            /**
             * The POLARIZATION_LAMBDA_START defines the point in the lambda
             * schedule when the condensed phase polarization of the ligand
             * begins to be turned on.
             *
             * If the condensed phase polarization is considered near lambda=0,
             * then SCF convergence is slow, even with Thole damping.
             *
             * In addition, 2 (instead of 1) condensed phase SCF calculations
             * are necessary from the beginning of the window to lambda=1.
             */
            polLambdaStart = forceField.getDouble(ForceFieldDouble.POLARIZATION_LAMBDA_START, 0.75);
            if (polLambdaStart < 0.0 || polLambdaStart > 0.9) {
                polLambdaStart = 0.75;
            }
            /**
             * The POLARIZATION_LAMBDA_END defines the point in the lambda
             * schedule when the condensed phase polarization of ligand has been
             * completely turned on. Values other than 1.0 have not been tested.
             */
            polLambdaEnd = forceField.getDouble(ForceFieldDouble.POLARIZATION_LAMBDA_END, 1.0);
            if (polLambdaEnd < polLambdaStart
                    || polLambdaEnd > 1.0
                    || polLambdaEnd - polLambdaStart < 0.3) {
                polLambdaEnd = 1.0;
            }

            /**
             * The LAMBDA_VAPOR_ELEC defines if intramolecular electrostatics of
             * the ligand in vapor will be considered.
             */
            doLigandVaporElec = forceField.getBoolean(ForceFieldBoolean.LIGAND_VAPOR_ELEC, true);
            doNoLigandCondensedSCF = forceField.getBoolean(ForceFieldBoolean.NO_LIGAND_CONDENSED_SCF, true);

            /**
             * Flag to indicate application of an intermolecular softcore
             * potential.
             */
            intermolecularSoftcore = forceField.getBoolean(
                    ForceField.ForceFieldBoolean.INTERMOLECULAR_SOFTCORE, false);
            intramolecularSoftcore = forceField.getBoolean(
                    ForceField.ForceFieldBoolean.INTRAMOLECULAR_SOFTCORE, false);
        }

        String polar = forceField.getString(ForceFieldString.POLARIZATION, "MUTUAL");
        if (elecForm == ELEC_FORM.FIXED_CHARGE) {
            polar = "NONE";
        }
        boolean polarizationTerm = forceField.getBoolean(ForceFieldBoolean.POLARIZETERM, true);
        if (polarizationTerm == false || polar.equalsIgnoreCase("NONE")) {
            polarization = Polarization.NONE;
        } else if (polar.equalsIgnoreCase("DIRECT")) {
            polarization = Polarization.DIRECT;
        } else {
            polarization = Polarization.MUTUAL;
        }

        String temp = forceField.getString(ForceField.ForceFieldString.FFT_METHOD, "PJ");
        FFTMethod method;
        try {
            method = ReciprocalSpace.FFTMethod.valueOf(temp.toUpperCase().trim());
        } catch (Exception e) {
            method = ReciprocalSpace.FFTMethod.PJ;
        }
        gpuFFT = method != FFTMethod.PJ;

        if (lambdaTerm) {
            shareddEdLambda = new SharedDouble();
            sharedd2EdLambda2 = new SharedDouble();
        } else {
            shareddEdLambda = null;
            sharedd2EdLambda2 = null;
            lambdaGrad = null;
            lambdaTorque = null;
            vaporCrystal = null;
            vaporLists = null;
            vaporPermanentSchedule = null;
            vaporEwaldSchedule = null;
            vacuumRanges = null;
        }

        if (logger.isLoggable(Level.INFO)) {
            StringBuilder sb = new StringBuilder("\n  Electrostatics\n");
            sb.append(format("   Polarization:                       %8s\n", polarization.toString()));
            if (polarization == Polarization.MUTUAL) {
<<<<<<< HEAD
                sb.append(format("   SCF Convergence Criteria:          %8.3e\n", poleps));
                sb.append(format("   SCF Predictor:                      %8s\n", scfPredictor.toString()));
                sb.append(format("   SCF Algorithm:                      %8s\n", scfAlgorithm));
=======
                sb.append(format("    SCF Convergence Criteria:         %8.3e\n", poleps));
                sb.append(format("    SCF Predictor:                     %8s\n", scfPredictor));
                sb.append(format("    SCF Algorithm:                     %8s\n", scfAlgorithm));
>>>>>>> 6377b936
                if (scfAlgorithm == SCFAlgorithm.SOR) {
                    sb.append(format("    SOR Parameter:                     %8.3f\n", polsor));
                } else {
                    sb.append(format("    CG Preconditioner Cut-Off:         %8.3f\n", preconditionerCutoff));
                    sb.append(format("    CG Preconditioner Ewald Coeff.:    %8.3f\n", preconditionerEwald));
                }
            }
            if (aewald > 0.0) {
                sb.append("   Particle-mesh Ewald\n");
                sb.append(format("    Ewald Coefficient:                 %8.3f\n", aewald));
                sb.append(format("    Particle Cut-Off:                  %8.3f (A)", off));
            } else {
                sb.append(format("    Electrostatics Cut-Off:            %8.3f (A)\n", off));
            }
            logger.info(sb.toString());
        }

        if (gpuFFT) {
            sectionThreads = 2;
            realSpaceThreads = parallelTeam.getThreadCount();
            reciprocalThreads = 1;
            sectionTeam = new ParallelTeam(sectionThreads);
            realSpaceTeam = parallelTeam;
            fftTeam = new ParallelTeam(reciprocalThreads);
        } else {
            boolean concurrent;
            int realThreads = 1;
            try {
                realThreads = forceField.getInteger(ForceField.ForceFieldInteger.PME_REAL_THREADS);
                if (realThreads >= maxThreads || realThreads < 1) {
                    throw new Exception("pme-real-threads must be < ffx.nt and greater than 0");
                }
                concurrent = true;
            } catch (Exception e) {
                concurrent = false;
            }
            if (concurrent) {
                sectionThreads = 2;
                realSpaceThreads = realThreads;
                reciprocalThreads = maxThreads - realThreads;
                sectionTeam = new ParallelTeam(sectionThreads);
                realSpaceTeam = new ParallelTeam(realSpaceThreads);
                fftTeam = new ParallelTeam(reciprocalThreads);
            } else {
                /**
                 * If pme-real-threads is not defined, then do real and
                 * reciprocal space parts sequentially.
                 */
                sectionThreads = 1;
                realSpaceThreads = maxThreads;
                reciprocalThreads = maxThreads;
                sectionTeam = new ParallelTeam(sectionThreads);
                realSpaceTeam = parallelTeam;
                fftTeam = parallelTeam;
            }
        }

        realSpaceRanges = new Range[maxThreads];
        initializationRegion = new InitializationRegion(maxThreads);
        expandInducedDipolesRegion = new ExpandInducedDipolesRegion(maxThreads);
        initAtomArrays();

        /**
         * Note that we always pass on the unit cell crystal to ReciprocalSpace
         * instance even if the real space calculations require a
         * ReplicatesCrystal.
         */
        if (aewald > 0.0 && reciprocalSpaceTerm) {
            reciprocalSpace = new ReciprocalSpace(this, crystal.getUnitCell(), forceField,
                    atoms, aewald, fftTeam, parallelTeam);
            reciprocalEnergyRegion = new ReciprocalEnergyRegion(maxThreads);
        } else {
            reciprocalSpace = null;
            reciprocalEnergyRegion = null;
        }
        permanentFieldRegion = new PermanentFieldRegion(realSpaceTeam);
        inducedDipoleFieldRegion = new InducedDipoleFieldRegion(realSpaceTeam);
        directRegion = new DirectRegion(maxThreads);
        sorRegion = new SORRegion(maxThreads);
        realSpaceEnergyRegion = new RealSpaceEnergyRegion(maxThreads);
        reduceRegion = new ReduceRegion(maxThreads);
        realSpacePermTime = new long[maxThreads];
        realSpaceEnergyTime = new long[maxThreads];
        realSpaceSCFTime = new long[maxThreads];

        /**
         * Generalized Kirkwood currently requires aperiodic Ewald. The GK
         * reaction field is added to the intra-molecular to give a
         * self-consistent reaction field.
         */
        generalizedKirkwoodTerm = forceField.getBoolean(ForceFieldBoolean.GKTERM, false);
        if (generalizedKirkwoodTerm) {
            generalizedKirkwood = new GeneralizedKirkwood(forceField, atoms, this, crystal, parallelTeam);
        } else {
            generalizedKirkwood = null;
        }

        if (lambdaTerm) {
            StringBuilder sb = new StringBuilder("   Alchemical Parameters\n");
            sb.append(format("    Permanent Multipole Range:      %5.3f-%5.3f\n",
                    permLambdaStart, permLambdaEnd));
            sb.append(format("    Permanent Multipole Softcore Alpha:   %5.3f\n", permLambdaAlpha));
            sb.append(format("    Permanent Multipole Lambda Exponent:  %5.3f\n", permLambdaExponent));
            if (polarization != Polarization.NONE) {
                sb.append(format("    Polarization Lambda Exponent:         %5.3f\n", polLambdaExponent));
                sb.append(format("    Polarization Range:             %5.3f-%5.3f\n",
                        polLambdaStart, polLambdaEnd));
                sb.append(format("    Condensed SCF Without Ligand:         %B\n", doNoLigandCondensedSCF));
            }
            sb.append(format("    Vapor Electrostatics:                 %B\n", doLigandVaporElec));
            logger.info(sb.toString());
        }
    }

    private void initAtomArrays() {
        if (localMultipole == null || localMultipole.length < nAtoms) {
            localMultipole = new double[nAtoms][10];
            frame = new MultipoleType.MultipoleFrameDefinition[nAtoms];
            axisAtom = new int[nAtoms][];
            cartMultipolePhi = new double[nAtoms][tensorCount];
            directDipole = new double[nAtoms][3];
            directDipoleCR = new double[nAtoms][3];
            cartesianDipolePhi = new double[nAtoms][tensorCount];
            cartesianDipolePhiCR = new double[nAtoms][tensorCount];
            ip11 = new int[nAtoms][];
            ip12 = new int[nAtoms][];
            ip13 = new int[nAtoms][];
            thole = new double[nAtoms];
            ipdamp = new double[nAtoms];
            polarizability = new double[nAtoms];
            realSpaceSchedule = new PairwiseSchedule(maxThreads, nAtoms, realSpaceRanges);
            if (scfAlgorithm == SCFAlgorithm.CG) {
                rsd = new double[3][nAtoms];
                rsdCR = new double[3][nAtoms];
                rsdPre = new double[3][nAtoms];
                rsdPreCR = new double[3][nAtoms];
                conj = new double[3][nAtoms];
                conjCR = new double[3][nAtoms];
                vec = new double[3][nAtoms];
                vecCR = new double[3][nAtoms];
            }
            if (scfPredictor != null) {
                scfPredictor.setInducedDipoleReferences(inducedDipole, inducedDipoleCR, lambdaTerm);
            }
            /**
             * Initialize per-thread memory for collecting the gradient, torque,
             * field and chain-rule field.
             */
            grad = new double[maxThreads][3][nAtoms];
            torque = new double[maxThreads][3][nAtoms];
            field = new double[maxThreads][3][nAtoms];
            fieldCR = new double[maxThreads][3][nAtoms];
            if (lambdaTerm) {
                lambdaGrad = new double[maxThreads][3][nAtoms];
                lambdaTorque = new double[maxThreads][3][nAtoms];
            }
            isSoft = new boolean[nAtoms];
            use = new boolean[nAtoms];

            coordinates = new double[nSymm][3][nAtoms];
            globalMultipole = new double[nSymm][nAtoms][10];
            inducedDipole = new double[nSymm][nAtoms][3];
            inducedDipoleCR = new double[nSymm][nAtoms][3];
            /**
             * The size of reduced neighbor list depends on the size of the real
             * space cutoff.
             */
            realSpaceLists = new int[nSymm][nAtoms][];
            realSpaceCounts = new int[nSymm][nAtoms];
            preconditionerLists = new int[nSymm][nAtoms][preconditionerListSize];
            preconditionerCounts = new int[nSymm][nAtoms];
        }

        /**
         * Initialize the soft core lambda mask to false for all atoms.
         */
        fill(isSoft, false);
        /**
         * Initialize the use mask to true for all atoms.
         */
        fill(use, true);
        /**
         * Assign multipole parameters.
         */
        assignMultipoles();
        /**
         * Assign polarization groups.
         */
        assignPolarizationGroups();
        /**
         * Fill the thole, inverse polarization damping and polarizability
         * arrays.
         */
        for (Atom ai : atoms) {
            PolarizeType polarizeType = ai.getPolarizeType();
            int index = ai.xyzIndex - 1;
            thole[index] = polarizeType.thole;
            ipdamp[index] = polarizeType.pdamp;
            if (!(ipdamp[index] > 0.0)) {
                ipdamp[index] = Double.POSITIVE_INFINITY;
            } else {
                ipdamp[index] = 1.0 / ipdamp[index];
            }
            polarizability[index] = polarizeType.polarizability;
        }
    }

    /**
     * Pass in atoms that have been assigned electrostatics from a fixed charge
     * force field.
     *
     * @param atoms
     */
    public void setFixedCharges(Atom atoms[]) {
        for (Atom ai : atoms) {
            if (ai.getResolution() == Resolution.FIXEDCHARGE) {
                int index = ai.xyzIndex - 1;
                polarizability[index] = 0.0;
                localMultipole[index][t000] = ai.getMultipoleType().charge;
                localMultipole[index][t100] = 0.0;
                localMultipole[index][t010] = 0.0;
                localMultipole[index][t001] = 0.0;
                localMultipole[index][t200] = 0.0;
                localMultipole[index][t020] = 0.0;
                localMultipole[index][t002] = 0.0;
                localMultipole[index][t110] = 0.0;
                localMultipole[index][t011] = 0.0;
                localMultipole[index][t101] = 0.0;
            }
        }
    }

    /**
     * Initialize a boolean array of soft atoms and, if requested, ligand vapor
     * electrostatics.
     */
    private void initSoftCoreInit(boolean print) {
        if (initSoftCore) {
            return;
        }

        /**
         * Initialize a boolean array that marks soft atoms.
         */
        StringBuilder sb = new StringBuilder("\n Softcore Atoms:\n");
        int count = 0;
        for (int i = 0; i < nAtoms; i++) {
            Atom ai = atoms[i];
            if (ai.applyLambda()) {
                isSoft[i] = true;
                if (print) {
                    sb.append(ai.toString()).append("\n");
                }
                count++;
            }
        }
        if (count > 0 && print) {
            logger.info(sb.toString());
        }

        /**
         * Initialize boundary conditions, an n^2 neighbor list and parallel
         * scheduling for ligand vapor electrostatics.
         */
        if (doLigandVaporElec) {
            double maxr = 10.0;
            for (int i = 0; i < nAtoms; i++) {
                Atom ai = atoms[i];
                if (ai.applyLambda()) {
                    /**
                     * Determine ligand size.
                     */
                    for (int j = i + 1; j < nAtoms; j++) {
                        Atom aj = atoms[j];
                        if (aj.applyLambda()) {
                            double dx = ai.getX() - aj.getX();
                            double dy = ai.getY() - aj.getY();
                            double dz = ai.getZ() - aj.getZ();
                            double r = sqrt(dx * dx + dy * dy + dz * dz);
                            maxr = max(r, maxr);
                        }
                    }
                }
            }

            double vacuumOff = 2 * maxr;
            vaporCrystal = new Crystal(3 * vacuumOff, 3 * vacuumOff, 3 * vacuumOff, 90.0, 90.0, 90.0, "P1");
            vaporCrystal.setAperiodic(true);
            NeighborList vacuumNeighborList = new NeighborList(null, vaporCrystal, atoms, vacuumOff, 2.0, parallelTeam);

            vacuumNeighborList.setIntermolecular(false, molecule);

            vaporLists = new int[1][nAtoms][];
            double coords[][] = new double[1][nAtoms * 3];
            for (int i = 0; i < nAtoms; i++) {
                coords[0][i * 3] = atoms[i].getX();
                coords[0][i * 3 + 1] = atoms[i].getY();
                coords[0][i * 3 + 2] = atoms[i].getZ();
            }
            vacuumNeighborList.buildList(coords, vaporLists, isSoft, true, true);
            vaporPermanentSchedule = vacuumNeighborList.getPairwiseSchedule();
            vaporEwaldSchedule = vaporPermanentSchedule;
            vacuumRanges = new Range[maxThreads];
        } else {
            vaporCrystal = null;
            vaporLists = null;
            vaporPermanentSchedule = null;
            vaporEwaldSchedule = null;
            vacuumRanges = null;
        }

        /**
         * Set this flag to true to avoid re-initialization.
         */
        initSoftCore = true;
    }

    public void setAtoms(Atom atoms[], int molecule[]) {
        if (lambdaTerm && atoms.length != nAtoms) {
            logger.severe(" Changing the number of atoms is not compatible with use of Lambda.");
        }
        this.atoms = atoms;
        this.molecule = molecule;
        nAtoms = atoms.length;
        initAtomArrays();

        if (reciprocalSpace != null) {
            reciprocalSpace.setAtoms(atoms);
        }

        if (generalizedKirkwood != null) {
            generalizedKirkwood.setAtoms(atoms);
        }
    }

    public void setCrystal(Crystal crystal) {
        /**
         * Check if memory allocation is required.
         */
        int nSymmNew = crystal.spaceGroup.getNumberOfSymOps();
        if (nSymm < nSymmNew) {
            coordinates = new double[nSymmNew][3][nAtoms];
            realSpaceLists = new int[nSymmNew][nAtoms][];
            realSpaceCounts = new int[nSymmNew][nAtoms];
            preconditionerLists = new int[nSymmNew][nAtoms][preconditionerListSize];
            preconditionerCounts = new int[nSymmNew][nAtoms];
            globalMultipole = new double[nSymmNew][nAtoms][10];
            inducedDipole = new double[nSymmNew][nAtoms][3];
            inducedDipoleCR = new double[nSymmNew][nAtoms][3];
        }
        nSymm = nSymmNew;
        neighborLists = neighborList.getNeighborList();
        this.crystal = crystal;
        /**
         * Production NPT simulations will include reciprocal space
         * contributions, but just in case there is a check for a NP.
         */
        if (reciprocalSpace != null) {
            reciprocalSpace.setCrystal(crystal.getUnitCell());
        }
    }

    /**
     * Calculate the PME electrostatic energy.
     *
     * @param gradient If <code>true</code>, the gradient will be calculated.
     * @param print If <code>true</code>, extra logging is enabled.
     * @return return the total electrostatic energy (permanent + polarization).
     */
    public double energy(boolean gradient, boolean print) {

        this.gradient = gradient;

        /**
         * Initialize energy variables.
         */
        permanentMultipoleEnergy = 0.0;
        polarizationEnergy = 0.0;
        generalizedKirkwoodEnergy = 0.0;
        /**
         * Initialize number of interactions.
         */
        interactions = 0;
        gkInteractions = 0;
        /**
         * Initialize timing variables.
         */
        for (int i = 0; i < maxThreads; i++) {
            realSpacePermTime[i] = 0;
            realSpaceEnergyTime[i] = 0;
            realSpaceSCFTime[i] = 0;
        }
        realSpacePermTotal = 0;
        realSpaceEnergyTotal = 0;
        realSpaceSCFTotal = 0;
        gkEnergyTotal = 0;

        if (reciprocalSpace != null) {
            reciprocalSpace.initTimings();
        }

        /**
         * Initialize Lambda variables.
         */
        if (lambdaTerm) {
            shareddEdLambda.set(0.0);
            sharedd2EdLambda2.set(0.0);
        }
        doPermanentRealSpace = true;
        permanentScale = 1.0;
        doPolarization = true;
        polarizationScale = 1.0;

        /**
         * Total permanent + polarization energy.
         */
        double energy;

        /**
         * Expand the coordinates and rotate multipoles into the global frame.
         */
        try {
            parallelTeam.execute(initializationRegion);
        } catch (Exception e) {
            String message = "Fatal exception expanding coordinates and rotating multipoles.\n";
            logger.log(Level.SEVERE, message, e);
        }

        if (!lambdaTerm) {
            lambdaMode = LambdaMode.OFF;
            energy = computeEnergy(print);
        } else {
            /**
             * Condensed phase with all atoms.
             */
            lambdaMode = LambdaMode.CONDENSED;
            energy = condensedEnergy();
            if (logger.isLoggable(Level.FINE)) {
                logger.fine(String.format(" Solvated energy: %20.8f", energy));
            }
            /**
             * Condensed phase SCF without ligand atoms.
             */
            lambdaMode = LambdaMode.CONDENSED_NO_LIGAND;
            double temp = energy;
            energy = condensedNoLigandSCF();
            if (logger.isLoggable(Level.FINE)) {
                logger.fine(String.format(" Step 2 energy:   %20.8f", energy - temp));
            }

            /**
             * Vapor ligand electrostatics.
             */
            if (doLigandVaporElec) {
                lambdaMode = LambdaMode.VAPOR;
                temp = energy;
                energy = vaporElec();
                if (logger.isLoggable(Level.FINE)) {
                    logger.fine(String.format(" Vacuum energy:   %20.8f", energy - temp));
                }
            }
        }

        /**
         * Convert torques to gradients on multipole frame defining atoms. Add
         * to electrostatic gradient to the total XYZ gradient.
         */
        if (gradient || lambdaTerm) {
            try {
                parallelTeam.execute(reduceRegion);
            } catch (Exception e) {
                String message = "Exception calculating torques.";
                logger.log(Level.SEVERE, message, e);
            }
        }

        /**
         * Log some timings.
         */
        if (logger.isLoggable(Level.FINE)) {
            printRealSpaceTimings();
            if (aewald > 0.0 && reciprocalSpaceTerm) {
                reciprocalSpace.printTimings();
            }
        }

        return permanentMultipoleEnergy + polarizationEnergy;
    }

    private void printRealSpaceTimings() {

        double total = (realSpacePermTotal + realSpaceSCFTotal + realSpaceEnergyTotal) * TO_SECONDS;

        logger.info(String.format("\n Real Space: %7.4f (sec)", total));
        logger.info("           Electric Field");
        logger.info(" Thread    Direct  SCF     Energy     Counts");
        long minPerm = Long.MAX_VALUE;
        long maxPerm = 0;
        long minSCF = Long.MAX_VALUE;
        long maxSCF = 0;
        long minEnergy = Long.MAX_VALUE;
        long maxEnergy = 0;
        int minCount = Integer.MAX_VALUE;
        int maxCount = Integer.MIN_VALUE;

        for (int i = 0; i < maxThreads; i++) {
            int count = realSpaceEnergyRegion.realSpaceEnergyLoop[i].getCount();
            logger.info(String.format("    %3d   %7.4f %7.4f %7.4f %10d", i,
                    realSpacePermTime[i] * TO_SECONDS, realSpaceSCFTime[i] * TO_SECONDS,
                    realSpaceEnergyTime[i] * TO_SECONDS, count));
            minPerm = min(realSpacePermTime[i], minPerm);
            maxPerm = max(realSpacePermTime[i], maxPerm);
            minSCF = min(realSpaceSCFTime[i], minSCF);
            maxSCF = max(realSpaceSCFTime[i], maxSCF);
            minEnergy = min(realSpaceEnergyTime[i], minEnergy);
            maxEnergy = max(realSpaceEnergyTime[i], maxEnergy);
            minCount = min(count, minCount);
            maxCount = max(count, maxCount);
        }
        logger.info(String.format(" Min      %7.4f %7.4f %7.4f %10d",
                minPerm * TO_SECONDS, minSCF * TO_SECONDS,
                minEnergy * TO_SECONDS, minCount));
        logger.info(String.format(" Max      %7.4f %7.4f %7.4f %10d",
                maxPerm * TO_SECONDS, maxSCF * TO_SECONDS,
                maxEnergy * TO_SECONDS, maxCount));
        logger.info(String.format(" Delta    %7.4f %7.4f %7.4f %10d",
                (maxPerm - minPerm) * TO_SECONDS, (maxSCF - minSCF) * TO_SECONDS,
                (maxEnergy - minEnergy) * TO_SECONDS, (maxCount - minCount)));
        logger.info(String.format(" Actual   %7.4f %7.4f %7.4f %10d",
                realSpacePermTotal * TO_SECONDS, realSpaceSCFTotal * TO_SECONDS,
                realSpaceEnergyTotal * TO_SECONDS, realSpaceEnergyRegion.getInteractions()));
    }

    /**
     * 1.) Total system under PBC. A.) Softcore real space for Ligand-Protein
     * and Ligand-Ligand. B.) Reciprocal space scaled by lambda. C.)
     * Polarization scaled by lambda.
     */
    private double condensedEnergy() {
        if (lambda < polLambdaStart) {
            /**
             * If the polarization has been completely decoupled, the
             * contribution of the complete system is zero.
             *
             * We can skip the SCF for part 1 for efficiency.
             */
            polarizationScale = 0.0;
            doPolarization = false;
        } else if (lambda <= polLambdaEnd) {
            polarizationScale = lPowPol;
            doPolarization = true;
        } else {
            polarizationScale = 1.0;
            doPolarization = true;
        }
        doPermanentRealSpace = true;
        permanentScale = lPowPerm;
        dEdLSign = 1.0;

        double energy = computeEnergy(false);

        return energy;
    }

    /**
     * 2.) Condensed phase system without the ligand. A.) No permanent real
     * space electrostatics needs to be calculated because this was handled
     * analytically in step 1.
     *
     * B.) Permanent reciprocal space scaled by (1 - lambda).
     *
     * C.) Polarization scaled by (1 - lambda).
     */
    private double condensedNoLigandSCF() {
        /**
         * Turn off the ligand.
         */
        boolean skip = true;
        for (int i = 0; i < nAtoms; i++) {
            if (atoms[i].applyLambda()) {
                use[i] = false;
            } else {
                use[i] = true;
                skip = false;
            }
        }

        /**
         * Permanent real space is done for the condensed phase. Scale the
         * reciprocal space part.
         */
        doPermanentRealSpace = false;
        permanentScale = 1.0 - lPowPerm;
        dEdLSign = -1.0;

        /**
         * If we are past the end of the polarization lambda window, then only
         * the condensed phase is necessary.
         */
        if (lambda <= polLambdaEnd && doNoLigandCondensedSCF) {
            doPolarization = true;
            polarizationScale = 1.0 - lPowPol;
        } else {
            doPolarization = false;
            polarizationScale = 0.0;
        }

        /**
         * Turn off GK.
         */
        boolean gkBack = generalizedKirkwoodTerm;
        generalizedKirkwoodTerm = false;

        /*
         * If we are disappearing the entire system (ie. a small crystal) then
         * the energy of this step is 0 and we can skip it.
         */
        double energy;
        if (skip) {
            energy = permanentMultipoleEnergy + polarizationEnergy + generalizedKirkwoodEnergy;
        } else {
            energy = computeEnergy(false);
            for (int i = 0; i < nAtoms; i++) {
                use[i] = true;
            }
        }

        generalizedKirkwoodTerm = gkBack;

        return energy;
    }

    /**
     * 3.) Ligand in vapor
     *
     * A.) Real space with an Ewald coefficient of 0.0 (no reciprocal space).
     *
     * B.) Polarization scaled as in Step 2 by (1 - lambda).
     */
    private double vaporElec() {
        for (int i = 0; i < nAtoms; i++) {
            use[i] = atoms[i].applyLambda();
        }

        /**
         * Scale the permanent vacuum electrostatics. The softcore alpha is not
         * necessary (nothing in vacuum to collide with).
         */
        doPermanentRealSpace = true;
        permanentScale = 1.0 - lPowPerm;
        dEdLSign = -1.0;
        double lAlphaBack = lAlpha;
        double dlAlphaBack = dlAlpha;
        double d2lAlphaBack = d2lAlpha;
        lAlpha = 0.0;
        dlAlpha = 0.0;
        d2lAlpha = 0.0;

        /**
         * If we are past the end of the polarization lambda window, then only
         * the condensed phase is necessary.
         */
        if (lambda <= polLambdaEnd) {
            doPolarization = true;
            polarizationScale = 1.0 - lPowPol;
        } else {
            doPolarization = false;
            polarizationScale = 0.0;
        }

        /**
         * Save the current real space PME parameters.
         */
        double offBack = off;
        double aewaldBack = aewald;
        off = Double.MAX_VALUE;
        aewald = 0.0;
        setEwaldParameters(off, aewald);

        /**
         * Save the current parallelization schedule.
         */
        IntegerSchedule permanentScheduleBack = permanentSchedule;
        IntegerSchedule ewaldScheduleBack = realSpaceSchedule;
        Range rangesBack[] = realSpaceRanges;
        permanentSchedule = vaporPermanentSchedule;
        realSpaceSchedule = vaporEwaldSchedule;
        realSpaceRanges = vacuumRanges;

        /**
         * Use vacuum crystal / vacuum neighborLists.
         */
        Crystal crystalBack = crystal;
        int nSymmBack = nSymm;
        int listsBack[][][] = neighborLists;
        neighborLists = vaporLists;
        crystal = vaporCrystal;
        nSymm = 1;

        /**
         * Turn off GK if in use.
         */
        boolean gkBack = generalizedKirkwoodTerm;
        generalizedKirkwoodTerm = false;

        double energy = computeEnergy(false);

        /**
         * Revert to the saved parameters.
         */
        off = offBack;
        aewald = aewaldBack;
        setEwaldParameters(off, aewald);
        neighborLists = listsBack;
        crystal = crystalBack;
        nSymm = nSymmBack;
        permanentSchedule = permanentScheduleBack;
        realSpaceSchedule = ewaldScheduleBack;
        realSpaceRanges = rangesBack;
        lAlpha = lAlphaBack;
        dlAlpha = dlAlphaBack;
        d2lAlpha = d2lAlphaBack;
        generalizedKirkwoodTerm = gkBack;

        fill(use, true);

        return energy;
    }

    /**
     * Calculate the PME electrostatic energy for a Lambda state.
     *
     * @param print If <code>true</code>, extra logging is enabled.
     * @return return the total electrostatic energy (permanent + polarization).
     */
    private double computeEnergy(boolean print) {
        /**
         * Initialize the energy components to zero.
         */
        double eself = 0.0;
        double erecip = 0.0;
        double ereal = 0.0;
        double eselfi = 0.0;
        double erecipi = 0.0;
        double ereali = 0.0;

        /**
         * Find the permanent multipole potential, field, etc.
         */
        try {
            /**
             * Compute b-Splines and permanent density.
             */
            if (reciprocalSpaceTerm && aewald > 0.0) {
                reciprocalSpace.computeBSplines();
                reciprocalSpace.splinePermanentMultipoles(globalMultipole, use);
            }

            /**
             * The real space contribution can be calculated at the same time
             * the reciprocal space convolution is being done.
             */
            sectionTeam.execute(permanentFieldRegion);

            /**
             * Collect the reciprocal space field.
             */
            if (reciprocalSpaceTerm && aewald > 0.0) {
                reciprocalSpace.computePermanentPhi(cartMultipolePhi);
            }
        } catch (Exception e) {
            String message = "Fatal exception computing the permanent multipole field.\n";
            logger.log(Level.SEVERE, message, e);
        }

        /**
         * Compute Born radii if necessary.
         */
        if (generalizedKirkwoodTerm) {
            bornRadiiTotal -= System.nanoTime();
            generalizedKirkwood.setUse(use);
            generalizedKirkwood.computeBornRadii();
            bornRadiiTotal += System.nanoTime();
        }

        /**
         * Do the self-consistent field calculation.
         */
        if (polarization != Polarization.NONE && doPolarization) {
            selfConsistentField(logger.isLoggable(Level.FINE));
            if (reciprocalSpaceTerm && aewald > 0.0) {
                if (gradient && polarization == Polarization.DIRECT) {
                    try {
                        reciprocalSpace.splineInducedDipoles(inducedDipole, inducedDipoleCR, use);
                        sectionTeam.execute(inducedDipoleFieldRegion);
                        reciprocalSpace.computeInducedPhi(cartesianDipolePhi, cartesianDipolePhiCR);
                    } catch (Exception ex) {
                        String message = "Fatal exception computing the induced reciprocal space field.\n";
                        logger.log(Level.SEVERE, message, ex);
                    }
                } else {
                    reciprocalSpace.cartToFracInducedDipoles(inducedDipole, inducedDipoleCR);
                }
            }
            if (scfPredictor != null) {
                scfPredictor.saveMutualInducedDipoles(
                        inducedDipole, inducedDipoleCR, directDipole, directDipoleCR);
            }
        }

        /**
         * Find the total real space energy. This includes the permanent
         * multipoles in their own real space potential and the interaction of
         * permanent multipoles with induced dipoles.
         *
         * Then compute the permanent and reciprocal space energy.
         */
        try {
            if (reciprocalSpaceTerm && aewald > 0.0) {
                parallelTeam.execute(reciprocalEnergyRegion);
                interactions += nAtoms;
                eself = reciprocalEnergyRegion.getPermanentSelfEnergy();
                erecip = reciprocalEnergyRegion.getPermanentReciprocalEnergy();
                eselfi = reciprocalEnergyRegion.getInducedDipoleSelfEnergy();
                erecipi = reciprocalEnergyRegion.getInducedDipoleReciprocalEnergy();
            }
            realSpaceEnergyTotal -= System.nanoTime();
            parallelTeam.execute(realSpaceEnergyRegion);
            realSpaceEnergyTotal += System.nanoTime();
            ereal = realSpaceEnergyRegion.getPermanentEnergy();
            ereali = realSpaceEnergyRegion.getPolarizationEnergy();
            interactions += realSpaceEnergyRegion.getInteractions();
        } catch (Exception e) {
            String message = "Exception computing the electrostatic energy.\n";
            logger.log(Level.SEVERE, message, e);
        }

        /**
         * Compute the generalized Kirkwood solvation free energy.
         */
        if (generalizedKirkwoodTerm) {
            gkEnergyTotal -= System.nanoTime();
            generalizedKirkwoodEnergy += generalizedKirkwood.solvationEnergy(gradient, print);
            gkInteractions += generalizedKirkwood.getInteractions();
            gkEnergyTotal += System.nanoTime();
        }

        /**
         * Collect energy terms.
         */
        permanentMultipoleEnergy += eself + erecip + ereal;
        polarizationEnergy += eselfi + erecipi + ereali;

        /**
         * Log some info.
         */
        if (logger.isLoggable(Level.FINE)) {
            StringBuilder sb = new StringBuilder();
            sb.append(format("\n Multipole Self-Energy:   %16.8f\n", eself));
            sb.append(format(" Multipole Reciprocal:    %16.8f\n", erecip));
            sb.append(format(" Multipole Real Space:    %16.8f\n", ereal));
            sb.append(format(" Polarization Self-Energy:%16.8f\n", eselfi));
            sb.append(format(" Polarization Reciprocal: %16.8f\n", erecipi));
            sb.append(format(" Polarization Real Space: %16.8f\n", ereali));
            if (generalizedKirkwoodTerm) {
                sb.append(format(" Generalized Kirkwood:    %16.8f\n", generalizedKirkwoodEnergy));
            }
            logger.fine(sb.toString());
        }

        return permanentMultipoleEnergy + polarizationEnergy + generalizedKirkwoodEnergy;
    }

    /**
     * <p>
     * Getter for the field <code>interactions</code>.</p>
     *
     * @return a int.
     */
    public int getInteractions() {
        return interactions;
    }

    /**
     * <p>
     * getPermanentEnergy</p>
     *
     * @return a double.
     */
    public double getPermanentEnergy() {
        return permanentMultipoleEnergy;
    }

    /**
     * <p>
     * Getter for the field <code>polarizationEnergy</code>.</p>
     *
     * @return a double.
     */
    public double getPolarizationEnergy() {
        return polarizationEnergy;
    }

    /**
     * <p>
     * getGKEnergy</p>
     *
     * @return a double.
     */
    public double getGKEnergy() {
        return generalizedKirkwoodEnergy;
    }

    public double getCavitationEnergy(boolean throwError) {
        return generalizedKirkwood.getCavitationEnergy(throwError);
    }

    public double getDispersionEnergy(boolean throwError) {
        return generalizedKirkwood.getDispersionEnergy(throwError);
    }

    public double getCavitationEnergy() {
        return generalizedKirkwood.getCavitationEnergy(false);
    }

    public double getDispersionEnergy() {
        return generalizedKirkwood.getDispersionEnergy(false);
    }

    /**
     * <p>
     * getGKInteractions</p>
     *
     * @return a int.
     */
    public int getGKInteractions() {
        return gkInteractions;
    }

    /**
     * <p>
     * getGradients</p>
     *
     * @param grad an array of double.
     */
    public void getGradients(double grad[][]) {
        double gx[] = this.grad[0][0];
        double gy[] = this.grad[0][1];
        double gz[] = this.grad[0][2];
        double x[] = grad[0];
        double y[] = grad[1];
        double z[] = grad[2];
        for (int i = 0; i < nAtoms; i++) {
            x[i] = gx[i];
            y[i] = gy[i];
            z[i] = gz[i];
        }
    }

    /**
     * <p>
     * Getter for the field <code>gradient</code>.</p>
     *
     * @return an array of double.
     */
    protected double[][][] getGradient() {
        return grad;
    }

    /**
     * <p>
     * Getter for the field <code>torque</code>.</p>
     *
     * @return an array of double.
     */
    protected double[][][] getTorque() {
        return torque;
    }

    protected double[][][] getLambdaGradient() {
        return lambdaGrad;
    }

    protected double[][][] getLambdaTorque() {
        return lambdaTorque;
    }

    /**
     * Apply the selected polarization model (NONE, Direct or Mutual).
     */
    private int selfConsistentField(boolean print) {
        if (polarization == Polarization.NONE) {
            return -1;
        }
        long startTime = System.nanoTime();

        /**
         * Compute the direct induced dipoles.
         */
        try {
            if (generalizedKirkwoodTerm) {
                gkEnergyTotal = -System.nanoTime();
                generalizedKirkwood.computePermanentGKField();
                gkEnergyTotal += System.nanoTime();
                logger.fine(String.format(" Computed GK permanent field %8.3f (sec)", gkEnergyTotal * 1.0e-9));
            }
            parallelTeam.execute(directRegion);
        } catch (Exception e) {
            String message = " Exception computing direct induced dipoles.";
            logger.log(Level.SEVERE, message, e);
        }

        /**
         * Return unless mutual polarization is selected.
         */
        if (polarization != Polarization.MUTUAL) {
            if (nSymm > 1) {
                try {
                    parallelTeam.execute(expandInducedDipolesRegion);
                } catch (Exception e) {
                    String message = " Exception expanding direct induced dipoles.";
                    logger.log(Level.SEVERE, message, e);
                }
            }
            return 0;
        }

        /**
         * Predict the current self-consistent induced dipoles using information
         * from previous steps.
         */
        if (scfPredictor != null) {
            scfPredictor.run(lambdaMode);
        }

        /**
         * Expand the initial induced dipoles to P1 symmetry, if necessary.
         */
        if (nSymm > 1) {
            try {
                parallelTeam.execute(expandInducedDipolesRegion);
            } catch (Exception e) {
                String message = " Exception expanding initial induced dipoles.";
                logger.log(Level.SEVERE, message, e);
            }
        }

        /**
         * Converge the self-consistent field.
         */
        int iterations;
        switch (scfAlgorithm) {
            case SOR:
                iterations = scfBySOR(print, startTime);
                break;
            case CG:
            default:
                //iterations = scfByCG();
                iterations = scfByPCG(print, startTime);
                break;
        }

        if (System.getProperty("printInducedDipoles") != null) {
            StringBuilder sb = new StringBuilder();
            sb.append("     Atom                                         Induced Dipole \n");
            sb.append("    ======                                       ================\n");
            for (int i = 0; i < nAtoms; i++) {
                sb.append(format("%-47s: (%+8.6f %+8.6f %+8.6f)\n", atoms[i],
                        inducedDipole[0][i][0], inducedDipole[0][i][1], inducedDipole[0][i][2]));
            }
            logger.info(sb.toString());
        }
        return iterations;
    }

    /**
     * Converge the SCF using Successive Over-Relaxation (SOR).
     */
    private int scfBySOR(boolean print, long startTime) {
        long directTime = System.nanoTime() - startTime;
        /**
         * A request of 0 SCF cycles simplifies mutual polarization to direct
         * polarization.
         */
        StringBuilder sb = null;
        if (print) {
            sb = new StringBuilder(
                    "\n Self-Consistent Field\n"
                    + " Iter  RMS Change (Debye)  Time\n");
        }
        int completedSCFCycles = 0;
        int maxSCFCycles = 1000;
        double eps = 100.0;
        double previousEps;
        boolean done = false;
        while (!done) {
            long cycleTime = -System.nanoTime();
            try {
                if (reciprocalSpaceTerm && aewald > 0.0) {
                    reciprocalSpace.splineInducedDipoles(inducedDipole, inducedDipoleCR, use);
                }
                sectionTeam.execute(inducedDipoleFieldRegion);
                if (reciprocalSpaceTerm && aewald > 0.0) {
                    reciprocalSpace.computeInducedPhi(cartesianDipolePhi, cartesianDipolePhiCR);
                }

                if (generalizedKirkwoodTerm) {
                    /**
                     * GK field.
                     */
                    gkEnergyTotal = -System.nanoTime();
                    generalizedKirkwood.computeInducedGKField();
                    gkEnergyTotal += System.nanoTime();
                    logger.fine(String.format(" Computed GK induced field %8.3f (sec)", gkEnergyTotal * 1.0e-9));
                }
                parallelTeam.execute(sorRegion);
                if (nSymm > 1) {
                    parallelTeam.execute(expandInducedDipolesRegion);
                }
            } catch (Exception e) {
                String message = "Exception computing mutual induced dipoles.";
                logger.log(Level.SEVERE, message, e);
            }
            completedSCFCycles++;
            previousEps = eps;
            eps = sorRegion.getEps();
            eps = MultipoleType.DEBYE * sqrt(eps / (double) nAtoms);
            cycleTime += System.nanoTime();
            if (print) {
                sb.append(format(
                        " %4d     %15.10f %7.4f\n", completedSCFCycles, eps, cycleTime * TO_SECONDS));
            }
            /**
             * If the RMS Debye change increases, fail the SCF process.
             */
            if (eps > previousEps) {
                if (sb != null) {
                    logger.warning(sb.toString());
                }
                String message = format("Fatal SCF convergence failure: (%10.5f > %10.5f)\n", eps, previousEps);
                throw new EnergyException(message, false);
            }
            /**
             * The SCF should converge well before the max iteration check.
             * Otherwise, fail the SCF process.
             */
            if (completedSCFCycles >= maxSCFCycles) {
                if (sb != null) {
                    logger.warning(sb.toString());
                }
                String message = format("Maximum SCF iterations reached: (%d)\n", completedSCFCycles);
                throw new EnergyException(message, false);
            }
            /**
             * Check if the convergence criteria has been achieved.
             */
            if (eps < poleps) {
                done = true;
            }
        }
        if (print) {
            sb.append(format(" Direct:                  %7.4f\n",
                    TO_SECONDS * directTime));
            startTime = System.nanoTime() - startTime;
            sb.append(format(" Total:                   %7.4f",
                    startTime * TO_SECONDS));
            logger.info(sb.toString());
        }
        return completedSCFCycles;
    }

    public void destroy() throws Exception {
        if (fftTeam != null) {
            try {
                fftTeam.shutdown();
            } catch (Exception ex) {
                logger.warning(" Exception in shutting down fftTeam");
            }
        }
        if (sectionTeam != null) {
            try {
                sectionTeam.shutdown();
            } catch (Exception ex) {
                logger.warning(" Exception in shutting down sectionTeam");
            }
        }
        if (realSpaceTeam != null) {
            try {
                realSpaceTeam.shutdown();
            } catch (Exception ex) {
                logger.warning(" Exception in shutting down realSpaceTeam");
            }
        }
    }

    /**
     * The Permanent Field Region should be executed by a ParallelTeam with
     * exactly 2 threads. The Real Space and Reciprocal Space Sections will be
     * run concurrently, each with the number of threads defined by their
     * respective ParallelTeam instances.
     */
    private class PermanentFieldRegion extends ParallelRegion {

        private PermanentRealSpaceFieldSection permanentRealSpaceFieldSection;
        private PermanentReciprocalSection permanentReciprocalSection;

        public PermanentFieldRegion(ParallelTeam pt) {
            permanentRealSpaceFieldSection = new PermanentRealSpaceFieldSection(pt);
            permanentReciprocalSection = new PermanentReciprocalSection();
        }

        @Override
        public void run() {
            try {
                execute(permanentRealSpaceFieldSection, permanentReciprocalSection);
            } catch (Exception e) {
                String message = "Fatal exception computing the permanent multipole field.\n";
                logger.log(Level.SEVERE, message, e);
            }
        }

        /**
         * Computes the Permanent Multipole Real Space Field.
         */
        private class PermanentRealSpaceFieldSection extends ParallelSection {

            private final PermanentRealSpaceFieldRegion permanentRealSpaceFieldRegion;
            private final ParallelTeam parallelTeam;

            public PermanentRealSpaceFieldSection(ParallelTeam pt) {
                this.parallelTeam = pt;
                int nt = pt.getThreadCount();
                permanentRealSpaceFieldRegion = new PermanentRealSpaceFieldRegion(nt);
            }

            @Override
            public void run() {
                try {
                    realSpacePermTotal -= System.nanoTime();
                    parallelTeam.execute(permanentRealSpaceFieldRegion);
                    realSpacePermTotal += System.nanoTime();
                } catch (Exception e) {
                    String message = "Fatal exception computing the real space field.\n";
                    logger.log(Level.SEVERE, message, e);
                }
            }
        }

        /**
         * Compute the permanent multipole reciprocal space contribution to the
         * electric potential, field, etc. using the number of threads specified
         * by the ParallelTeam used to construct the ReciprocalSpace instance.
         */
        private class PermanentReciprocalSection extends ParallelSection {

            @Override
            public void run() {
                if (reciprocalSpaceTerm && aewald > 0.0) {
                    reciprocalSpace.permanentMultipoleConvolution();
                }
            }
        }

        private class PermanentRealSpaceFieldRegion extends ParallelRegion {

            private final InitializationLoop initializationLoop[];
            private final PermanentRealSpaceFieldLoop permanentRealSpaceFieldLoop[];
            private final SharedInteger sharedCount;
            private final int threadCount;

            public PermanentRealSpaceFieldRegion(int nt) {
                threadCount = nt;
                permanentRealSpaceFieldLoop = new PermanentRealSpaceFieldLoop[threadCount];
                initializationLoop = new InitializationLoop[threadCount];
                sharedCount = new SharedInteger();
            }

            @Override
            public void start() {
                sharedCount.set(0);
            }

            @Override
            public void run() {
                int threadIndex = getThreadIndex();
                if (initializationLoop[threadIndex] == null) {
                    initializationLoop[threadIndex] = new InitializationLoop();
                    permanentRealSpaceFieldLoop[threadIndex] = new PermanentRealSpaceFieldLoop();
                }
                try {
                    execute(0, nAtoms - 1, initializationLoop[threadIndex]);
                    execute(0, nAtoms - 1, permanentRealSpaceFieldLoop[threadIndex]);
                } catch (Exception e) {
                    String message = "Fatal exception computing the real space field in thread " + getThreadIndex() + "\n";
                    logger.log(Level.SEVERE, message, e);
                }
            }

            @Override
            public void finish() {
                /**
                 * Load balancing.
                 */
                int id = 0;
                int goal = sharedCount.get() / threadCount;
                int num = 0;
                int start = 0;
                for (int i = 0; i < nAtoms; i++) {
                    for (int iSymm = 0; iSymm < nSymm; iSymm++) {
                        num += realSpaceCounts[iSymm][i];
                    }
                    if (num >= goal) {
                        /**
                         * Last thread gets the remaining atoms in its range.
                         */
                        if (id == threadCount - 1) {
                            realSpaceRanges[id] = new Range(start, nAtoms - 1);
                            break;
                        }

                        realSpaceRanges[id] = new Range(start, i);

                        // Reset the count.
                        num = 0;

                        // Next thread.
                        id++;

                        // Next range starts at i+1.
                        start = i + 1;

                        /**
                         * Out of atoms. Threads remaining get a null range.
                         */
                        if (start == nAtoms) {
                            for (int j = id; j < threadCount; j++) {
                                realSpaceRanges[j] = null;
                            }
                            break;
                        }
                    } else if (i == nAtoms - 1) {
                        /**
                         * Last atom without reaching goal for current thread.
                         */
                        realSpaceRanges[id] = new Range(start, nAtoms - 1);
                        for (int j = id + 1; j < threadCount; j++) {
                            realSpaceRanges[j] = null;
                        }
                    }
                }
            }

            private class InitializationLoop extends IntegerForLoop {

                @Override
                public IntegerSchedule schedule() {
                    return IntegerSchedule.fixed();
                }

                /**
                 * Initialize the field arrays.
                 */
                @Override
                public void start() {
                    int threadIndex = getThreadIndex();
                    realSpacePermTime[threadIndex] -= System.nanoTime();
                    double fX[] = field[threadIndex][0];
                    double fY[] = field[threadIndex][1];
                    double fZ[] = field[threadIndex][2];
                    double fXCR[] = fieldCR[threadIndex][0];
                    double fYCR[] = fieldCR[threadIndex][1];
                    double fZCR[] = fieldCR[threadIndex][2];
                    fill(fX, 0.0);
                    fill(fY, 0.0);
                    fill(fZ, 0.0);
                    fill(fXCR, 0.0);
                    fill(fYCR, 0.0);
                    fill(fZCR, 0.0);
                }

                @Override
                public void finish() {
                    int threadIndex = getThreadIndex();
                    realSpacePermTime[threadIndex] += System.nanoTime();
                }

                @Override
                public void run(int lb, int ub) {
                    /**
                     * Initialize the induced dipole arrays.
                     */
                    for (int iSymm = 0; iSymm < nSymm; iSymm++) {
                        double ind0[][] = inducedDipole[0];
                        double indCR0[][] = inducedDipoleCR[0];
                        for (int i = lb; i <= ub; i++) {
                            double ind[] = ind0[i];
                            double indCR[] = indCR0[i];
                            ind[0] = 0.0;
                            ind[1] = 0.0;
                            ind[2] = 0.0;
                            indCR[0] = 0.0;
                            indCR[1] = 0.0;
                            indCR[2] = 0.0;
                        }
                    }
                }
            }

            private class PermanentRealSpaceFieldLoop extends IntegerForLoop {

                private final double dx_local[];
                private final double transOp[][];
                private double fX[], fY[], fZ[];
                private double fXCR[], fYCR[], fZCR[];
                private double mask_local[];
                private double maskp_local[];
                private int count;
                // Extra padding to avert cache interference.
                private long pad0, pad1, pad2, pad3, pad4, pad5, pad6, pad7;
                private long pad8, pad9, pada, padb, padc, padd, pade, padf;

                public PermanentRealSpaceFieldLoop() {
                    super();
                    dx_local = new double[3];
                    transOp = new double[3][3];
                }

                @Override
                public void start() {
                    int threadIndex = getThreadIndex();
                    realSpacePermTime[threadIndex] -= System.nanoTime();
                    count = 0;
                    fX = field[threadIndex][0];
                    fY = field[threadIndex][1];
                    fZ = field[threadIndex][2];
                    fXCR = fieldCR[threadIndex][0];
                    fYCR = fieldCR[threadIndex][1];
                    fZCR = fieldCR[threadIndex][2];
                    if (mask_local == null || mask_local.length < nAtoms) {
                        mask_local = new double[nAtoms];
                        maskp_local = new double[nAtoms];
                        fill(mask_local, 1.0);
                        fill(maskp_local, 1.0);
                    }
                }

                @Override
                public void finish() {
                    int threadIndex = getThreadIndex();
                    sharedCount.addAndGet(count);
                    realSpacePermTime[threadIndex] += System.nanoTime();
                }

                @Override
                public IntegerSchedule schedule() {
                    return permanentSchedule;
                }

                @Override
                public void run(int lb, int ub) {
                    int lists[][] = neighborLists[0];
                    int ewalds[][] = realSpaceLists[0];
                    int counts[] = realSpaceCounts[0];
                    int preLists[][] = preconditionerLists[0];
                    int preCounts[] = preconditionerCounts[0];
                    final double x[] = coordinates[0][0];
                    final double y[] = coordinates[0][1];
                    final double z[] = coordinates[0][2];
                    final double mpole[][] = globalMultipole[0];
                    /**
                     * Loop over atom chunk.
                     */
                    for (int i = lb; i <= ub; i++) {
                        if (!use[i]) {
                            continue;
                        }
                        final int moleculei = molecule[i];
                        final double pdi = ipdamp[i];
                        final double pti = thole[i];
                        final double xi = x[i];
                        final double yi = y[i];
                        final double zi = z[i];
                        final double globalMultipolei[] = mpole[i];
                        final double ci = globalMultipolei[0];
                        final double dix = globalMultipolei[t100];
                        final double diy = globalMultipolei[t010];
                        final double diz = globalMultipolei[t001];
                        final double qixx = globalMultipolei[t200] * oneThird;
                        final double qiyy = globalMultipolei[t020] * oneThird;
                        final double qizz = globalMultipolei[t002] * oneThird;
                        final double qixy = globalMultipolei[t110] * oneThird;
                        final double qixz = globalMultipolei[t101] * oneThird;
                        final double qiyz = globalMultipolei[t011] * oneThird;
                        /**
                         * Apply energy masking rules.
                         */
                        Atom ai = atoms[i];
                        for (Torsion torsion : ai.getTorsions()) {
                            Atom ak = torsion.get1_4(ai);
                            if (ak != null) {
                                int index = ak.xyzIndex - 1;
                                for (int k : ip11[i]) {
                                    if (k == index) {
                                        maskp_local[index] = 0.5;
                                    }
                                }
                            }
                        }
                        for (Angle angle : ai.getAngles()) {
                            Atom ak = angle.get1_3(ai);
                            if (ak != null) {
                                int index = ak.xyzIndex - 1;
                                maskp_local[index] = p13scale;
                            }
                        }
                        for (Bond bond : ai.getBonds()) {
                            int index = bond.get1_2(ai).xyzIndex - 1;
                            maskp_local[index] = p12scale;
                        }
                        /**
                         * Apply group based polarization masking rule.
                         */
                        for (int index : ip11[i]) {
                            mask_local[index] = d11scale;
                        }
                        /**
                         * Loop over the neighbor list.
                         */
                        final int list[] = lists[i];
                        int npair = list.length;
                        counts[i] = 0;
                        preCounts[i] = 0;
                        final int ewald[] = ewalds[i];
                        int preList[] = preLists[i];
                        for (int j = 0; j < npair; j++) {
                            int k = list[j];
                            if (!use[k]) {
                                continue;
                            }
                            boolean sameMolecule = (moleculei == molecule[k]);
                            if (lambdaMode == LambdaMode.VAPOR) {
                                if ((intermolecularSoftcore && !sameMolecule)
                                        || (intramolecularSoftcore && sameMolecule)) {
                                    continue;
                                }
                            }
                            final double xk = x[k];
                            final double yk = y[k];
                            final double zk = z[k];
                            dx_local[0] = xk - xi;
                            dx_local[1] = yk - yi;
                            dx_local[2] = zk - zi;
                            final double r2 = crystal.image(dx_local);
                            if (r2 <= off2) {
                                count++;
                                ewald[counts[i]++] = k;
                                final double xr = dx_local[0];
                                final double yr = dx_local[1];
                                final double zr = dx_local[2];
                                final double pdk = ipdamp[k];
                                final double ptk = thole[k];
                                final double globalMultipolek[] = mpole[k];
                                final double ck = globalMultipolek[t000];
                                final double dkx = globalMultipolek[t100];
                                final double dky = globalMultipolek[t010];
                                final double dkz = globalMultipolek[t001];
                                final double qkxx = globalMultipolek[t200] * oneThird;
                                final double qkyy = globalMultipolek[t020] * oneThird;
                                final double qkzz = globalMultipolek[t002] * oneThird;
                                final double qkxy = globalMultipolek[t110] * oneThird;
                                final double qkxz = globalMultipolek[t101] * oneThird;
                                final double qkyz = globalMultipolek[t011] * oneThird;
                                double r = sqrt(r2);
                                if (r < preconditionerCutoff) {
                                    if (preList.length <= preCounts[i]) {
                                        int len = preList.length;
                                        preLists[i] = copyOf(preList, len + 10);
                                        preList = preLists[i];
                                    }
                                    preList[preCounts[i]++] = k;
                                }
                                /**
                                 * Calculate the error function damping terms.
                                 */
                                final double ralpha = aewald * r;
                                final double exp2a = exp(-ralpha * ralpha);
                                final double rr1 = 1.0 / r;
                                final double rr2 = rr1 * rr1;
                                final double bn0 = erfc(ralpha) * rr1;
                                final double bn1 = (bn0 + an0 * exp2a) * rr2;
                                final double bn2 = (3.0 * bn1 + an1 * exp2a) * rr2;
                                final double bn3 = (5.0 * bn2 + an2 * exp2a) * rr2;
                                /**
                                 * Compute the error function scaled and
                                 * unscaled terms.
                                 */
                                double scale3 = 1.0;
                                double scale5 = 1.0;
                                double scale7 = 1.0;
                                double damp = pdi * pdk;
                                final double pgamma = min(pti, ptk);
                                final double rdamp = r * damp;
                                damp = -pgamma * rdamp * rdamp * rdamp;
                                if (damp > -50.0) {
                                    double expdamp = exp(damp);
                                    scale3 = 1.0 - expdamp;
                                    scale5 = 1.0 - expdamp * (1.0 - damp);
                                    scale7 = 1.0 - expdamp * (1.0 - damp + 0.6 * damp * damp);
                                }
                                final double scale = mask_local[k];
                                final double scalep = maskp_local[k];
                                final double dsc3 = scale3 * scale;
                                final double dsc5 = scale5 * scale;
                                final double dsc7 = scale7 * scale;
                                final double psc3 = scale3 * scalep;
                                final double psc5 = scale5 * scalep;
                                final double psc7 = scale7 * scalep;
                                final double rr3 = rr1 * rr2;
                                final double rr5 = 3.0 * rr3 * rr2;
                                final double rr7 = 5.0 * rr5 * rr2;
                                final double drr3 = (1.0 - dsc3) * rr3;
                                final double drr5 = (1.0 - dsc5) * rr5;
                                final double drr7 = (1.0 - dsc7) * rr7;
                                final double prr3 = (1.0 - psc3) * rr3;
                                final double prr5 = (1.0 - psc5) * rr5;
                                final double prr7 = (1.0 - psc7) * rr7;
                                final double dir = dix * xr + diy * yr + diz * zr;
                                final double qix = 2.0 * (qixx * xr + qixy * yr + qixz * zr);
                                final double qiy = 2.0 * (qixy * xr + qiyy * yr + qiyz * zr);
                                final double qiz = 2.0 * (qixz * xr + qiyz * yr + qizz * zr);
                                final double qir = (qix * xr + qiy * yr + qiz * zr) * 0.5;
                                final double bn123i = bn1 * ci + bn2 * dir + bn3 * qir;
                                final double fkmx = xr * bn123i - bn1 * dix - bn2 * qix;
                                final double fkmy = yr * bn123i - bn1 * diy - bn2 * qiy;
                                final double fkmz = zr * bn123i - bn1 * diz - bn2 * qiz;
                                final double ddr357i = drr3 * ci + drr5 * dir + drr7 * qir;
                                final double fkdx = xr * ddr357i - drr3 * dix - drr5 * qix;
                                final double fkdy = yr * ddr357i - drr3 * diy - drr5 * qiy;
                                final double fkdz = zr * ddr357i - drr3 * diz - drr5 * qiz;
                                fX[k] += (fkmx - fkdx);
                                fY[k] += (fkmy - fkdy);
                                fZ[k] += (fkmz - fkdz);
                                final double prr357i = prr3 * ci + prr5 * dir + prr7 * qir;
                                final double fkpx = xr * prr357i - prr3 * dix - prr5 * qix;
                                final double fkpy = yr * prr357i - prr3 * diy - prr5 * qiy;
                                final double fkpz = zr * prr357i - prr3 * diz - prr5 * qiz;
                                fXCR[k] += (fkmx - fkpx);
                                fYCR[k] += (fkmy - fkpy);
                                fZCR[k] += (fkmz - fkpz);
                                final double dkr = dkx * xr + dky * yr + dkz * zr;
                                final double qkx = 2.0 * (qkxx * xr + qkxy * yr + qkxz * zr);
                                final double qky = 2.0 * (qkxy * xr + qkyy * yr + qkyz * zr);
                                final double qkz = 2.0 * (qkxz * xr + qkyz * yr + qkzz * zr);
                                final double qkr = (qkx * xr + qky * yr + qkz * zr) * 0.5;
                                final double bn123k = bn1 * ck - bn2 * dkr + bn3 * qkr;
                                final double fimx = -xr * bn123k - bn1 * dkx + bn2 * qkx;
                                final double fimy = -yr * bn123k - bn1 * dky + bn2 * qky;
                                final double fimz = -zr * bn123k - bn1 * dkz + bn2 * qkz;
                                final double drr357k = drr3 * ck - drr5 * dkr + drr7 * qkr;
                                final double fidx = -xr * drr357k - drr3 * dkx + drr5 * qkx;
                                final double fidy = -yr * drr357k - drr3 * dky + drr5 * qky;
                                final double fidz = -zr * drr357k - drr3 * dkz + drr5 * qkz;
                                fX[i] += (fimx - fidx);
                                fY[i] += (fimy - fidy);
                                fZ[i] += (fimz - fidz);
                                final double prr357k = prr3 * ck - prr5 * dkr + prr7 * qkr;
                                final double fipx = -xr * prr357k - prr3 * dkx + prr5 * qkx;
                                final double fipy = -yr * prr357k - prr3 * dky + prr5 * qky;
                                final double fipz = -zr * prr357k - prr3 * dkz + prr5 * qkz;
                                fXCR[i] += (fimx - fipx);
                                fYCR[i] += (fimy - fipy);
                                fZCR[i] += (fimz - fipz);
                            }
                        }
                        for (Torsion torsion : ai.getTorsions()) {
                            Atom ak = torsion.get1_4(ai);
                            if (ak != null) {
                                int index = ak.xyzIndex - 1;
                                if (index < 0) {
                                    ak.print();
                                }
                                maskp_local[index] = 1.0;
                            }
                        }
                        for (Angle angle : ai.getAngles()) {
                            Atom ak = angle.get1_3(ai);
                            if (ak != null) {
                                int index = ak.xyzIndex - 1;
                                maskp_local[index] = 1.0;
                            }
                        }
                        for (Bond bond : ai.getBonds()) {
                            int index = bond.get1_2(ai).xyzIndex - 1;
                            maskp_local[index] = 1.0;
                        }
                        for (int index : ip11[i]) {
                            mask_local[index] = 1.0;
                        }
                    }
                    /**
                     * Loop over symmetry mates.
                     */
                    for (int iSymm = 1; iSymm < nSymm; iSymm++) {
                        SymOp symOp = crystal.spaceGroup.getSymOp(iSymm);
                        crystal.getTransformationOperator(symOp, transOp);
                        lists = neighborLists[iSymm];
                        ewalds = realSpaceLists[iSymm];
                        counts = realSpaceCounts[iSymm];
                        preLists = preconditionerLists[iSymm];
                        preCounts = preconditionerCounts[iSymm];
                        double xs[] = coordinates[iSymm][0];
                        double ys[] = coordinates[iSymm][1];
                        double zs[] = coordinates[iSymm][2];
                        double mpoles[][] = globalMultipole[iSymm];
                        /**
                         * Loop over atoms in a chunk of the asymmetric unit.
                         */
                        for (int i = lb; i <= ub; i++) {
                            if (!use[i]) {
                                continue;
                            }
                            final double pdi = ipdamp[i];
                            final double pti = thole[i];
                            final double multipolei[] = mpole[i];
                            final double ci = multipolei[t000];
                            final double dix = multipolei[t100];
                            final double diy = multipolei[t010];
                            final double diz = multipolei[t001];
                            final double qixx = multipolei[t200] * oneThird;
                            final double qiyy = multipolei[t020] * oneThird;
                            final double qizz = multipolei[t002] * oneThird;
                            final double qixy = multipolei[t110] * oneThird;
                            final double qixz = multipolei[t101] * oneThird;
                            final double qiyz = multipolei[t011] * oneThird;
                            final double xi = x[i];
                            final double yi = y[i];
                            final double zi = z[i];
                            /**
                             * Loop over the neighbor list.
                             */
                            final int list[] = lists[i];
                            final int npair = list.length;
                            counts[i] = 0;
                            preCounts[i] = 0;
                            final int ewald[] = ewalds[i];
                            final int preList[] = preLists[i];
                            for (int j = 0; j < npair; j++) {
                                int k = list[j];
                                if (!use[k]) {
                                    continue;
                                }
                                final double xk = xs[k];
                                final double yk = ys[k];
                                final double zk = zs[k];
                                dx_local[0] = xk - xi;
                                dx_local[1] = yk - yi;
                                dx_local[2] = zk - zi;
                                final double r2 = crystal.image(dx_local);
                                if (r2 <= off2) {
                                    count++;
                                    ewald[counts[i]++] = k;
                                    double selfScale = 1.0;
                                    if (i == k) {
                                        selfScale = 0.5;
                                    }
                                    final double xr = dx_local[0];
                                    final double yr = dx_local[1];
                                    final double zr = dx_local[2];
                                    final double pdk = ipdamp[k];
                                    final double ptk = thole[k];
                                    final double multipolek[] = mpoles[k];
                                    final double ck = multipolek[t000];
                                    final double dkx = multipolek[t100];
                                    final double dky = multipolek[t010];
                                    final double dkz = multipolek[t001];
                                    final double qkxx = multipolek[t200] * oneThird;
                                    final double qkyy = multipolek[t020] * oneThird;
                                    final double qkzz = multipolek[t002] * oneThird;
                                    final double qkxy = multipolek[t110] * oneThird;
                                    final double qkxz = multipolek[t101] * oneThird;
                                    final double qkyz = multipolek[t011] * oneThird;
                                    final double r = sqrt(r2);
                                    if (r < preconditionerCutoff) {
                                        preList[preCounts[i]++] = k;
                                    }
                                    /**
                                     * Calculate the error function damping
                                     * terms.
                                     */
                                    final double ralpha = aewald * r;
                                    final double exp2a = exp(-ralpha * ralpha);
                                    final double rr1 = 1.0 / r;
                                    final double rr2 = rr1 * rr1;
                                    final double bn0 = erfc(ralpha) * rr1;
                                    final double bn1 = (bn0 + an0 * exp2a) * rr2;
                                    final double bn2 = (3.0 * bn1 + an1 * exp2a) * rr2;
                                    final double bn3 = (5.0 * bn2 + an2 * exp2a) * rr2;
                                    /**
                                     * Compute the error function scaled and
                                     * unscaled terms.
                                     */
                                    double scale3 = 1.0;
                                    double scale5 = 1.0;
                                    double scale7 = 1.0;
                                    double damp = pdi * pdk;
                                    //if (damp != 0.0) {
                                    final double pgamma = min(pti, ptk);
                                    final double rdamp = r * damp;
                                    damp = -pgamma * rdamp * rdamp * rdamp;
                                    if (damp > -50.0) {
                                        double expdamp = exp(damp);
                                        scale3 = 1.0 - expdamp;
                                        scale5 = 1.0 - expdamp * (1.0 - damp);
                                        scale7 = 1.0 - expdamp * (1.0 - damp + 0.6 * damp * damp);
                                    }
                                    //}
                                    final double dsc3 = scale3;
                                    final double dsc5 = scale5;
                                    final double dsc7 = scale7;
                                    final double rr3 = rr1 * rr2;
                                    final double rr5 = 3.0 * rr3 * rr2;
                                    final double rr7 = 5.0 * rr5 * rr2;
                                    final double drr3 = (1.0 - dsc3) * rr3;
                                    final double drr5 = (1.0 - dsc5) * rr5;
                                    final double drr7 = (1.0 - dsc7) * rr7;

                                    final double dkr = dkx * xr + dky * yr + dkz * zr;
                                    final double qkx = 2.0 * (qkxx * xr + qkxy * yr + qkxz * zr);
                                    final double qky = 2.0 * (qkxy * xr + qkyy * yr + qkyz * zr);
                                    final double qkz = 2.0 * (qkxz * xr + qkyz * yr + qkzz * zr);
                                    final double qkr = (qkx * xr + qky * yr + qkz * zr) * 0.5;
                                    final double bn123k = bn1 * ck - bn2 * dkr + bn3 * qkr;
                                    final double drr357k = drr3 * ck - drr5 * dkr + drr7 * qkr;
                                    final double fimx = -xr * bn123k - bn1 * dkx + bn2 * qkx;
                                    final double fimy = -yr * bn123k - bn1 * dky + bn2 * qky;
                                    final double fimz = -zr * bn123k - bn1 * dkz + bn2 * qkz;
                                    final double fidx = -xr * drr357k - drr3 * dkx + drr5 * qkx;
                                    final double fidy = -yr * drr357k - drr3 * dky + drr5 * qky;
                                    final double fidz = -zr * drr357k - drr3 * dkz + drr5 * qkz;

                                    final double dir = dix * xr + diy * yr + diz * zr;
                                    final double qix = 2.0 * (qixx * xr + qixy * yr + qixz * zr);
                                    final double qiy = 2.0 * (qixy * xr + qiyy * yr + qiyz * zr);
                                    final double qiz = 2.0 * (qixz * xr + qiyz * yr + qizz * zr);
                                    final double qir = (qix * xr + qiy * yr + qiz * zr) * 0.5;
                                    final double bn123i = bn1 * ci + bn2 * dir + bn3 * qir;
                                    final double ddr357i = drr3 * ci + drr5 * dir + drr7 * qir;
                                    final double fkmx = xr * bn123i - bn1 * dix - bn2 * qix;
                                    final double fkmy = yr * bn123i - bn1 * diy - bn2 * qiy;
                                    final double fkmz = zr * bn123i - bn1 * diz - bn2 * qiz;
                                    final double fkdx = xr * ddr357i - drr3 * dix - drr5 * qix;
                                    final double fkdy = yr * ddr357i - drr3 * diy - drr5 * qiy;
                                    final double fkdz = zr * ddr357i - drr3 * diz - drr5 * qiz;

                                    final double fix = selfScale * (fimx - fidx);
                                    final double fiy = selfScale * (fimy - fidy);
                                    final double fiz = selfScale * (fimz - fidz);
                                    fX[i] += fix;
                                    fY[i] += fiy;
                                    fZ[i] += fiz;
                                    fXCR[i] += fix;
                                    fYCR[i] += fiy;
                                    fZCR[i] += fiz;
                                    final double xc = selfScale * (fkmx - fkdx);
                                    final double yc = selfScale * (fkmy - fkdy);
                                    final double zc = selfScale * (fkmz - fkdz);
                                    final double fkx = xc * transOp[0][0] + yc * transOp[1][0] + zc * transOp[2][0];
                                    final double fky = xc * transOp[0][1] + yc * transOp[1][1] + zc * transOp[2][1];
                                    final double fkz = xc * transOp[0][2] + yc * transOp[1][2] + zc * transOp[2][2];
                                    fX[k] += fkx;
                                    fY[k] += fky;
                                    fZ[k] += fkz;
                                    fXCR[k] += fkx;
                                    fYCR[k] += fky;
                                    fZCR[k] += fkz;
                                }
                            }
                        }
                    }
                }
            }
        }
    }

    /**
     * The Induced Dipole Field Region should be executed by a ParallelTeam with
     * exactly 2 threads. The Real Space and Reciprocal Space Sections will be
     * run concurrently, each with the number of threads defined by their
     * respective ParallelTeam instances.
     */
    private class InducedDipoleFieldRegion extends ParallelRegion {

        private InducedDipoleRealSpaceFieldSection inducedRealSpaceFieldSection;
        private InducedDipoleReciprocalFieldSection inducedReciprocalFieldSection;

        public InducedDipoleFieldRegion(ParallelTeam pt) {
            inducedRealSpaceFieldSection = new InducedDipoleRealSpaceFieldSection(pt);
            inducedReciprocalFieldSection = new InducedDipoleReciprocalFieldSection();
        }

        @Override
        public void run() {
            try {
                if (reciprocalSpaceTerm && aewald > 0.0) {
                    execute(inducedRealSpaceFieldSection, inducedReciprocalFieldSection);
                } else {
                    execute(inducedRealSpaceFieldSection);
                }
            } catch (Exception e) {
                String message = "Fatal exception computing the induced dipole field.\n";
                logger.log(Level.SEVERE, message, e);
            }
        }

        private class InducedDipoleRealSpaceFieldSection extends ParallelSection {

            private final InducedDipoleRealSpaceFieldRegion polarizationRealSpaceFieldRegion;
            private final ParallelTeam pt;

            public InducedDipoleRealSpaceFieldSection(ParallelTeam pt) {
                this.pt = pt;
                int nt = pt.getThreadCount();
                polarizationRealSpaceFieldRegion = new InducedDipoleRealSpaceFieldRegion(nt);
            }

            @Override
            public void run() {
                try {
                    realSpaceSCFTotal -= System.nanoTime();
                    pt.execute(polarizationRealSpaceFieldRegion);
                    realSpaceSCFTotal += System.nanoTime();
                } catch (Exception e) {
                    String message = "Fatal exception computing the real space field.\n";
                    logger.log(Level.SEVERE, message, e);
                }
            }
        }

        private class InducedDipoleReciprocalFieldSection extends ParallelSection {

            @Override
            public void run() {
                reciprocalSpace.inducedDipoleConvolution();
            }
        }

        private class InducedDipoleRealSpaceFieldRegion extends ParallelRegion {

            private final InducedRealSpaceFieldLoop inducedRealSpaceFieldLoop[];

            public InducedDipoleRealSpaceFieldRegion(int threadCount) {
                inducedRealSpaceFieldLoop = new InducedRealSpaceFieldLoop[threadCount];
            }

            @Override
            public void run() {
                int threadIndex = getThreadIndex();
                if (inducedRealSpaceFieldLoop[threadIndex] == null) {
                    inducedRealSpaceFieldLoop[threadIndex] = new InducedRealSpaceFieldLoop();
                }
                try {
                    execute(0, nAtoms - 1, inducedRealSpaceFieldLoop[threadIndex]);
                } catch (Exception e) {
                    String message = "Fatal exception computing the induced real space field in thread " + getThreadIndex() + "\n";
                    logger.log(Level.SEVERE, message, e);
                }
            }

            private class InducedRealSpaceFieldLoop extends IntegerForLoop {

                private double ind[][], indCR[][];
                private double x[], y[], z[];
                private double fX[], fY[], fZ[];
                private double fXCR[], fYCR[], fZCR[];

                public InducedRealSpaceFieldLoop() {
                }

                @Override
                public IntegerSchedule schedule() {
                    return realSpaceSchedule;
                }

                @Override
                public void start() {
                    int threadIndex = getThreadIndex();
                    realSpaceSCFTime[threadIndex] -= System.nanoTime();
                    fX = field[threadIndex][0];
                    fY = field[threadIndex][1];
                    fZ = field[threadIndex][2];
                    fXCR = fieldCR[threadIndex][0];
                    fYCR = fieldCR[threadIndex][1];
                    fZCR = fieldCR[threadIndex][2];
                    fill(fX, 0.0);
                    fill(fY, 0.0);
                    fill(fZ, 0.0);
                    fill(fXCR, 0.0);
                    fill(fYCR, 0.0);
                    fill(fZCR, 0.0);
                    x = coordinates[0][0];
                    y = coordinates[0][1];
                    z = coordinates[0][2];
                    ind = inducedDipole[0];
                    indCR = inducedDipoleCR[0];
                }

                @Override
                public void finish() {
                    int threadIndex = getThreadIndex();
                    realSpaceSCFTime[threadIndex] += System.nanoTime();
                }

                @Override
                public void run(int lb, int ub) {
                    final double dx[] = new double[3];
                    final double transOp[][] = new double[3][3];
                    /**
                     * Loop over a chunk of atoms.
                     */
                    int lists[][] = realSpaceLists[0];
                    int counts[] = realSpaceCounts[0];
                    for (int i = lb; i <= ub; i++) {
                        if (!use[i]) {
                            continue;
                        }
                        final int moleculei = molecule[i];
                        double fx = 0.0;
                        double fy = 0.0;
                        double fz = 0.0;
                        double px = 0.0;
                        double py = 0.0;
                        double pz = 0.0;
                        final double xi = x[i];
                        final double yi = y[i];
                        final double zi = z[i];
                        final double dipolei[] = ind[i];
                        final double uix = dipolei[0];
                        final double uiy = dipolei[1];
                        final double uiz = dipolei[2];
                        final double dipoleCRi[] = indCR[i];
                        final double pix = dipoleCRi[0];
                        final double piy = dipoleCRi[1];
                        final double piz = dipoleCRi[2];
                        final double pdi = ipdamp[i];
                        final double pti = thole[i];
                        /**
                         * Loop over the neighbor list.
                         */
                        final int list[] = lists[i];
                        final int npair = counts[i];
                        for (int j = 0; j < npair; j++) {
                            final int k = list[j];
                            if (!use[k]) {
                                continue;
                            }
                            boolean sameMolecule = (moleculei == molecule[k]);
                            if (lambdaMode == LambdaMode.VAPOR) {
                                if ((intermolecularSoftcore && !sameMolecule)
                                        || (intramolecularSoftcore && sameMolecule)) {
                                    continue;
                                }
                            }
                            final double pdk = ipdamp[k];
                            final double ptk = thole[k];
                            dx[0] = x[k] - xi;
                            dx[1] = y[k] - yi;
                            dx[2] = z[k] - zi;
                            final double r2 = crystal.image(dx);
                            /**
                             * Calculate the error function damping terms.
                             */
                            final double r = sqrt(r2);
                            final double rr1 = 1.0 / r;
                            final double rr2 = rr1 * rr1;
                            final double ralpha = aewald * r;
                            final double exp2a = exp(-ralpha * ralpha);
                            final double bn0 = erfc(ralpha) * rr1;
                            final double bn1 = (bn0 + an0 * exp2a) * rr2;
                            final double bn2 = (3.0 * bn1 + an1 * exp2a) * rr2;
                            double scale3 = 1.0;
                            double scale5 = 1.0;
                            double damp = pdi * pdk;
                            //if (damp != 0.0) {
                            final double pgamma = min(pti, ptk);
                            final double rdamp = r * damp;
                            damp = -pgamma * rdamp * rdamp * rdamp;
                            if (damp > -50.0) {
                                final double expdamp = exp(damp);
                                scale3 = 1.0 - expdamp;
                                scale5 = 1.0 - expdamp * (1.0 - damp);
                            }
                            //}
                            double rr3 = rr1 * rr2;
                            double rr5 = 3.0 * rr3 * rr2;
                            rr3 *= (1.0 - scale3);
                            rr5 *= (1.0 - scale5);
                            final double xr = dx[0];
                            final double yr = dx[1];
                            final double zr = dx[2];
                            final double dipolek[] = ind[k];
                            final double ukx = dipolek[0];
                            final double uky = dipolek[1];
                            final double ukz = dipolek[2];
                            final double ukr = ukx * xr + uky * yr + ukz * zr;
                            final double bn2ukr = bn2 * ukr;
                            final double fimx = -bn1 * ukx + bn2ukr * xr;
                            final double fimy = -bn1 * uky + bn2ukr * yr;
                            final double fimz = -bn1 * ukz + bn2ukr * zr;
                            final double rr5ukr = rr5 * ukr;
                            final double fidx = -rr3 * ukx + rr5ukr * xr;
                            final double fidy = -rr3 * uky + rr5ukr * yr;
                            final double fidz = -rr3 * ukz + rr5ukr * zr;
                            fx += (fimx - fidx);
                            fy += (fimy - fidy);
                            fz += (fimz - fidz);
                            final double dipolepk[] = indCR[k];
                            final double pkx = dipolepk[0];
                            final double pky = dipolepk[1];
                            final double pkz = dipolepk[2];
                            final double pkr = pkx * xr + pky * yr + pkz * zr;
                            final double bn2pkr = bn2 * pkr;
                            final double pimx = -bn1 * pkx + bn2pkr * xr;
                            final double pimy = -bn1 * pky + bn2pkr * yr;
                            final double pimz = -bn1 * pkz + bn2pkr * zr;
                            final double rr5pkr = rr5 * pkr;
                            final double pidx = -rr3 * pkx + rr5pkr * xr;
                            final double pidy = -rr3 * pky + rr5pkr * yr;
                            final double pidz = -rr3 * pkz + rr5pkr * zr;
                            px += (pimx - pidx);
                            py += (pimy - pidy);
                            pz += (pimz - pidz);
                            final double uir = uix * xr + uiy * yr + uiz * zr;
                            final double bn2uir = bn2 * uir;
                            final double fkmx = -bn1 * uix + bn2uir * xr;
                            final double fkmy = -bn1 * uiy + bn2uir * yr;
                            final double fkmz = -bn1 * uiz + bn2uir * zr;
                            final double rr5uir = rr5 * uir;
                            final double fkdx = -rr3 * uix + rr5uir * xr;
                            final double fkdy = -rr3 * uiy + rr5uir * yr;
                            final double fkdz = -rr3 * uiz + rr5uir * zr;
                            fX[k] += (fkmx - fkdx);
                            fY[k] += (fkmy - fkdy);
                            fZ[k] += (fkmz - fkdz);
                            final double pir = pix * xr + piy * yr + piz * zr;
                            final double bn2pir = bn2 * pir;
                            final double pkmx = -bn1 * pix + bn2pir * xr;
                            final double pkmy = -bn1 * piy + bn2pir * yr;
                            final double pkmz = -bn1 * piz + bn2pir * zr;
                            final double rr5pir = rr5 * pir;
                            final double pkdx = -rr3 * pix + rr5pir * xr;
                            final double pkdy = -rr3 * piy + rr5pir * yr;
                            final double pkdz = -rr3 * piz + rr5pir * zr;
                            fXCR[k] += (pkmx - pkdx);
                            fYCR[k] += (pkmy - pkdy);
                            fZCR[k] += (pkmz - pkdz);
                        }
                        fX[i] += fx;
                        fY[i] += fy;
                        fZ[i] += fz;
                        fXCR[i] += px;
                        fYCR[i] += py;
                        fZCR[i] += pz;
                    }
                    /**
                     * Loop over symmetry mates.
                     */
                    for (int iSymm = 1; iSymm < nSymm; iSymm++) {
                        SymOp symOp = crystal.spaceGroup.getSymOp(iSymm);
                        crystal.getTransformationOperator(symOp, transOp);
                        lists = realSpaceLists[iSymm];
                        counts = realSpaceCounts[iSymm];
                        final double xs[] = coordinates[iSymm][0];
                        final double ys[] = coordinates[iSymm][1];
                        final double zs[] = coordinates[iSymm][2];
                        final double inds[][] = inducedDipole[iSymm];
                        final double indCRs[][] = inducedDipoleCR[iSymm];
                        /**
                         * Loop over a chunk of atoms.
                         */
                        for (int i = lb; i <= ub; i++) {
                            if (!use[i]) {
                                continue;
                            }
                            double fx = 0.0;
                            double fy = 0.0;
                            double fz = 0.0;
                            double px = 0.0;
                            double py = 0.0;
                            double pz = 0.0;
                            final double xi = x[i];
                            final double yi = y[i];
                            final double zi = z[i];
                            final double dipolei[] = ind[i];
                            final double uix = dipolei[0];
                            final double uiy = dipolei[1];
                            final double uiz = dipolei[2];
                            final double dipoleCRi[] = indCR[i];
                            final double pix = dipoleCRi[0];
                            final double piy = dipoleCRi[1];
                            final double piz = dipoleCRi[2];
                            final double pdi = ipdamp[i];
                            final double pti = thole[i];
                            /**
                             * Loop over the neighbor list.
                             */
                            final int list[] = lists[i];
                            final int npair = counts[i];
                            for (int j = 0; j < npair; j++) {
                                final int k = list[j];
                                if (!use[k]) {
                                    continue;
                                }
                                double selfScale = 1.0;
                                if (i == k) {
                                    selfScale = 0.5;
                                }
                                final double pdk = ipdamp[k];
                                final double ptk = thole[k];
                                dx[0] = xs[k] - xi;
                                dx[1] = ys[k] - yi;
                                dx[2] = zs[k] - zi;
                                final double r2 = crystal.image(dx);
                                /**
                                 * Calculate the error function damping terms.
                                 */
                                final double r = sqrt(r2);
                                final double rr1 = 1.0 / r;
                                final double rr2 = rr1 * rr1;
                                final double ralpha = aewald * r;
                                final double exp2a = exp(-ralpha * ralpha);
                                final double bn0 = erfc(ralpha) * rr1;
                                final double bn1 = (bn0 + an0 * exp2a) * rr2;
                                final double bn2 = (3.0 * bn1 + an1 * exp2a) * rr2;
                                double scale3 = 1.0;
                                double scale5 = 1.0;
                                double damp = pdi * pdk;
                                //if (damp != 0.0) {
                                final double pgamma = min(pti, ptk);
                                final double rdamp = r * damp;
                                damp = -pgamma * rdamp * rdamp * rdamp;
                                if (damp > -50.0) {
                                    final double expdamp = exp(damp);
                                    scale3 = 1.0 - expdamp;
                                    scale5 = 1.0 - expdamp * (1.0 - damp);
                                }
                                //}
                                double rr3 = rr1 * rr2;
                                double rr5 = 3.0 * rr3 * rr2;
                                rr3 *= (1.0 - scale3);
                                rr5 *= (1.0 - scale5);
                                final double xr = dx[0];
                                final double yr = dx[1];
                                final double zr = dx[2];
                                final double dipolek[] = inds[k];
                                final double ukx = dipolek[0];
                                final double uky = dipolek[1];
                                final double ukz = dipolek[2];
                                final double dipolepk[] = indCRs[k];
                                final double pkx = dipolepk[0];
                                final double pky = dipolepk[1];
                                final double pkz = dipolepk[2];
                                final double ukr = ukx * xr + uky * yr + ukz * zr;
                                final double bn2ukr = bn2 * ukr;
                                final double fimx = -bn1 * ukx + bn2ukr * xr;
                                final double fimy = -bn1 * uky + bn2ukr * yr;
                                final double fimz = -bn1 * ukz + bn2ukr * zr;
                                final double rr5ukr = rr5 * ukr;
                                final double fidx = -rr3 * ukx + rr5ukr * xr;
                                final double fidy = -rr3 * uky + rr5ukr * yr;
                                final double fidz = -rr3 * ukz + rr5ukr * zr;
                                fx += selfScale * (fimx - fidx);
                                fy += selfScale * (fimy - fidy);
                                fz += selfScale * (fimz - fidz);
                                final double pkr = pkx * xr + pky * yr + pkz * zr;
                                final double bn2pkr = bn2 * pkr;
                                final double pimx = -bn1 * pkx + bn2pkr * xr;
                                final double pimy = -bn1 * pky + bn2pkr * yr;
                                final double pimz = -bn1 * pkz + bn2pkr * zr;
                                final double rr5pkr = rr5 * pkr;
                                final double pidx = -rr3 * pkx + rr5pkr * xr;
                                final double pidy = -rr3 * pky + rr5pkr * yr;
                                final double pidz = -rr3 * pkz + rr5pkr * zr;
                                px += selfScale * (pimx - pidx);
                                py += selfScale * (pimy - pidy);
                                pz += selfScale * (pimz - pidz);
                                final double uir = uix * xr + uiy * yr + uiz * zr;
                                final double bn2uir = bn2 * uir;
                                final double fkmx = -bn1 * uix + bn2uir * xr;
                                final double fkmy = -bn1 * uiy + bn2uir * yr;
                                final double fkmz = -bn1 * uiz + bn2uir * zr;
                                final double rr5uir = rr5 * uir;
                                final double fkdx = -rr3 * uix + rr5uir * xr;
                                final double fkdy = -rr3 * uiy + rr5uir * yr;
                                final double fkdz = -rr3 * uiz + rr5uir * zr;
                                double xc = selfScale * (fkmx - fkdx);
                                double yc = selfScale * (fkmy - fkdy);
                                double zc = selfScale * (fkmz - fkdz);
                                fX[k] += (xc * transOp[0][0] + yc * transOp[1][0] + zc * transOp[2][0]);
                                fY[k] += (xc * transOp[0][1] + yc * transOp[1][1] + zc * transOp[2][1]);
                                fZ[k] += (xc * transOp[0][2] + yc * transOp[1][2] + zc * transOp[2][2]);
                                final double pir = pix * xr + piy * yr + piz * zr;
                                final double bn2pir = bn2 * pir;
                                final double pkmx = -bn1 * pix + bn2pir * xr;
                                final double pkmy = -bn1 * piy + bn2pir * yr;
                                final double pkmz = -bn1 * piz + bn2pir * zr;
                                final double rr5pir = rr5 * pir;
                                final double pkdx = -rr3 * pix + rr5pir * xr;
                                final double pkdy = -rr3 * piy + rr5pir * yr;
                                final double pkdz = -rr3 * piz + rr5pir * zr;
                                xc = selfScale * (pkmx - pkdx);
                                yc = selfScale * (pkmy - pkdy);
                                zc = selfScale * (pkmz - pkdz);
                                fXCR[k] += (xc * transOp[0][0] + yc * transOp[1][0] + zc * transOp[2][0]);
                                fYCR[k] += (xc * transOp[0][1] + yc * transOp[1][1] + zc * transOp[2][1]);
                                fZCR[k] += (xc * transOp[0][2] + yc * transOp[1][2] + zc * transOp[2][2]);
                            }
                            fX[i] += fx;
                            fY[i] += fy;
                            fZ[i] += fz;
                            fXCR[i] += px;
                            fYCR[i] += py;
                            fZCR[i] += pz;
                        }
                    }
                }
            }
        }
    }

    private class DirectRegion extends ParallelRegion {

        private final DirectLoop directLoop[];

        public DirectRegion(int nt) {
            directLoop = new DirectLoop[nt];
        }

        @Override
        public void run() throws Exception {
            int ti = getThreadIndex();
            if (directLoop[ti] == null) {
                directLoop[ti] = new DirectLoop();
            }
            try {
                execute(0, nAtoms - 1, directLoop[ti]);
            } catch (Exception e) {
                String message = "Fatal exception computing the direct induced dipoles in thread " + getThreadIndex() + "\n";
                logger.log(Level.SEVERE, message, e);
            }

        }

        private class DirectLoop extends IntegerForLoop {

            @Override
            public IntegerSchedule schedule() {
                return IntegerSchedule.fixed();
            }

            @Override
            public void run(int lb, int ub) throws Exception {
                /**
                 * Reduce the direct field.
                 */
                for (int i = lb; i <= ub; i++) {
                    double fx = 0.0;
                    double fy = 0.0;
                    double fz = 0.0;
                    double fxCR = 0.0;
                    double fyCR = 0.0;
                    double fzCR = 0.0;
                    for (int j = 1; j < maxThreads; j++) {
                        fx += field[j][0][i];
                        fy += field[j][1][i];
                        fz += field[j][2][i];
                        fxCR += fieldCR[j][0][i];
                        fyCR += fieldCR[j][1][i];
                        fzCR += fieldCR[j][2][i];
                    }
                    field[0][0][i] += fx;
                    field[0][1][i] += fy;
                    field[0][2][i] += fz;
                    fieldCR[0][0][i] += fxCR;
                    fieldCR[0][1][i] += fyCR;
                    fieldCR[0][2][i] += fzCR;
                }
                if (aewald > 0.0) {
                    /**
                     * Add the self and reciprocal space contributions.
                     */
                    for (int i = lb; i <= ub; i++) {
                        double mpolei[] = globalMultipole[0][i];
                        double phii[] = cartMultipolePhi[i];
                        double fx = aewald3 * mpolei[t100] - phii[t100];
                        double fy = aewald3 * mpolei[t010] - phii[t010];
                        double fz = aewald3 * mpolei[t001] - phii[t001];
                        field[0][0][i] += fx;
                        field[0][1][i] += fy;
                        field[0][2][i] += fz;
                        fieldCR[0][0][i] += fx;
                        fieldCR[0][1][i] += fy;
                        fieldCR[0][2][i] += fz;
                    }
                }
                if (generalizedKirkwoodTerm) {
                    /**
                     * Initialize the electric field to the direct field plus
                     * the permanent GK reaction field.
                     */
                    SharedDoubleArray gkField[] = generalizedKirkwood.sharedGKField;
                    for (int i = lb; i <= ub; i++) {
                        double fx = gkField[0].get(i);
                        double fy = gkField[1].get(i);
                        double fz = gkField[2].get(i);
                        field[0][0][i] += fx;
                        field[0][1][i] += fy;
                        field[0][2][i] += fz;
                        fieldCR[0][0][i] += fx;
                        fieldCR[0][1][i] += fy;
                        fieldCR[0][2][i] += fz;
                    }
                }
                /**
                 * Set the direct induced dipoles to the polarizability
                 * multiplied by the direct field.
                 */
                final double induced0[][] = inducedDipole[0];
                final double inducedCR0[][] = inducedDipoleCR[0];
                for (int i = lb; i <= ub; i++) {
                    final double polar = polarizability[i];
                    final double ind[] = induced0[i];
                    final double directi[] = directDipole[i];
                    ind[0] = polar * field[0][0][i];
                    ind[1] = polar * field[0][1][i];
                    ind[2] = polar * field[0][2][i];
                    directi[0] = ind[0];
                    directi[1] = ind[1];
                    directi[2] = ind[2];
                    final double indCR[] = inducedCR0[i];
                    final double directCRi[] = directDipoleCR[i];
                    indCR[0] = polar * fieldCR[0][0][i];
                    indCR[1] = polar * fieldCR[0][1][i];
                    indCR[2] = polar * fieldCR[0][2][i];
                    directCRi[0] = indCR[0];
                    directCRi[1] = indCR[1];
                    directCRi[2] = indCR[2];
                }
            }
        }
    }

    private class SORRegion extends ParallelRegion {

        private final SORLoop sorLoop[];
        private final SharedDouble sharedEps;
        private final SharedDouble sharedEpsCR;

        public SORRegion(int nt) {
            sorLoop = new SORLoop[nt];
            sharedEps = new SharedDouble();
            sharedEpsCR = new SharedDouble();
        }

        public double getEps() {
            double eps = sharedEps.get();
            double epsCR = sharedEpsCR.get();
            return max(eps, epsCR);
        }

        @Override
        public void start() {
            sharedEps.set(0.0);
            sharedEpsCR.set(0.0);
        }

        @Override
        public void run() throws Exception {
            try {
                int ti = getThreadIndex();
                if (sorLoop[ti] == null) {
                    sorLoop[ti] = new SORLoop();
                }
                execute(0, nAtoms - 1, sorLoop[ti]);
            } catch (Exception e) {
                String message = "Fatal exception computing the mutual induced dipoles in thread " + getThreadIndex() + "\n";
                logger.log(Level.SEVERE, message, e);
            }

        }

        private class SORLoop extends IntegerForLoop {

            private double eps, epsCR;

            @Override
            public IntegerSchedule schedule() {
                return IntegerSchedule.fixed();
            }

            @Override
            public void start() {
                eps = 0.0;
                epsCR = 0.0;
            }

            @Override
            public void run(int lb, int ub) throws Exception {
                final double induced0[][] = inducedDipole[0];
                final double inducedCR0[][] = inducedDipoleCR[0];
                /**
                 * Reduce the real space field.
                 */
                for (int i = lb; i <= ub; i++) {
                    double fx = 0.0;
                    double fy = 0.0;
                    double fz = 0.0;
                    double fxCR = 0.0;
                    double fyCR = 0.0;
                    double fzCR = 0.0;
                    for (int j = 1; j < maxThreads; j++) {
                        fx += field[j][0][i];
                        fy += field[j][1][i];
                        fz += field[j][2][i];
                        fxCR += fieldCR[j][0][i];
                        fyCR += fieldCR[j][1][i];
                        fzCR += fieldCR[j][2][i];
                    }
                    field[0][0][i] += fx;
                    field[0][1][i] += fy;
                    field[0][2][i] += fz;
                    fieldCR[0][0][i] += fxCR;
                    fieldCR[0][1][i] += fyCR;
                    fieldCR[0][2][i] += fzCR;
                }
                if (aewald > 0.0) {
                    /**
                     * Add the self and reciprocal space fields to the real
                     * space field.
                     */
                    for (int i = lb; i <= ub; i++) {
                        double dipolei[] = induced0[i];
                        double dipoleCRi[] = inducedCR0[i];
                        final double phii[] = cartesianDipolePhi[i];
                        final double phiCRi[] = cartesianDipolePhiCR[i];
                        double fx = aewald3 * dipolei[0] - phii[t100];
                        double fy = aewald3 * dipolei[1] - phii[t010];
                        double fz = aewald3 * dipolei[2] - phii[t001];
                        double fxCR = aewald3 * dipoleCRi[0] - phiCRi[t100];
                        double fyCR = aewald3 * dipoleCRi[1] - phiCRi[t010];
                        double fzCR = aewald3 * dipoleCRi[2] - phiCRi[t001];
                        field[0][0][i] += fx;
                        field[0][1][i] += fy;
                        field[0][2][i] += fz;
                        fieldCR[0][0][i] += fxCR;
                        fieldCR[0][1][i] += fyCR;
                        fieldCR[0][2][i] += fzCR;
                    }
                }
                if (generalizedKirkwoodTerm) {
                    SharedDoubleArray gkField[] = generalizedKirkwood.sharedGKField;
                    SharedDoubleArray gkFieldCR[] = generalizedKirkwood.sharedGKFieldCR;
                    /**
                     * Add the GK reaction field to the intramolecular field.
                     */
                    for (int i = lb; i <= ub; i++) {
                        field[0][0][i] += gkField[0].get(i);
                        field[0][1][i] += gkField[1].get(i);
                        field[0][2][i] += gkField[2].get(i);
                        fieldCR[0][0][i] += gkFieldCR[0].get(i);
                        fieldCR[0][1][i] += gkFieldCR[1].get(i);
                        fieldCR[0][2][i] += gkFieldCR[2].get(i);
                    }
                }

                /**
                 * Apply Successive Over-Relaxation (SOR).
                 */
                for (int i = lb; i <= ub; i++) {
                    final double ind[] = induced0[i];
                    final double indCR[] = inducedCR0[i];
                    final double direct[] = directDipole[i];
                    final double directCR[] = directDipoleCR[i];
                    final double polar = polarizability[i];
                    for (int j = 0; j < 3; j++) {
                        double previous = ind[j];
                        double mutual = polar * field[0][j][i];
                        ind[j] = direct[j] + mutual;
                        double delta = polsor * (ind[j] - previous);
                        ind[j] = previous + delta;
                        eps += delta * delta;
                        previous = indCR[j];
                        mutual = polar * fieldCR[0][j][i];
                        indCR[j] = directCR[j] + mutual;
                        delta = polsor * (indCR[j] - previous);
                        indCR[j] = previous + delta;
                        epsCR += delta * delta;
                    }
                }
            }

            @Override
            public void finish() {
                sharedEps.addAndGet(eps);
                sharedEpsCR.addAndGet(epsCR);
            }
        }
    }

    /**
     * The Real Space Energy Region class parallelizes evaluation of the real
     * space energy and gradient.
     */
    private class RealSpaceEnergyRegion extends ParallelRegion {

        private double permanentEnergy;
        private double polarizationEnergy;
        private final SharedInteger sharedInteractions;
        private final RealSpaceEnergyLoop realSpaceEnergyLoop[];

        public RealSpaceEnergyRegion(int nt) {
            sharedInteractions = new SharedInteger();
            realSpaceEnergyLoop = new RealSpaceEnergyLoop[nt];
        }

        public double getPermanentEnergy() {
            return permanentEnergy;
        }

        public double getPolarizationEnergy() {
            return polarizationEnergy;
        }

        public int getInteractions() {
            return sharedInteractions.get();
        }

        @Override
        public void start() {
            sharedInteractions.set(0);
        }

        @Override
        public void run() {
            int threadIndex = getThreadIndex();
            if (realSpaceEnergyLoop[threadIndex] == null) {
                realSpaceEnergyLoop[threadIndex] = new RealSpaceEnergyLoop();
            }
            try {
                execute(0, nAtoms - 1, realSpaceEnergyLoop[threadIndex]);
            } catch (Exception e) {
                String message = "Fatal exception computing the real space energy in thread " + getThreadIndex() + "\n";
                logger.log(Level.SEVERE, message, e);
            }
        }

        @Override
        public void finish() {
            permanentEnergy = 0.0;
            polarizationEnergy = 0.0;
            for (int i = 0; i < maxThreads; i++) {
                double e = realSpaceEnergyLoop[i].permanentEnergy;
                if (Double.isNaN(e)) {
                    //logger.severe(String.format(" The permanent multipole energy of thread %d is %16.8f", i, e));
                    throw new EnergyException(String.format(" The permanent multipole energy of thread %d is %16.8f", i, e), true);
                }
                permanentEnergy += e;
                double ei = realSpaceEnergyLoop[i].inducedEnergy;
                if (Double.isNaN(ei)) {
                    //logger.severe(String.format(" The polarization energy of thread %d is %16.8f", i, ei));
                    throw new EnergyException(String.format(" The permanent multipole energy of thread %d is %16.8f", i, e), true);
                }
                polarizationEnergy += ei;
            }
            permanentEnergy *= ELECTRIC;
            polarizationEnergy *= ELECTRIC;
        }

        /**
         * The Real Space Gradient Loop class contains methods and thread local
         * variables to parallelize the evaluation of the real space permanent
         * and polarization energies and gradients.
         */
        private class RealSpaceEnergyLoop extends IntegerForLoop {

            private double ci;
            private double dix, diy, diz;
            private double qixx, qiyy, qizz, qixy, qixz, qiyz;
            private double ck;
            private double dkx, dky, dkz;
            private double qkxx, qkyy, qkzz, qkxy, qkxz, qkyz;
            private double uix, uiy, uiz;
            private double pix, piy, piz;
            private double xr, yr, zr;
            private double ukx, uky, ukz;
            private double pkx, pky, pkz;
            private double bn0, bn1, bn2, bn3, bn4, bn5, bn6;
            private double r2, rr1, rr2, rr3, rr5, rr7, rr9, rr11, rr13;
            private double scale, scale3, scale5, scale7;
            private double scalep, scaled;
            private double ddsc3x, ddsc3y, ddsc3z;
            private double ddsc5x, ddsc5y, ddsc5z;
            private double ddsc7x, ddsc7y, ddsc7z;
            private double beta, l2;
            private boolean soft;
            private double selfScale;
            private double permanentEnergy;
            private double inducedEnergy;
            private double dUdL, d2UdL2;
            private int i, k, iSymm, count;
            private SymOp symOp;
            private double gX[], gY[], gZ[], tX[], tY[], tZ[];
            private double lgX[], lgY[], lgZ[], ltX[], ltY[], ltZ[];
            private double gxk_local[], gyk_local[], gzk_local[];
            private double txk_local[], tyk_local[], tzk_local[];
            private double lxk_local[], lyk_local[], lzk_local[];
            private double ltxk_local[], ltyk_local[], ltzk_local[];
            private double masking_local[];
            private double maskingp_local[];
            private double maskingd_local[];
            private final double dx_local[];
            private final double rot_local[][];
            private final double work[][];
            // Extra padding to avert cache interference.
            private long pad0, pad1, pad2, pad3, pad4, pad5, pad6, pad7;
            private long pad8, pad9, pada, padb, padc, padd, pade, padf;

            public RealSpaceEnergyLoop() {
                super();
                dx_local = new double[3];
                work = new double[15][3];
                rot_local = new double[3][3];
            }

            private void init() {
                if (masking_local == null || masking_local.length < nAtoms) {
                    txk_local = new double[nAtoms];
                    tyk_local = new double[nAtoms];
                    tzk_local = new double[nAtoms];
                    gxk_local = new double[nAtoms];
                    gyk_local = new double[nAtoms];
                    gzk_local = new double[nAtoms];
                    lxk_local = new double[nAtoms];
                    lyk_local = new double[nAtoms];
                    lzk_local = new double[nAtoms];
                    ltxk_local = new double[nAtoms];
                    ltyk_local = new double[nAtoms];
                    ltzk_local = new double[nAtoms];
                    masking_local = new double[nAtoms];
                    maskingp_local = new double[nAtoms];
                    maskingd_local = new double[nAtoms];
                    fill(masking_local, 1.0);
                    fill(maskingp_local, 1.0);
                    fill(maskingd_local, 1.0);
                }
            }

            @Override
            public IntegerSchedule schedule() {
                return realSpaceSchedule;
            }

            @Override
            public void start() {
                init();
                int threadIndex = getThreadIndex();
                realSpaceEnergyTime[threadIndex] -= System.nanoTime();
                permanentEnergy = 0.0;
                inducedEnergy = 0.0;
                count = 0;
                gX = grad[threadIndex][0];
                gY = grad[threadIndex][1];
                gZ = grad[threadIndex][2];
                tX = torque[threadIndex][0];
                tY = torque[threadIndex][1];
                tZ = torque[threadIndex][2];
                if (lambdaTerm) {
                    dUdL = 0.0;
                    d2UdL2 = 0.0;
                    lgX = lambdaGrad[threadIndex][0];
                    lgY = lambdaGrad[threadIndex][1];
                    lgZ = lambdaGrad[threadIndex][2];
                    ltX = lambdaTorque[threadIndex][0];
                    ltY = lambdaTorque[threadIndex][1];
                    ltZ = lambdaTorque[threadIndex][2];
                }
            }

            @Override
            public void run(int lb, int ub) {
                List<SymOp> symOps = crystal.spaceGroup.symOps;
                for (iSymm = 0; iSymm < nSymm; iSymm++) {
                    symOp = symOps.get(iSymm);
                    if (gradient) {
                        fill(gxk_local, 0.0);
                        fill(gyk_local, 0.0);
                        fill(gzk_local, 0.0);
                        fill(txk_local, 0.0);
                        fill(tyk_local, 0.0);
                        fill(tzk_local, 0.0);
                    }
                    if (lambdaTerm) {
                        fill(lxk_local, 0.0);
                        fill(lyk_local, 0.0);
                        fill(lzk_local, 0.0);
                        fill(ltxk_local, 0.0);
                        fill(ltyk_local, 0.0);
                        fill(ltzk_local, 0.0);
                    }
                    realSpaceChunk(lb, ub);
                    if (gradient) {
                        // Turn symmetry mate torques into gradients
                        torque(iSymm, txk_local, tyk_local, tzk_local,
                                gxk_local, gyk_local, gzk_local,
                                work[0], work[1], work[2], work[3], work[4],
                                work[5], work[6], work[7], work[8], work[9],
                                work[10], work[11], work[12], work[13], work[14]);
                        // Rotate symmetry mate gradients
                        if (iSymm != 0) {
                            crystal.applyTransSymRot(nAtoms,
                                    gxk_local, gyk_local, gzk_local,
                                    gxk_local, gyk_local, gzk_local,
                                    symOp, rot_local);
                        }
                        // Sum symmetry mate gradients into asymmetric unit gradients
                        for (int j = 0; j < nAtoms; j++) {
                            gX[j] += gxk_local[j];
                            gY[j] += gyk_local[j];
                            gZ[j] += gzk_local[j];
                        }
                    }
                    if (lambdaTerm) {
                        // Turn symmetry mate torques into gradients
                        torque(iSymm, ltxk_local, ltyk_local, ltzk_local,
                                lxk_local, lyk_local, lzk_local,
                                work[0], work[1], work[2], work[3], work[4],
                                work[5], work[6], work[7], work[8], work[9],
                                work[10], work[11], work[12], work[13], work[14]);
                        // Rotate symmetry mate gradients
                        if (iSymm != 0) {
                            crystal.applyTransSymRot(nAtoms, lxk_local, lyk_local, lzk_local,
                                    lxk_local, lyk_local, lzk_local, symOp, rot_local);
                        }
                        // Sum symmetry mate gradients into asymmetric unit gradients
                        for (int j = 0; j < nAtoms; j++) {
                            lgX[j] += lxk_local[j];
                            lgY[j] += lyk_local[j];
                            lgZ[j] += lzk_local[j];
                        }
                    }

                }
            }

            public int getCount() {
                return count;
            }

            @Override
            public void finish() {
                sharedInteractions.addAndGet(count);
                if (lambdaTerm) {
                    shareddEdLambda.addAndGet(dUdL * ELECTRIC);
                    sharedd2EdLambda2.addAndGet(d2UdL2 * ELECTRIC);
                }
                realSpaceEnergyTime[getThreadIndex()] += System.nanoTime();
            }

            /**
             * Evaluate the real space permanent energy and polarization energy
             * for a chunk of atoms.
             *
             * @param lb The lower bound of the chunk.
             * @param ub The upper bound of the chunk.
             */
            private void realSpaceChunk(final int lb, final int ub) {
                final double x[] = coordinates[0][0];
                final double y[] = coordinates[0][1];
                final double z[] = coordinates[0][2];
                final double mpole[][] = globalMultipole[0];
                final double ind[][] = inducedDipole[0];
                final double indp[][] = inducedDipoleCR[0];
                final int lists[][] = realSpaceLists[iSymm];
                final double neighborX[] = coordinates[iSymm][0];
                final double neighborY[] = coordinates[iSymm][1];
                final double neighborZ[] = coordinates[iSymm][2];
                final double neighborMultipole[][] = globalMultipole[iSymm];
                final double neighborInducedDipole[][] = inducedDipole[iSymm];
                final double neighborInducedDipolep[][] = inducedDipoleCR[iSymm];
                for (i = lb; i <= ub; i++) {
                    if (!use[i]) {
                        continue;
                    }
                    final Atom ai = atoms[i];
                    final int moleculei = molecule[i];
                    if (iSymm == 0) {
                        for (Atom ak : ai.get1_5s()) {
                            masking_local[ak.xyzIndex - 1] = m15scale;
                        }
                        for (Torsion torsion : ai.getTorsions()) {
                            Atom ak = torsion.get1_4(ai);
                            if (ak != null) {
                                int index = ak.xyzIndex - 1;
                                masking_local[index] = m14scale;
                                for (int j : ip11[i]) {
                                    if (j == index) {
                                        maskingp_local[index] = 0.5;
                                    }
                                }
                            }
                        }
                        for (Angle angle : ai.getAngles()) {
                            Atom ak = angle.get1_3(ai);
                            if (ak != null) {
                                int index = ak.xyzIndex - 1;
                                masking_local[index] = m13scale;
                                maskingp_local[index] = p13scale;
                            }
                        }
                        for (Bond bond : ai.getBonds()) {
                            int index = bond.get1_2(ai).xyzIndex - 1;
                            masking_local[index] = m12scale;
                            maskingp_local[index] = p12scale;
                        }
                        for (int j : ip11[i]) {
                            maskingd_local[j] = d11scale;
                        }
                    }
                    final double xi = x[i];
                    final double yi = y[i];
                    final double zi = z[i];
                    final double globalMultipolei[] = mpole[i];
                    final double inducedDipolei[] = ind[i];
                    final double inducedDipolepi[] = indp[i];
                    ci = globalMultipolei[t000];
                    dix = globalMultipolei[t100];
                    diy = globalMultipolei[t010];
                    diz = globalMultipolei[t001];
                    qixx = globalMultipolei[t200] * oneThird;
                    qiyy = globalMultipolei[t020] * oneThird;
                    qizz = globalMultipolei[t002] * oneThird;
                    qixy = globalMultipolei[t110] * oneThird;
                    qixz = globalMultipolei[t101] * oneThird;
                    qiyz = globalMultipolei[t011] * oneThird;
                    uix = inducedDipolei[0];
                    uiy = inducedDipolei[1];
                    uiz = inducedDipolei[2];
                    pix = inducedDipolepi[0];
                    piy = inducedDipolepi[1];
                    piz = inducedDipolepi[2];
                    final boolean softi = isSoft[i];
                    final double pdi = ipdamp[i];
                    final double pti = thole[i];
                    final int list[] = lists[i];
                    final int npair = realSpaceCounts[iSymm][i];
                    for (int j = 0; j < npair; j++) {
                        k = list[j];
                        if (!use[k]) {
                            continue;
                        }
                        boolean sameMolecule = (moleculei == molecule[k]);
                        if (lambdaMode == LambdaMode.VAPOR) {
                            if ((intermolecularSoftcore && !sameMolecule)
                                    || (intramolecularSoftcore && sameMolecule)) {
                                continue;
                            }
                        }
                        selfScale = 1.0;
                        if (i == k) {
                            selfScale = 0.5;
                        }
                        beta = 0.0;
                        l2 = 1.0;
                        soft = (softi || isSoft[k]);
                        if (soft && doPermanentRealSpace) {
                            beta = lAlpha;
                            l2 = permanentScale;
                        }
                        final double xk = neighborX[k];
                        final double yk = neighborY[k];
                        final double zk = neighborZ[k];
                        dx_local[0] = xk - xi;
                        dx_local[1] = yk - yi;
                        dx_local[2] = zk - zi;
                        r2 = crystal.image(dx_local);
                        xr = dx_local[0];
                        yr = dx_local[1];
                        zr = dx_local[2];
                        final double globalMultipolek[] = neighborMultipole[k];
                        final double inducedDipolek[] = neighborInducedDipole[k];
                        final double inducedDipolepk[] = neighborInducedDipolep[k];
                        ck = globalMultipolek[t000];
                        dkx = globalMultipolek[t100];
                        dky = globalMultipolek[t010];
                        dkz = globalMultipolek[t001];
                        qkxx = globalMultipolek[t200] * oneThird;
                        qkyy = globalMultipolek[t020] * oneThird;
                        qkzz = globalMultipolek[t002] * oneThird;
                        qkxy = globalMultipolek[t110] * oneThird;
                        qkxz = globalMultipolek[t101] * oneThird;
                        qkyz = globalMultipolek[t011] * oneThird;
                        ukx = inducedDipolek[0];
                        uky = inducedDipolek[1];
                        ukz = inducedDipolek[2];
                        pkx = inducedDipolepk[0];
                        pky = inducedDipolepk[1];
                        pkz = inducedDipolepk[2];
                        final double pdk = ipdamp[k];
                        final double ptk = thole[k];
                        scale = masking_local[k];
                        scalep = maskingp_local[k];
                        scaled = maskingd_local[k];
                        scale3 = 1.0;
                        scale5 = 1.0;
                        scale7 = 1.0;
                        double r = sqrt(r2 + beta);
                        double ralpha = aewald * r;
                        double exp2a = exp(-ralpha * ralpha);
                        rr1 = 1.0 / r;
                        rr2 = rr1 * rr1;
                        bn0 = erfc(ralpha) * rr1;
                        bn1 = (bn0 + an0 * exp2a) * rr2;
                        bn2 = (3.0 * bn1 + an1 * exp2a) * rr2;
                        bn3 = (5.0 * bn2 + an2 * exp2a) * rr2;
                        bn4 = (7.0 * bn3 + an3 * exp2a) * rr2;
                        bn5 = (9.0 * bn4 + an4 * exp2a) * rr2;
                        bn6 = (11.0 * bn5 + an5 * exp2a) * rr2;
                        rr3 = rr1 * rr2;
                        rr5 = 3.0 * rr3 * rr2;
                        rr7 = 5.0 * rr5 * rr2;
                        rr9 = 7.0 * rr7 * rr2;
                        rr11 = 9.0 * rr9 * rr2;
                        rr13 = 11.0 * rr11 * rr2;
                        ddsc3x = 0.0;
                        ddsc3y = 0.0;
                        ddsc3z = 0.0;
                        ddsc5x = 0.0;
                        ddsc5y = 0.0;
                        ddsc5z = 0.0;
                        ddsc7x = 0.0;
                        ddsc7y = 0.0;
                        ddsc7z = 0.0;
                        double damp = pdi * pdk;
                        double pgamma = min(pti, ptk);
                        double rdamp = r * damp;
                        damp = -pgamma * rdamp * rdamp * rdamp;
                        if (damp > -50.0) {
                            final double expdamp = exp(damp);
                            scale3 = 1.0 - expdamp;
                            scale5 = 1.0 - expdamp * (1.0 - damp);
                            scale7 = 1.0 - expdamp * (1.0 - damp + 0.6 * damp * damp);
                            final double temp3 = -3.0 * damp * expdamp * rr2;
                            final double temp5 = -damp;
                            final double temp7 = -0.2 - 0.6 * damp;
                            ddsc3x = temp3 * xr;
                            ddsc3y = temp3 * yr;
                            ddsc3z = temp3 * zr;
                            ddsc5x = temp5 * ddsc3x;
                            ddsc5y = temp5 * ddsc3y;
                            ddsc5z = temp5 * ddsc3z;
                            ddsc7x = temp7 * ddsc5x;
                            ddsc7y = temp7 * ddsc5y;
                            ddsc7z = temp7 * ddsc5z;
                        }
                        if (doPermanentRealSpace) {
                            double ei = permanentPair();
                            //log(i,k,r,ei);
                            if (Double.isNaN(ei) || Double.isInfinite(ei)) {
                                /*logger.info(crystal.getUnitCell().toString());
                                logger.info(atoms[i].toString());
                                logger.info(atoms[k].toString());
                                logger.severe(String.format(" The permanent multipole energy between atoms %d and %d (%d) is %16.8f at %16.8f A.", i, k, iSymm, ei, r));*/
                                String message = String.format(" %s\n %s\n %s\n "
                                        + "The permanent multipole energy between "
                                        + "atoms %d and %d (%d) is %16.8f at "
                                        + "%16.8f A.", crystal.getUnitCell().toString(),
                                        atoms[i].toString(), atoms[k].toString(),
                                        i, k, iSymm, ei, r);
                                throw new EnergyException(message, false);
                            }
                            permanentEnergy += ei;
                            count++;
                        }
                        if (polarization != Polarization.NONE && doPolarization) {
                            /**
                             * Polarization does not use the softcore tensors.
                             */
                            if (soft && doPermanentRealSpace) {
                                scale3 = 1.0;
                                scale5 = 1.0;
                                scale7 = 1.0;
                                r = sqrt(r2);
                                ralpha = aewald * r;
                                exp2a = exp(-ralpha * ralpha);
                                rr1 = 1.0 / r;
                                rr2 = rr1 * rr1;
                                bn0 = erfc(ralpha) * rr1;
                                bn1 = (bn0 + an0 * exp2a) * rr2;
                                bn2 = (3.0 * bn1 + an1 * exp2a) * rr2;
                                bn3 = (5.0 * bn2 + an2 * exp2a) * rr2;
                                bn4 = (7.0 * bn3 + an3 * exp2a) * rr2;
                                bn5 = (9.0 * bn4 + an4 * exp2a) * rr2;
                                bn6 = (11.0 * bn5 + an5 * exp2a) * rr2;
                                rr3 = rr1 * rr2;
                                rr5 = 3.0 * rr3 * rr2;
                                rr7 = 5.0 * rr5 * rr2;
                                rr9 = 7.0 * rr7 * rr2;
                                rr11 = 9.0 * rr9 * rr2;
                                ddsc3x = 0.0;
                                ddsc3y = 0.0;
                                ddsc3z = 0.0;
                                ddsc5x = 0.0;
                                ddsc5y = 0.0;
                                ddsc5z = 0.0;
                                ddsc7x = 0.0;
                                ddsc7y = 0.0;
                                ddsc7z = 0.0;
                                damp = pdi * pdk;
                                //if (damp != 0.0) {
                                pgamma = min(pti, ptk);
                                rdamp = r * damp;
                                damp = -pgamma * rdamp * rdamp * rdamp;
                                if (damp > -50.0) {
                                    final double expdamp = exp(damp);
                                    scale3 = 1.0 - expdamp;
                                    scale5 = 1.0 - expdamp * (1.0 - damp);
                                    scale7 = 1.0 - expdamp * (1.0 - damp + 0.6 * damp * damp);
                                    final double temp3 = -3.0 * damp * expdamp * rr2;
                                    final double temp5 = -damp;
                                    final double temp7 = -0.2 - 0.6 * damp;
                                    ddsc3x = temp3 * xr;
                                    ddsc3y = temp3 * yr;
                                    ddsc3z = temp3 * zr;
                                    ddsc5x = temp5 * ddsc3x;
                                    ddsc5y = temp5 * ddsc3y;
                                    ddsc5z = temp5 * ddsc3z;
                                    ddsc7x = temp7 * ddsc5x;
                                    ddsc7y = temp7 * ddsc5y;
                                    ddsc7z = temp7 * ddsc5z;
                                }
                                //}
                            }
                            double ei = polarizationPair();
                            if (Double.isNaN(ei) || Double.isInfinite(ei)) {
                                /*logger.info(crystal.getUnitCell().toString());
                                logger.info(atoms[i].toString());
                                logger.info(format(" with induced dipole: %8.3f %8.3f %8.3f", uix, uiy, uiz));
                                logger.info(atoms[k].toString());
                                logger.info(format(" with induced dipole: %8.3f %8.3f %8.3f", ukx, uky, ukz));
                                logger.severe(String.format(" The polarization energy due to atoms %d and %d (%d) is %10.6f at %10.6f A.", i + 1, k + 1, iSymm, ei, r));*/
                                String message = String.format(" %s\n"
                                        + " %s\n with induced dipole: %8.3f %8.3f %8.3f\n"
                                        + " %s\n with induced dipole: %8.3f %8.3f %8.3f\n"
                                        + " The polarization energy due to atoms "
                                        + "%d and %d (%d) is %10.6f at %10.6f A.",
                                        crystal.getUnitCell(), atoms[i], uix, uiy, uiz,
                                        atoms[k], ukx, uky, ukz, i + 1, k + 1, iSymm, ei, r);
                                throw new EnergyException(message, false);
                            }
                            inducedEnergy += ei;
                        }
                    }
                    if (iSymm == 0) {
                        for (Atom ak : ai.get1_5s()) {
                            int index = ak.xyzIndex - 1;
                            masking_local[index] = 1.0;
                        }
                        for (Torsion torsion : ai.getTorsions()) {
                            Atom ak = torsion.get1_4(ai);
                            if (ak != null) {
                                int index = ak.xyzIndex - 1;
                                masking_local[index] = 1.0;
                                for (int j : ip11[i]) {
                                    if (j == index) {
                                        maskingp_local[index] = 1.0;
                                    }
                                }
                            }
                        }
                        for (Angle angle : ai.getAngles()) {
                            Atom ak = angle.get1_3(ai);
                            if (ak != null) {
                                int index = ak.xyzIndex - 1;
                                masking_local[index] = 1.0;
                                maskingp_local[index] = 1.0;
                            }
                        }
                        for (Bond bond : ai.getBonds()) {
                            int index = bond.get1_2(ai).xyzIndex - 1;
                            masking_local[index] = 1.0;
                            maskingp_local[index] = 1.0;
                        }
                        for (int j : ip11[i]) {
                            maskingd_local[j] = 1.0;
                        }
                    }
                }
            }

            /**
             * Evaluate the real space permanent energy for a pair of multipole
             * sites.
             *
             * @return the permanent multipole energy.
             */
            private double permanentPair() {
                final double dixdkx = diy * dkz - diz * dky;
                final double dixdky = diz * dkx - dix * dkz;
                final double dixdkz = dix * dky - diy * dkx;
                final double dixrx = diy * zr - diz * yr;
                final double dixry = diz * xr - dix * zr;
                final double dixrz = dix * yr - diy * xr;
                final double dkxrx = dky * zr - dkz * yr;
                final double dkxry = dkz * xr - dkx * zr;
                final double dkxrz = dkx * yr - dky * xr;
                final double qirx = qixx * xr + qixy * yr + qixz * zr;
                final double qiry = qixy * xr + qiyy * yr + qiyz * zr;
                final double qirz = qixz * xr + qiyz * yr + qizz * zr;
                final double qkrx = qkxx * xr + qkxy * yr + qkxz * zr;
                final double qkry = qkxy * xr + qkyy * yr + qkyz * zr;
                final double qkrz = qkxz * xr + qkyz * yr + qkzz * zr;
                final double qiqkrx = qixx * qkrx + qixy * qkry + qixz * qkrz;
                final double qiqkry = qixy * qkrx + qiyy * qkry + qiyz * qkrz;
                final double qiqkrz = qixz * qkrx + qiyz * qkry + qizz * qkrz;
                final double qkqirx = qkxx * qirx + qkxy * qiry + qkxz * qirz;
                final double qkqiry = qkxy * qirx + qkyy * qiry + qkyz * qirz;
                final double qkqirz = qkxz * qirx + qkyz * qiry + qkzz * qirz;
                final double qixqkx = qixy * qkxz + qiyy * qkyz + qiyz * qkzz - qixz * qkxy - qiyz * qkyy - qizz * qkyz;
                final double qixqky = qixz * qkxx + qiyz * qkxy + qizz * qkxz - qixx * qkxz - qixy * qkyz - qixz * qkzz;
                final double qixqkz = qixx * qkxy + qixy * qkyy + qixz * qkyz - qixy * qkxx - qiyy * qkxy - qiyz * qkxz;
                final double rxqirx = yr * qirz - zr * qiry;
                final double rxqiry = zr * qirx - xr * qirz;
                final double rxqirz = xr * qiry - yr * qirx;
                final double rxqkrx = yr * qkrz - zr * qkry;
                final double rxqkry = zr * qkrx - xr * qkrz;
                final double rxqkrz = xr * qkry - yr * qkrx;
                final double rxqikrx = yr * qiqkrz - zr * qiqkry;
                final double rxqikry = zr * qiqkrx - xr * qiqkrz;
                final double rxqikrz = xr * qiqkry - yr * qiqkrx;
                final double rxqkirx = yr * qkqirz - zr * qkqiry;
                final double rxqkiry = zr * qkqirx - xr * qkqirz;
                final double rxqkirz = xr * qkqiry - yr * qkqirx;
                final double qkrxqirx = qkry * qirz - qkrz * qiry;
                final double qkrxqiry = qkrz * qirx - qkrx * qirz;
                final double qkrxqirz = qkrx * qiry - qkry * qirx;
                final double qidkx = qixx * dkx + qixy * dky + qixz * dkz;
                final double qidky = qixy * dkx + qiyy * dky + qiyz * dkz;
                final double qidkz = qixz * dkx + qiyz * dky + qizz * dkz;
                final double qkdix = qkxx * dix + qkxy * diy + qkxz * diz;
                final double qkdiy = qkxy * dix + qkyy * diy + qkyz * diz;
                final double qkdiz = qkxz * dix + qkyz * diy + qkzz * diz;
                final double dixqkrx = diy * qkrz - diz * qkry;
                final double dixqkry = diz * qkrx - dix * qkrz;
                final double dixqkrz = dix * qkry - diy * qkrx;
                final double dkxqirx = dky * qirz - dkz * qiry;
                final double dkxqiry = dkz * qirx - dkx * qirz;
                final double dkxqirz = dkx * qiry - dky * qirx;
                final double rxqidkx = yr * qidkz - zr * qidky;
                final double rxqidky = zr * qidkx - xr * qidkz;
                final double rxqidkz = xr * qidky - yr * qidkx;
                final double rxqkdix = yr * qkdiz - zr * qkdiy;
                final double rxqkdiy = zr * qkdix - xr * qkdiz;
                final double rxqkdiz = xr * qkdiy - yr * qkdix;
                /**
                 * Calculate the scalar products for permanent multipoles.
                 */
                final double sc2 = dix * dkx + diy * dky + diz * dkz;
                final double sc3 = dix * xr + diy * yr + diz * zr;
                final double sc4 = dkx * xr + dky * yr + dkz * zr;
                final double sc5 = qirx * xr + qiry * yr + qirz * zr;
                final double sc6 = qkrx * xr + qkry * yr + qkrz * zr;
                final double sc7 = qirx * dkx + qiry * dky + qirz * dkz;
                final double sc8 = qkrx * dix + qkry * diy + qkrz * diz;
                final double sc9 = qirx * qkrx + qiry * qkry + qirz * qkrz;
                final double sc10 = 2.0 * (qixy * qkxy + qixz * qkxz + qiyz * qkyz) + qixx * qkxx + qiyy * qkyy + qizz * qkzz;
                /**
                 * Calculate the gl functions for permanent multipoles.
                 */
                final double gl0 = ci * ck;
                final double gl1 = ck * sc3 - ci * sc4;
                final double gl2 = ci * sc6 + ck * sc5 - sc3 * sc4;
                final double gl3 = sc3 * sc6 - sc4 * sc5;
                final double gl4 = sc5 * sc6;
                final double gl5 = -4.0 * sc9;
                final double gl6 = sc2;
                final double gl7 = 2.0 * (sc7 - sc8);
                final double gl8 = 2.0 * sc10;
                /**
                 * Compute the energy contributions for this interaction.
                 */
                final double scale1 = 1.0 - scale;
                final double ereal = gl0 * bn0 + (gl1 + gl6) * bn1 + (gl2 + gl7 + gl8) * bn2 + (gl3 + gl5) * bn3 + gl4 * bn4;
                final double efix = scale1 * (gl0 * rr1 + (gl1 + gl6) * rr3 + (gl2 + gl7 + gl8) * rr5 + (gl3 + gl5) * rr7 + gl4 * rr9);
                final double e = selfScale * l2 * (ereal - efix);
                if (gradient) {
                    final double gf1 = bn1 * gl0 + bn2 * (gl1 + gl6) + bn3 * (gl2 + gl7 + gl8) + bn4 * (gl3 + gl5) + bn5 * gl4;
                    final double gf2 = -ck * bn1 + sc4 * bn2 - sc6 * bn3;
                    final double gf3 = ci * bn1 + sc3 * bn2 + sc5 * bn3;
                    final double gf4 = 2.0 * bn2;
                    final double gf5 = 2.0 * (-ck * bn2 + sc4 * bn3 - sc6 * bn4);
                    final double gf6 = 2.0 * (-ci * bn2 - sc3 * bn3 - sc5 * bn4);
                    final double gf7 = 4.0 * bn3;
                    /*
                     * Get the permanent force with screening.
                     */
                    double ftm2x = gf1 * xr + gf2 * dix + gf3 * dkx + gf4 * (qkdix - qidkx) + gf5 * qirx + gf6 * qkrx + gf7 * (qiqkrx + qkqirx);
                    double ftm2y = gf1 * yr + gf2 * diy + gf3 * dky + gf4 * (qkdiy - qidky) + gf5 * qiry + gf6 * qkry + gf7 * (qiqkry + qkqiry);
                    double ftm2z = gf1 * zr + gf2 * diz + gf3 * dkz + gf4 * (qkdiz - qidkz) + gf5 * qirz + gf6 * qkrz + gf7 * (qiqkrz + qkqirz);
                    /*
                     * Get the permanent torque with screening.
                     */
                    double ttm2x = -bn1 * dixdkx + gf2 * dixrx + gf4 * (dixqkrx + dkxqirx + rxqidkx - 2.0 * qixqkx) - gf5 * rxqirx - gf7 * (rxqikrx + qkrxqirx);
                    double ttm2y = -bn1 * dixdky + gf2 * dixry + gf4 * (dixqkry + dkxqiry + rxqidky - 2.0 * qixqky) - gf5 * rxqiry - gf7 * (rxqikry + qkrxqiry);
                    double ttm2z = -bn1 * dixdkz + gf2 * dixrz + gf4 * (dixqkrz + dkxqirz + rxqidkz - 2.0 * qixqkz) - gf5 * rxqirz - gf7 * (rxqikrz + qkrxqirz);
                    double ttm3x = bn1 * dixdkx + gf3 * dkxrx - gf4 * (dixqkrx + dkxqirx + rxqkdix - 2.0 * qixqkx) - gf6 * rxqkrx - gf7 * (rxqkirx - qkrxqirx);
                    double ttm3y = bn1 * dixdky + gf3 * dkxry - gf4 * (dixqkry + dkxqiry + rxqkdiy - 2.0 * qixqky) - gf6 * rxqkry - gf7 * (rxqkiry - qkrxqiry);
                    double ttm3z = bn1 * dixdkz + gf3 * dkxrz - gf4 * (dixqkrz + dkxqirz + rxqkdiz - 2.0 * qixqkz) - gf6 * rxqkrz - gf7 * (rxqkirz - qkrxqirz);
                    /**
                     * Handle the case where scaling is used.
                     */
                    if (scale1 != 0.0) {
                        final double gfr1 = rr3 * gl0 + rr5 * (gl1 + gl6) + rr7 * (gl2 + gl7 + gl8) + rr9 * (gl3 + gl5) + rr11 * gl4;
                        final double gfr2 = -ck * rr3 + sc4 * rr5 - sc6 * rr7;
                        final double gfr3 = ci * rr3 + sc3 * rr5 + sc5 * rr7;
                        final double gfr4 = 2.0 * rr5;
                        final double gfr5 = 2.0 * (-ck * rr5 + sc4 * rr7 - sc6 * rr9);
                        final double gfr6 = 2.0 * (-ci * rr5 - sc3 * rr7 - sc5 * rr9);
                        final double gfr7 = 4.0 * rr7;
                        /*
                         * Get the permanent force without screening.
                         */
                        final double ftm2rx = gfr1 * xr + gfr2 * dix + gfr3 * dkx + gfr4 * (qkdix - qidkx) + gfr5 * qirx + gfr6 * qkrx + gfr7 * (qiqkrx + qkqirx);
                        final double ftm2ry = gfr1 * yr + gfr2 * diy + gfr3 * dky + gfr4 * (qkdiy - qidky) + gfr5 * qiry + gfr6 * qkry + gfr7 * (qiqkry + qkqiry);
                        final double ftm2rz = gfr1 * zr + gfr2 * diz + gfr3 * dkz + gfr4 * (qkdiz - qidkz) + gfr5 * qirz + gfr6 * qkrz + gfr7 * (qiqkrz + qkqirz);
                        /*
                         * Get the permanent torque without screening.
                         */
                        final double ttm2rx = -rr3 * dixdkx + gfr2 * dixrx + gfr4 * (dixqkrx + dkxqirx + rxqidkx - 2.0 * qixqkx) - gfr5 * rxqirx - gfr7 * (rxqikrx + qkrxqirx);
                        final double ttm2ry = -rr3 * dixdky + gfr2 * dixry + gfr4 * (dixqkry + dkxqiry + rxqidky - 2.0 * qixqky) - gfr5 * rxqiry - gfr7 * (rxqikry + qkrxqiry);
                        final double ttm2rz = -rr3 * dixdkz + gfr2 * dixrz + gfr4 * (dixqkrz + dkxqirz + rxqidkz - 2.0 * qixqkz) - gfr5 * rxqirz - gfr7 * (rxqikrz + qkrxqirz);
                        final double ttm3rx = rr3 * dixdkx + gfr3 * dkxrx - gfr4 * (dixqkrx + dkxqirx + rxqkdix - 2.0 * qixqkx) - gfr6 * rxqkrx - gfr7 * (rxqkirx - qkrxqirx);
                        final double ttm3ry = rr3 * dixdky + gfr3 * dkxry - gfr4 * (dixqkry + dkxqiry + rxqkdiy - 2.0 * qixqky) - gfr6 * rxqkry - gfr7 * (rxqkiry - qkrxqiry);
                        final double ttm3rz = rr3 * dixdkz + gfr3 * dkxrz - gfr4 * (dixqkrz + dkxqirz + rxqkdiz - 2.0 * qixqkz) - gfr6 * rxqkrz - gfr7 * (rxqkirz - qkrxqirz);
                        ftm2x -= scale1 * ftm2rx;
                        ftm2y -= scale1 * ftm2ry;
                        ftm2z -= scale1 * ftm2rz;
                        ttm2x -= scale1 * ttm2rx;
                        ttm2y -= scale1 * ttm2ry;
                        ttm2z -= scale1 * ttm2rz;
                        ttm3x -= scale1 * ttm3rx;
                        ttm3y -= scale1 * ttm3ry;
                        ttm3z -= scale1 * ttm3rz;
                    }
                    double prefactor = ELECTRIC * selfScale * l2;
                    gX[i] += prefactor * ftm2x;
                    gY[i] += prefactor * ftm2y;
                    gZ[i] += prefactor * ftm2z;
                    tX[i] += prefactor * ttm2x;
                    tY[i] += prefactor * ttm2y;
                    tZ[i] += prefactor * ttm2z;
                    gxk_local[k] -= prefactor * ftm2x;
                    gyk_local[k] -= prefactor * ftm2y;
                    gzk_local[k] -= prefactor * ftm2z;
                    txk_local[k] += prefactor * ttm3x;
                    tyk_local[k] += prefactor * ttm3y;
                    tzk_local[k] += prefactor * ttm3z;
                    /**
                     * This is dU/dL/dX for the first term of dU/dL: d[dlPow *
                     * ereal]/dx
                     */
                    if (lambdaTerm && soft) {
                        prefactor = ELECTRIC * selfScale * dEdLSign * dlPowPerm;
                        lgX[i] += prefactor * ftm2x;
                        lgY[i] += prefactor * ftm2y;
                        lgZ[i] += prefactor * ftm2z;
                        ltX[i] += prefactor * ttm2x;
                        ltY[i] += prefactor * ttm2y;
                        ltZ[i] += prefactor * ttm2z;
                        lxk_local[k] -= prefactor * ftm2x;
                        lyk_local[k] -= prefactor * ftm2y;
                        lzk_local[k] -= prefactor * ftm2z;
                        ltxk_local[k] += prefactor * ttm3x;
                        ltyk_local[k] += prefactor * ttm3y;
                        ltzk_local[k] += prefactor * ttm3z;
                    }
                }
                if (lambdaTerm && soft) {
                    double dRealdL = gl0 * bn1 + (gl1 + gl6) * bn2 + (gl2 + gl7 + gl8) * bn3 + (gl3 + gl5) * bn4 + gl4 * bn5;
                    double d2RealdL2 = gl0 * bn2 + (gl1 + gl6) * bn3 + (gl2 + gl7 + gl8) * bn4 + (gl3 + gl5) * bn5 + gl4 * bn6;

                    dUdL += selfScale * (dEdLSign * dlPowPerm * ereal + l2 * dlAlpha * dRealdL);
                    d2UdL2 += selfScale * (dEdLSign * (d2lPowPerm * ereal
                            + dlPowPerm * dlAlpha * dRealdL
                            + dlPowPerm * dlAlpha * dRealdL)
                            + l2 * d2lAlpha * dRealdL
                            + l2 * dlAlpha * dlAlpha * d2RealdL2);

                    double dFixdL = gl0 * rr3 + (gl1 + gl6) * rr5 + (gl2 + gl7 + gl8) * rr7 + (gl3 + gl5) * rr9 + gl4 * rr11;
                    double d2FixdL2 = gl0 * rr5 + (gl1 + gl6) * rr7 + (gl2 + gl7 + gl8) * rr9 + (gl3 + gl5) * rr11 + gl4 * rr13;
                    dFixdL *= scale1;
                    d2FixdL2 *= scale1;
                    dUdL -= selfScale * (dEdLSign * dlPowPerm * efix + l2 * dlAlpha * dFixdL);
                    d2UdL2 -= selfScale * (dEdLSign * (d2lPowPerm * efix
                            + dlPowPerm * dlAlpha * dFixdL
                            + dlPowPerm * dlAlpha * dFixdL)
                            + l2 * d2lAlpha * dFixdL
                            + l2 * dlAlpha * dlAlpha * d2FixdL2);
                    /**
                     * Collect terms for dU/dL/dX for the second term of dU/dL:
                     * d[fL2*dfL1dL*dRealdL]/dX
                     */
                    final double gf1 = bn2 * gl0 + bn3 * (gl1 + gl6)
                            + bn4 * (gl2 + gl7 + gl8)
                            + bn5 * (gl3 + gl5) + bn6 * gl4;
                    final double gf2 = -ck * bn2 + sc4 * bn3 - sc6 * bn4;
                    final double gf3 = ci * bn2 + sc3 * bn3 + sc5 * bn4;
                    final double gf4 = 2.0 * bn3;
                    final double gf5 = 2.0 * (-ck * bn3 + sc4 * bn4 - sc6 * bn5);
                    final double gf6 = 2.0 * (-ci * bn3 - sc3 * bn4 - sc5 * bn5);
                    final double gf7 = 4.0 * bn4;
                    /*
                     * Get the permanent force with screening.
                     */
                    double ftm2x = gf1 * xr + gf2 * dix + gf3 * dkx
                            + gf4 * (qkdix - qidkx) + gf5 * qirx
                            + gf6 * qkrx + gf7 * (qiqkrx + qkqirx);
                    double ftm2y = gf1 * yr + gf2 * diy + gf3 * dky
                            + gf4 * (qkdiy - qidky) + gf5 * qiry
                            + gf6 * qkry + gf7 * (qiqkry + qkqiry);
                    double ftm2z = gf1 * zr + gf2 * diz + gf3 * dkz
                            + gf4 * (qkdiz - qidkz) + gf5 * qirz
                            + gf6 * qkrz + gf7 * (qiqkrz + qkqirz);
                    /*
                     * Get the permanent torque with screening.
                     */
                    double ttm2x = -bn2 * dixdkx + gf2 * dixrx
                            + gf4 * (dixqkrx + dkxqirx + rxqidkx - 2.0 * qixqkx)
                            - gf5 * rxqirx - gf7 * (rxqikrx + qkrxqirx);
                    double ttm2y = -bn2 * dixdky + gf2 * dixry
                            + gf4 * (dixqkry + dkxqiry + rxqidky - 2.0 * qixqky)
                            - gf5 * rxqiry - gf7 * (rxqikry + qkrxqiry);
                    double ttm2z = -bn2 * dixdkz + gf2 * dixrz
                            + gf4 * (dixqkrz + dkxqirz + rxqidkz - 2.0 * qixqkz)
                            - gf5 * rxqirz - gf7 * (rxqikrz + qkrxqirz);
                    double ttm3x = bn2 * dixdkx + gf3 * dkxrx
                            - gf4 * (dixqkrx + dkxqirx + rxqkdix - 2.0 * qixqkx)
                            - gf6 * rxqkrx - gf7 * (rxqkirx - qkrxqirx);
                    double ttm3y = bn2 * dixdky + gf3 * dkxry
                            - gf4 * (dixqkry + dkxqiry + rxqkdiy - 2.0 * qixqky)
                            - gf6 * rxqkry - gf7 * (rxqkiry - qkrxqiry);
                    double ttm3z = bn2 * dixdkz + gf3 * dkxrz
                            - gf4 * (dixqkrz + dkxqirz + rxqkdiz - 2.0 * qixqkz)
                            - gf6 * rxqkrz - gf7 * (rxqkirz - qkrxqirz);

                    /**
                     * Handle the case where scaling is used.
                     */
                    if (scale1 != 0.0) {
                        final double gfr1 = rr5 * gl0 + rr7 * (gl1 + gl6) + rr9 * (gl2 + gl7 + gl8) + rr11 * (gl3 + gl5) + rr13 * gl4;
                        final double gfr2 = -ck * rr5 + sc4 * rr7 - sc6 * rr9;
                        final double gfr3 = ci * rr5 + sc3 * rr7 + sc5 * rr9;
                        final double gfr4 = 2.0 * rr7;
                        final double gfr5 = 2.0 * (-ck * rr7 + sc4 * rr9 - sc6 * rr11);
                        final double gfr6 = 2.0 * (-ci * rr7 - sc3 * rr9 - sc5 * rr11);
                        final double gfr7 = 4.0 * rr9;

                        //Get the permanent force without screening.
                        final double ftm2rx = gfr1 * xr + gfr2 * dix + gfr3 * dkx + gfr4 * (qkdix - qidkx) + gfr5 * qirx + gfr6 * qkrx + gfr7 * (qiqkrx + qkqirx);
                        final double ftm2ry = gfr1 * yr + gfr2 * diy + gfr3 * dky + gfr4 * (qkdiy - qidky) + gfr5 * qiry + gfr6 * qkry + gfr7 * (qiqkry + qkqiry);
                        final double ftm2rz = gfr1 * zr + gfr2 * diz + gfr3 * dkz + gfr4 * (qkdiz - qidkz) + gfr5 * qirz + gfr6 * qkrz + gfr7 * (qiqkrz + qkqirz);

                        // Get the permanent torque without screening.
                        final double ttm2rx = -rr5 * dixdkx + gfr2 * dixrx + gfr4 * (dixqkrx + dkxqirx + rxqidkx - 2.0 * qixqkx) - gfr5 * rxqirx - gfr7 * (rxqikrx + qkrxqirx);
                        final double ttm2ry = -rr5 * dixdky + gfr2 * dixry + gfr4 * (dixqkry + dkxqiry + rxqidky - 2.0 * qixqky) - gfr5 * rxqiry - gfr7 * (rxqikry + qkrxqiry);
                        final double ttm2rz = -rr5 * dixdkz + gfr2 * dixrz + gfr4 * (dixqkrz + dkxqirz + rxqidkz - 2.0 * qixqkz) - gfr5 * rxqirz - gfr7 * (rxqikrz + qkrxqirz);
                        final double ttm3rx = rr5 * dixdkx + gfr3 * dkxrx - gfr4 * (dixqkrx + dkxqirx + rxqkdix - 2.0 * qixqkx) - gfr6 * rxqkrx - gfr7 * (rxqkirx - qkrxqirx);
                        final double ttm3ry = rr5 * dixdky + gfr3 * dkxry - gfr4 * (dixqkry + dkxqiry + rxqkdiy - 2.0 * qixqky) - gfr6 * rxqkry - gfr7 * (rxqkiry - qkrxqiry);
                        final double ttm3rz = rr5 * dixdkz + gfr3 * dkxrz - gfr4 * (dixqkrz + dkxqirz + rxqkdiz - 2.0 * qixqkz) - gfr6 * rxqkrz - gfr7 * (rxqkirz - qkrxqirz);
                        ftm2x -= scale1 * ftm2rx;
                        ftm2y -= scale1 * ftm2ry;
                        ftm2z -= scale1 * ftm2rz;
                        ttm2x -= scale1 * ttm2rx;
                        ttm2y -= scale1 * ttm2ry;
                        ttm2z -= scale1 * ttm2rz;
                        ttm3x -= scale1 * ttm3rx;
                        ttm3y -= scale1 * ttm3ry;
                        ttm3z -= scale1 * ttm3rz;
                    }
                    /**
                     * Add in dU/dL/dX for the second term of dU/dL:
                     * d[lPow*dlAlpha*dRealdL]/dX
                     */
                    double prefactor = ELECTRIC * selfScale * l2 * dlAlpha;
                    lgX[i] += prefactor * ftm2x;
                    lgY[i] += prefactor * ftm2y;
                    lgZ[i] += prefactor * ftm2z;
                    ltX[i] += prefactor * ttm2x;
                    ltY[i] += prefactor * ttm2y;
                    ltZ[i] += prefactor * ttm2z;
                    lxk_local[k] -= prefactor * ftm2x;
                    lyk_local[k] -= prefactor * ftm2y;
                    lzk_local[k] -= prefactor * ftm2z;
                    ltxk_local[k] += prefactor * ttm3x;
                    ltyk_local[k] += prefactor * ttm3y;
                    ltzk_local[k] += prefactor * ttm3z;
                }
                return e;
            }

            /**
             * Evaluate the polarization energy for a pair of polarizable
             * multipole sites.
             *
             * @return the polarization energy.
             */
            private double polarizationPair() {
                final double dsc3 = 1.0 - scale3 * scaled;
                final double dsc5 = 1.0 - scale5 * scaled;
                final double dsc7 = 1.0 - scale7 * scaled;
                final double psc3 = 1.0 - scale3 * scalep;
                final double psc5 = 1.0 - scale5 * scalep;
                final double psc7 = 1.0 - scale7 * scalep;
                final double usc3 = 1.0 - scale3;
                final double usc5 = 1.0 - scale5;
                final double dixukx = diy * ukz - diz * uky;
                final double dixuky = diz * ukx - dix * ukz;
                final double dixukz = dix * uky - diy * ukx;
                final double dkxuix = dky * uiz - dkz * uiy;
                final double dkxuiy = dkz * uix - dkx * uiz;
                final double dkxuiz = dkx * uiy - dky * uix;
                final double dixukpx = diy * pkz - diz * pky;
                final double dixukpy = diz * pkx - dix * pkz;
                final double dixukpz = dix * pky - diy * pkx;
                final double dkxuipx = dky * piz - dkz * piy;
                final double dkxuipy = dkz * pix - dkx * piz;
                final double dkxuipz = dkx * piy - dky * pix;
                final double dixrx = diy * zr - diz * yr;
                final double dixry = diz * xr - dix * zr;
                final double dixrz = dix * yr - diy * xr;
                final double dkxrx = dky * zr - dkz * yr;
                final double dkxry = dkz * xr - dkx * zr;
                final double dkxrz = dkx * yr - dky * xr;
                final double qirx = qixx * xr + qixy * yr + qixz * zr;
                final double qiry = qixy * xr + qiyy * yr + qiyz * zr;
                final double qirz = qixz * xr + qiyz * yr + qizz * zr;
                final double qkrx = qkxx * xr + qkxy * yr + qkxz * zr;
                final double qkry = qkxy * xr + qkyy * yr + qkyz * zr;
                final double qkrz = qkxz * xr + qkyz * yr + qkzz * zr;
                final double rxqirx = yr * qirz - zr * qiry;
                final double rxqiry = zr * qirx - xr * qirz;
                final double rxqirz = xr * qiry - yr * qirx;
                final double rxqkrx = yr * qkrz - zr * qkry;
                final double rxqkry = zr * qkrx - xr * qkrz;
                final double rxqkrz = xr * qkry - yr * qkrx;
                final double qiukx = qixx * ukx + qixy * uky + qixz * ukz;
                final double qiuky = qixy * ukx + qiyy * uky + qiyz * ukz;
                final double qiukz = qixz * ukx + qiyz * uky + qizz * ukz;
                final double qkuix = qkxx * uix + qkxy * uiy + qkxz * uiz;
                final double qkuiy = qkxy * uix + qkyy * uiy + qkyz * uiz;
                final double qkuiz = qkxz * uix + qkyz * uiy + qkzz * uiz;
                final double qiukpx = qixx * pkx + qixy * pky + qixz * pkz;
                final double qiukpy = qixy * pkx + qiyy * pky + qiyz * pkz;
                final double qiukpz = qixz * pkx + qiyz * pky + qizz * pkz;
                final double qkuipx = qkxx * pix + qkxy * piy + qkxz * piz;
                final double qkuipy = qkxy * pix + qkyy * piy + qkyz * piz;
                final double qkuipz = qkxz * pix + qkyz * piy + qkzz * piz;
                final double uixqkrx = uiy * qkrz - uiz * qkry;
                final double uixqkry = uiz * qkrx - uix * qkrz;
                final double uixqkrz = uix * qkry - uiy * qkrx;
                final double ukxqirx = uky * qirz - ukz * qiry;
                final double ukxqiry = ukz * qirx - ukx * qirz;
                final double ukxqirz = ukx * qiry - uky * qirx;
                final double uixqkrpx = piy * qkrz - piz * qkry;
                final double uixqkrpy = piz * qkrx - pix * qkrz;
                final double uixqkrpz = pix * qkry - piy * qkrx;
                final double ukxqirpx = pky * qirz - pkz * qiry;
                final double ukxqirpy = pkz * qirx - pkx * qirz;
                final double ukxqirpz = pkx * qiry - pky * qirx;
                final double rxqiukx = yr * qiukz - zr * qiuky;
                final double rxqiuky = zr * qiukx - xr * qiukz;
                final double rxqiukz = xr * qiuky - yr * qiukx;
                final double rxqkuix = yr * qkuiz - zr * qkuiy;
                final double rxqkuiy = zr * qkuix - xr * qkuiz;
                final double rxqkuiz = xr * qkuiy - yr * qkuix;
                final double rxqiukpx = yr * qiukpz - zr * qiukpy;
                final double rxqiukpy = zr * qiukpx - xr * qiukpz;
                final double rxqiukpz = xr * qiukpy - yr * qiukpx;
                final double rxqkuipx = yr * qkuipz - zr * qkuipy;
                final double rxqkuipy = zr * qkuipx - xr * qkuipz;
                final double rxqkuipz = xr * qkuipy - yr * qkuipx;
                /**
                 * Calculate the scalar products for permanent multipoles.
                 */
                final double sc3 = dix * xr + diy * yr + diz * zr;
                final double sc4 = dkx * xr + dky * yr + dkz * zr;
                final double sc5 = qirx * xr + qiry * yr + qirz * zr;
                final double sc6 = qkrx * xr + qkry * yr + qkrz * zr;
                /**
                 * Calculate the scalar products for polarization components.
                 */
                final double sci1 = uix * dkx + uiy * dky + uiz * dkz + dix * ukx + diy * uky + diz * ukz;
                final double sci3 = uix * xr + uiy * yr + uiz * zr;
                final double sci4 = ukx * xr + uky * yr + ukz * zr;
                final double sci7 = qirx * ukx + qiry * uky + qirz * ukz;
                final double sci8 = qkrx * uix + qkry * uiy + qkrz * uiz;
                final double scip1 = pix * dkx + piy * dky + piz * dkz + dix * pkx + diy * pky + diz * pkz;
                final double scip2 = uix * pkx + uiy * pky + uiz * pkz + pix * ukx + piy * uky + piz * ukz;
                final double scip3 = pix * xr + piy * yr + piz * zr;
                final double scip4 = pkx * xr + pky * yr + pkz * zr;
                final double scip7 = qirx * pkx + qiry * pky + qirz * pkz;
                final double scip8 = qkrx * pix + qkry * piy + qkrz * piz;
                /**
                 * Calculate the gl functions for polarization components.
                 */
                final double gli1 = ck * sci3 - ci * sci4;
                final double gli2 = -sc3 * sci4 - sci3 * sc4;
                final double gli3 = sci3 * sc6 - sci4 * sc5;
                final double gli6 = sci1;
                final double gli7 = 2.0 * (sci7 - sci8);
                final double glip1 = ck * scip3 - ci * scip4;
                final double glip2 = -sc3 * scip4 - scip3 * sc4;
                final double glip3 = scip3 * sc6 - scip4 * sc5;
                final double glip6 = scip1;
                final double glip7 = 2.0 * (scip7 - scip8);
                /**
                 * Compute the energy contributions for this interaction.
                 */
                final double ereal = (gli1 + gli6) * bn1 + (gli2 + gli7) * bn2 + gli3 * bn3;
                final double efix = (gli1 + gli6) * rr3 * psc3 + (gli2 + gli7) * rr5 * psc5 + gli3 * rr7 * psc7;
                final double e = selfScale * 0.5 * (ereal - efix);
                if (!(gradient || lambdaTerm)) {
                    return polarizationScale * e;
                }
                boolean dorli = false;
                if (psc3 != 0.0 || dsc3 != 0.0 || usc3 != 0.0) {
                    dorli = true;
                }
                /*
                 * Get the induced force with screening.
                 */
                final double gfi1 = 0.5 * bn2 * (gli1 + glip1 + gli6 + glip6) + 0.5 * bn2 * scip2 + 0.5 * bn3 * (gli2 + glip2 + gli7 + glip7) - 0.5 * bn3 * (sci3 * scip4 + scip3 * sci4) + 0.5 * bn4 * (gli3 + glip3);
                final double gfi2 = -ck * bn1 + sc4 * bn2 - sc6 * bn3;
                final double gfi3 = ci * bn1 + sc3 * bn2 + sc5 * bn3;
                final double gfi4 = 2.0 * bn2;
                final double gfi5 = bn3 * (sci4 + scip4);
                final double gfi6 = -bn3 * (sci3 + scip3);
                double ftm2ix = gfi1 * xr + 0.5 * (gfi2 * (uix + pix) + bn2 * (sci4 * pix + scip4 * uix) + gfi3 * (ukx + pkx) + bn2 * (sci3 * pkx + scip3 * ukx) + (sci4 + scip4) * bn2 * dix + (sci3 + scip3) * bn2 * dkx + gfi4 * (qkuix + qkuipx - qiukx - qiukpx)) + gfi5 * qirx + gfi6 * qkrx;
                double ftm2iy = gfi1 * yr + 0.5 * (gfi2 * (uiy + piy) + bn2 * (sci4 * piy + scip4 * uiy) + gfi3 * (uky + pky) + bn2 * (sci3 * pky + scip3 * uky) + (sci4 + scip4) * bn2 * diy + (sci3 + scip3) * bn2 * dky + gfi4 * (qkuiy + qkuipy - qiuky - qiukpy)) + gfi5 * qiry + gfi6 * qkry;
                double ftm2iz = gfi1 * zr + 0.5 * (gfi2 * (uiz + piz) + bn2 * (sci4 * piz + scip4 * uiz) + gfi3 * (ukz + pkz) + bn2 * (sci3 * pkz + scip3 * ukz) + (sci4 + scip4) * bn2 * diz + (sci3 + scip3) * bn2 * dkz + gfi4 * (qkuiz + qkuipz - qiukz - qiukpz)) + gfi5 * qirz + gfi6 * qkrz;
                /*
                 * Get the induced torque with screening.
                 */
                final double gti2 = 0.5 * bn2 * (sci4 + scip4);
                final double gti3 = 0.5 * bn2 * (sci3 + scip3);
                final double gti4 = gfi4;
                final double gti5 = gfi5;
                final double gti6 = gfi6;
                double ttm2ix = -0.5 * bn1 * (dixukx + dixukpx) + gti2 * dixrx - gti5 * rxqirx + 0.5 * gti4 * (ukxqirx + rxqiukx + ukxqirpx + rxqiukpx);
                double ttm2iy = -0.5 * bn1 * (dixuky + dixukpy) + gti2 * dixry - gti5 * rxqiry + 0.5 * gti4 * (ukxqiry + rxqiuky + ukxqirpy + rxqiukpy);
                double ttm2iz = -0.5 * bn1 * (dixukz + dixukpz) + gti2 * dixrz - gti5 * rxqirz + 0.5 * gti4 * (ukxqirz + rxqiukz + ukxqirpz + rxqiukpz);
                double ttm3ix = -0.5 * bn1 * (dkxuix + dkxuipx) + gti3 * dkxrx - gti6 * rxqkrx - 0.5 * gti4 * (uixqkrx + rxqkuix + uixqkrpx + rxqkuipx);
                double ttm3iy = -0.5 * bn1 * (dkxuiy + dkxuipy) + gti3 * dkxry - gti6 * rxqkry - 0.5 * gti4 * (uixqkry + rxqkuiy + uixqkrpy + rxqkuipy);
                double ttm3iz = -0.5 * bn1 * (dkxuiz + dkxuipz) + gti3 * dkxrz - gti6 * rxqkrz - 0.5 * gti4 * (uixqkrz + rxqkuiz + uixqkrpz + rxqkuipz);
                double ftm2rix = 0.0;
                double ftm2riy = 0.0;
                double ftm2riz = 0.0;
                double ttm2rix = 0.0;
                double ttm2riy = 0.0;
                double ttm2riz = 0.0;
                double ttm3rix = 0.0;
                double ttm3riy = 0.0;
                double ttm3riz = 0.0;
                if (dorli) {
                    /*
                     * Get the induced force without screening.
                     */
                    final double gfri1 = 0.5 * rr5 * ((gli1 + gli6) * psc3 + (glip1 + glip6) * dsc3 + scip2 * usc3) + 0.5 * rr7 * ((gli7 + gli2) * psc5 + (glip7 + glip2) * dsc5 - (sci3 * scip4 + scip3 * sci4) * usc5) + 0.5 * rr9 * (gli3 * psc7 + glip3 * dsc7);
                    final double gfri4 = 2.0 * rr5;
                    final double gfri5 = rr7 * (sci4 * psc7 + scip4 * dsc7);
                    final double gfri6 = -rr7 * (sci3 * psc7 + scip3 * dsc7);
                    ftm2rix = gfri1 * xr + 0.5 * (-rr3 * ck * (uix * psc3 + pix * dsc3) + rr5 * sc4 * (uix * psc5 + pix * dsc5) - rr7 * sc6 * (uix * psc7 + pix * dsc7)) + (rr3 * ci * (ukx * psc3 + pkx * dsc3) + rr5 * sc3 * (ukx * psc5 + pkx * dsc5) + rr7 * sc5 * (ukx * psc7 + pkx * dsc7)) * 0.5 + rr5 * usc5 * (sci4 * pix + scip4 * uix + sci3 * pkx + scip3 * ukx) * 0.5 + 0.5 * (sci4 * psc5 + scip4 * dsc5) * rr5 * dix + 0.5 * (sci3 * psc5 + scip3 * dsc5) * rr5 * dkx + 0.5 * gfri4 * ((qkuix - qiukx) * psc5 + (qkuipx - qiukpx) * dsc5) + gfri5 * qirx + gfri6 * qkrx;
                    ftm2riy = gfri1 * yr + 0.5 * (-rr3 * ck * (uiy * psc3 + piy * dsc3) + rr5 * sc4 * (uiy * psc5 + piy * dsc5) - rr7 * sc6 * (uiy * psc7 + piy * dsc7)) + (rr3 * ci * (uky * psc3 + pky * dsc3) + rr5 * sc3 * (uky * psc5 + pky * dsc5) + rr7 * sc5 * (uky * psc7 + pky * dsc7)) * 0.5 + rr5 * usc5 * (sci4 * piy + scip4 * uiy + sci3 * pky + scip3 * uky) * 0.5 + 0.5 * (sci4 * psc5 + scip4 * dsc5) * rr5 * diy + 0.5 * (sci3 * psc5 + scip3 * dsc5) * rr5 * dky + 0.5 * gfri4 * ((qkuiy - qiuky) * psc5 + (qkuipy - qiukpy) * dsc5) + gfri5 * qiry + gfri6 * qkry;
                    ftm2riz = gfri1 * zr + 0.5 * (-rr3 * ck * (uiz * psc3 + piz * dsc3) + rr5 * sc4 * (uiz * psc5 + piz * dsc5) - rr7 * sc6 * (uiz * psc7 + piz * dsc7)) + (rr3 * ci * (ukz * psc3 + pkz * dsc3) + rr5 * sc3 * (ukz * psc5 + pkz * dsc5) + rr7 * sc5 * (ukz * psc7 + pkz * dsc7)) * 0.5 + rr5 * usc5 * (sci4 * piz + scip4 * uiz + sci3 * pkz + scip3 * ukz) * 0.5 + 0.5 * (sci4 * psc5 + scip4 * dsc5) * rr5 * diz + 0.5 * (sci3 * psc5 + scip3 * dsc5) * rr5 * dkz + 0.5 * gfri4 * ((qkuiz - qiukz) * psc5 + (qkuipz - qiukpz) * dsc5) + gfri5 * qirz + gfri6 * qkrz;
                    /*
                     * Get the induced torque without screening.
                     */
                    final double gtri2 = 0.5 * rr5 * (sci4 * psc5 + scip4 * dsc5);
                    final double gtri3 = 0.5 * rr5 * (sci3 * psc5 + scip3 * dsc5);
                    final double gtri4 = gfri4;
                    final double gtri5 = gfri5;
                    final double gtri6 = gfri6;
                    ttm2rix = -rr3 * (dixukx * psc3 + dixukpx * dsc3) * 0.5 + gtri2 * dixrx - gtri5 * rxqirx + gtri4 * ((ukxqirx + rxqiukx) * psc5 + (ukxqirpx + rxqiukpx) * dsc5) * 0.5;
                    ttm2riy = -rr3 * (dixuky * psc3 + dixukpy * dsc3) * 0.5 + gtri2 * dixry - gtri5 * rxqiry + gtri4 * ((ukxqiry + rxqiuky) * psc5 + (ukxqirpy + rxqiukpy) * dsc5) * 0.5;
                    ttm2riz = -rr3 * (dixukz * psc3 + dixukpz * dsc3) * 0.5 + gtri2 * dixrz - gtri5 * rxqirz + gtri4 * ((ukxqirz + rxqiukz) * psc5 + (ukxqirpz + rxqiukpz) * dsc5) * 0.5;
                    ttm3rix = -rr3 * (dkxuix * psc3 + dkxuipx * dsc3) * 0.5 + gtri3 * dkxrx - gtri6 * rxqkrx - gtri4 * ((uixqkrx + rxqkuix) * psc5 + (uixqkrpx + rxqkuipx) * dsc5) * 0.5;
                    ttm3riy = -rr3 * (dkxuiy * psc3 + dkxuipy * dsc3) * 0.5 + gtri3 * dkxry - gtri6 * rxqkry - gtri4 * ((uixqkry + rxqkuiy) * psc5 + (uixqkrpy + rxqkuipy) * dsc5) * 0.5;
                    ttm3riz = -rr3 * (dkxuiz * psc3 + dkxuipz * dsc3) * 0.5 + gtri3 * dkxrz - gtri6 * rxqkrz - gtri4 * ((uixqkrz + rxqkuiz) * psc5 + (uixqkrpz + rxqkuipz) * dsc5) * 0.5;
                }
                /*
                 * Account for partially excluded induced interactions.
                 */
                double temp3 = 0.5 * rr3 * ((gli1 + gli6) * scalep + (glip1 + glip6) * scaled);
                double temp5 = 0.5 * rr5 * ((gli2 + gli7) * scalep + (glip2 + glip7) * scaled);
                final double temp7 = 0.5 * rr7 * (gli3 * scalep + glip3 * scaled);
                final double fridmpx = temp3 * ddsc3x + temp5 * ddsc5x + temp7 * ddsc7x;
                final double fridmpy = temp3 * ddsc3y + temp5 * ddsc5y + temp7 * ddsc7y;
                final double fridmpz = temp3 * ddsc3z + temp5 * ddsc5z + temp7 * ddsc7z;
                /*
                 * Find some scaling terms for induced-induced force.
                 */
                temp3 = 0.5 * rr3 * scip2;
                temp5 = -0.5 * rr5 * (sci3 * scip4 + scip3 * sci4);
                final double findmpx = temp3 * ddsc3x + temp5 * ddsc5x;
                final double findmpy = temp3 * ddsc3y + temp5 * ddsc5y;
                final double findmpz = temp3 * ddsc3z + temp5 * ddsc5z;
                /*
                 * Modify the forces for partially excluded interactions.
                 */
                ftm2ix = ftm2ix - fridmpx - findmpx;
                ftm2iy = ftm2iy - fridmpy - findmpy;
                ftm2iz = ftm2iz - fridmpz - findmpz;
                /*
                 * Correction to convert mutual to direct polarization force.
                 */
                if (polarization == Polarization.DIRECT) {
                    final double gfd = 0.5 * (bn2 * scip2 - bn3 * (scip3 * sci4 + sci3 * scip4));
                    final double gfdr = 0.5 * (rr5 * scip2 * usc3 - rr7 * (scip3 * sci4 + sci3 * scip4) * usc5);
                    ftm2ix = ftm2ix - gfd * xr - 0.5 * bn2 * (sci4 * pix + scip4 * uix + sci3 * pkx + scip3 * ukx);
                    ftm2iy = ftm2iy - gfd * yr - 0.5 * bn2 * (sci4 * piy + scip4 * uiy + sci3 * pky + scip3 * uky);
                    ftm2iz = ftm2iz - gfd * zr - 0.5 * bn2 * (sci4 * piz + scip4 * uiz + sci3 * pkz + scip3 * ukz);
                    final double fdirx = gfdr * xr + 0.5 * usc5 * rr5 * (sci4 * pix + scip4 * uix + sci3 * pkx + scip3 * ukx);
                    final double fdiry = gfdr * yr + 0.5 * usc5 * rr5 * (sci4 * piy + scip4 * uiy + sci3 * pky + scip3 * uky);
                    final double fdirz = gfdr * zr + 0.5 * usc5 * rr5 * (sci4 * piz + scip4 * uiz + sci3 * pkz + scip3 * ukz);
                    ftm2ix = ftm2ix + fdirx + findmpx;
                    ftm2iy = ftm2iy + fdiry + findmpy;
                    ftm2iz = ftm2iz + fdirz + findmpz;
                }
                /**
                 * Handle the case where scaling is used.
                 */
                ftm2ix = ftm2ix - ftm2rix;
                ftm2iy = ftm2iy - ftm2riy;
                ftm2iz = ftm2iz - ftm2riz;
                ttm2ix = ttm2ix - ttm2rix;
                ttm2iy = ttm2iy - ttm2riy;
                ttm2iz = ttm2iz - ttm2riz;
                ttm3ix = ttm3ix - ttm3rix;
                ttm3iy = ttm3iy - ttm3riy;
                ttm3iz = ttm3iz - ttm3riz;
                double scalar = ELECTRIC * polarizationScale * selfScale;
                gX[i] += scalar * ftm2ix;
                gY[i] += scalar * ftm2iy;
                gZ[i] += scalar * ftm2iz;
                tX[i] += scalar * ttm2ix;
                tY[i] += scalar * ttm2iy;
                tZ[i] += scalar * ttm2iz;
                gxk_local[k] -= scalar * ftm2ix;
                gyk_local[k] -= scalar * ftm2iy;
                gzk_local[k] -= scalar * ftm2iz;
                txk_local[k] += scalar * ttm3ix;
                tyk_local[k] += scalar * ttm3iy;
                tzk_local[k] += scalar * ttm3iz;
                if (lambdaTerm) {
                    dUdL += dEdLSign * dlPowPol * e;
                    d2UdL2 += dEdLSign * d2lPowPol * e;
                    scalar = ELECTRIC * dEdLSign * dlPowPol * selfScale;
                    lgX[i] += scalar * ftm2ix;
                    lgY[i] += scalar * ftm2iy;
                    lgZ[i] += scalar * ftm2iz;
                    ltX[i] += scalar * ttm2ix;
                    ltY[i] += scalar * ttm2iy;
                    ltZ[i] += scalar * ttm2iz;
                    lxk_local[k] -= scalar * ftm2ix;
                    lyk_local[k] -= scalar * ftm2iy;
                    lzk_local[k] -= scalar * ftm2iz;
                    ltxk_local[k] += scalar * ttm3ix;
                    ltyk_local[k] += scalar * ttm3iy;
                    ltzk_local[k] += scalar * ttm3iz;
                }
                return polarizationScale * e;
            }
        }
    }

    private class ReciprocalEnergyRegion extends ParallelRegion {

        private final double aewald1 = -ELECTRIC * aewald / SQRT_PI;
        private final double aewald2 = 2.0 * aewald * aewald;
        private final double aewald3 = -2.0 / 3.0 * ELECTRIC * aewald * aewald * aewald / SQRT_PI;
        private final double aewald4 = -2.0 * aewald3;
        private final double twoThirds = 2.0 / 3.0;
        private double nfftX, nfftY, nfftZ;
        private double multipole[][];
        private double ind[][];
        private double indCR[][];
        private double fracMultipoles[][];
        private double fracInd[][];
        private double fracIndCR[][];
        private double fracMultipolePhi[][];
        private double fracInducedDipolePhi[][];
        private double fracInducedDipoleCRPhi[][];
        private double permanentSelfEnergy;
        private double permanentReciprocalEnergy;
        private final SharedDouble inducedDipoleSelfEnergy;
        private final SharedDouble inducedDipoleRecipEnergy;
        private final PermanentReciprocalEnergyLoop permanentReciprocalEnergyLoop[];
        private final InducedDipoleReciprocalEnergyLoop inducedDipoleReciprocalEnergyLoop[];

        public ReciprocalEnergyRegion(int nt) {
            permanentReciprocalEnergyLoop = new PermanentReciprocalEnergyLoop[nt];
            inducedDipoleReciprocalEnergyLoop = new InducedDipoleReciprocalEnergyLoop[nt];
            inducedDipoleSelfEnergy = new SharedDouble();
            inducedDipoleRecipEnergy = new SharedDouble();
        }

        public double getPermanentSelfEnergy() {
            return permanentSelfEnergy;
        }

        public double getPermanentReciprocalEnergy() {
            return permanentReciprocalEnergy;
        }

        public double getInducedDipoleSelfEnergy() {
            return inducedDipoleSelfEnergy.get();
        }

        public double getInducedDipoleReciprocalEnergy() {
            return inducedDipoleRecipEnergy.get();
        }

        @Override
        public void start() {
            multipole = globalMultipole[0];
            ind = inducedDipole[0];
            indCR = inducedDipoleCR[0];
            fracMultipoles = reciprocalSpace.getFracMultipoles();
            fracInd = reciprocalSpace.getFracInducedDipoles();
            fracIndCR = reciprocalSpace.getFracInducedDipolesCR();
            fracMultipolePhi = reciprocalSpace.getFracMultipolePhi();
            fracInducedDipolePhi = reciprocalSpace.getFracInducedDipolePhi();
            fracInducedDipoleCRPhi = reciprocalSpace.getFracInducedDipoleCRPhi();
            inducedDipoleSelfEnergy.set(0.0);
            inducedDipoleRecipEnergy.set(0.0);
            nfftX = reciprocalSpace.getXDim();
            nfftY = reciprocalSpace.getYDim();
            nfftZ = reciprocalSpace.getZDim();
        }

        @Override
        public void run() throws Exception {
            int threadIndex = getThreadIndex();
            if (permanentReciprocalEnergyLoop[threadIndex] == null) {
                permanentReciprocalEnergyLoop[threadIndex] = new PermanentReciprocalEnergyLoop();
                inducedDipoleReciprocalEnergyLoop[threadIndex] = new InducedDipoleReciprocalEnergyLoop();
            }
            try {
                execute(0, nAtoms - 1, permanentReciprocalEnergyLoop[threadIndex]);
                if (polarization != Polarization.NONE) {
                    execute(0, nAtoms - 1, inducedDipoleReciprocalEnergyLoop[threadIndex]);
                }
            } catch (Exception e) {
                String message = "Fatal exception computing the real space field in thread " + threadIndex + "\n";
                logger.log(Level.SEVERE, message, e);
            }
        }

        @Override
        public void finish() {
            /**
             * The permanent multipole self energy contributions are large
             * enough that rounding differences that result from threads
             * finishing in different orders removes deterministic behavior.
             */
            permanentSelfEnergy = 0.0;
            permanentReciprocalEnergy = 0.0;
            for (int i = 0; i < maxThreads; i++) {
                permanentSelfEnergy += permanentReciprocalEnergyLoop[i].eSelf;
                permanentReciprocalEnergy += permanentReciprocalEnergyLoop[i].eRecip;
            }
        }

        private class PermanentReciprocalEnergyLoop extends IntegerForLoop {

            private double gX[], gY[], gZ[], tX[], tY[], tZ[];
            private double lgX[], lgY[], lgZ[], ltX[], ltY[], ltZ[];
            protected double eSelf;
            protected double eRecip;

            @Override
            public IntegerSchedule schedule() {
                return IntegerSchedule.fixed();
            }

            @Override
            public void start() {
                eSelf = 0.0;
                eRecip = 0.0;
                int ti = getThreadIndex();
                gX = grad[ti][0];
                gY = grad[ti][1];
                gZ = grad[ti][2];
                tX = torque[ti][0];
                tY = torque[ti][1];
                tZ = torque[ti][2];
                if (lambdaTerm) {
                    lgX = lambdaGrad[ti][0];
                    lgY = lambdaGrad[ti][1];
                    lgZ = lambdaGrad[ti][2];
                    ltX = lambdaTorque[ti][0];
                    ltY = lambdaTorque[ti][1];
                    ltZ = lambdaTorque[ti][2];
                }
            }

            @Override
            public void run(int lb, int ub) throws Exception {
                /**
                 * Permanent multipole self energy and gradient.
                 */
                for (int i = lb; i <= ub; i++) {
                    if (use[i]) {
                        double in[] = globalMultipole[0][i];
                        double cii = in[t000] * in[t000];
                        double dii = in[t100] * in[t100] + in[t010] * in[t010] + in[t001] * in[t001];
                        double qii = in[t200] * in[t200] + in[t020] * in[t020] + in[t002] * in[t002]
                                + 2.0 * (in[t110] * in[t110] + in[t101] * in[t101] + in[t011] * in[t011]);
                        eSelf += aewald1 * (cii + aewald2 * (dii / 3.0 + 2.0 * aewald2 * qii / 45.0));
                    }
                }
                if (lambdaTerm) {
                    shareddEdLambda.addAndGet(eSelf * dlPowPerm * dEdLSign);
                    sharedd2EdLambda2.addAndGet(eSelf * d2lPowPerm * dEdLSign);
                }
                /**
                 * Permanent multipole reciprocal space energy and gradient.
                 */
                final double recip[][] = crystal.getUnitCell().A;

                /*
                 if (getThreadIndex() == 0) {
                 logger.info(String.format(" %16.8f %16.8f %16.8f", recip[0][0], recip[0][1], recip[0][2]));
                 logger.info(String.format(" %16.8f %16.8f %16.8f", recip[1][0], recip[1][1], recip[1][2]));
                 logger.info(String.format(" %16.8f %16.8f %16.8f", recip[2][0], recip[2][1], recip[2][2]));
                 } */
                double dUdL = 0.0;
                double d2UdL2 = 0.0;
                for (int i = lb; i <= ub; i++) {
                    if (use[i]) {
                        final double phi[] = cartMultipolePhi[i];
                        final double mpole[] = multipole[i];
                        final double fmpole[] = fracMultipoles[i];

                        /*
                         if (i == 0) {
                         logger.info(String.format(" %16.8f %16.8f %16.8f", phi[0], phi[1], phi[2]));
                         logger.info(String.format(" %16.8f %16.8f %16.8f", mpole[0], mpole[1], mpole[2]));
                         logger.info(String.format(" %16.8f %16.8f %16.8f", fmpole[0], fmpole[1], fmpole[2]));
                         } */
                        double e = mpole[t000] * phi[t000] + mpole[t100] * phi[t100]
                                + mpole[t010] * phi[t010] + mpole[t001] * phi[t001]
                                + oneThird * (mpole[t200] * phi[t200]
                                + mpole[t020] * phi[t020]
                                + mpole[t002] * phi[t002]
                                + 2.0 * (mpole[t110] * phi[t110]
                                + mpole[t101] * phi[t101]
                                + mpole[t011] * phi[t011]));
                        eRecip += e;
                        if (gradient || lambdaTerm) {
                            final double fPhi[] = fracMultipolePhi[i];
                            double gx = fmpole[t000] * fPhi[t100] + fmpole[t100] * fPhi[t200] + fmpole[t010] * fPhi[t110]
                                    + fmpole[t001] * fPhi[t101]
                                    + fmpole[t200] * fPhi[t300] + fmpole[t020] * fPhi[t120]
                                    + fmpole[t002] * fPhi[t102] + fmpole[t110] * fPhi[t210]
                                    + fmpole[t101] * fPhi[t201] + fmpole[t011] * fPhi[t111];
                            double gy = fmpole[t000] * fPhi[t010] + fmpole[t100] * fPhi[t110] + fmpole[t010] * fPhi[t020]
                                    + fmpole[t001] * fPhi[t011] + fmpole[t200] * fPhi[t210] + fmpole[t020] * fPhi[t030]
                                    + fmpole[t002] * fPhi[t012] + fmpole[t110] * fPhi[t120] + fmpole[t101] * fPhi[t111]
                                    + fmpole[t011] * fPhi[t021];
                            double gz = fmpole[t000] * fPhi[t001] + fmpole[t100] * fPhi[t101] + fmpole[t010] * fPhi[t011]
                                    + fmpole[t001] * fPhi[t002] + fmpole[t200] * fPhi[t201] + fmpole[t020] * fPhi[t021]
                                    + fmpole[t002] * fPhi[t003] + fmpole[t110] * fPhi[t111] + fmpole[t101] * fPhi[t102]
                                    + fmpole[t011] * fPhi[t012];
                            gx *= nfftX;
                            gy *= nfftY;
                            gz *= nfftZ;
                            final double dfx = recip[0][0] * gx + recip[0][1] * gy + recip[0][2] * gz;
                            final double dfy = recip[1][0] * gx + recip[1][1] * gy + recip[1][2] * gz;
                            final double dfz = recip[2][0] * gx + recip[2][1] * gy + recip[2][2] * gz;
                            // Compute dipole torques
                            double tqx = -mpole[t010] * phi[t001] + mpole[t001] * phi[t010];
                            double tqy = -mpole[t001] * phi[t100] + mpole[t100] * phi[t001];
                            double tqz = -mpole[t100] * phi[t010] + mpole[t010] * phi[t100];
                            // Compute quadrupole torques
                            tqx -= twoThirds * (mpole[t110] * phi[t101] + mpole[t020] * phi[t011] + mpole[t011] * phi[t002]
                                    - mpole[t101] * phi[t110] - mpole[t011] * phi[t020] - mpole[t002] * phi[t011]);
                            tqy -= twoThirds * (mpole[t101] * phi[t200] + mpole[t011] * phi[t110] + mpole[t002] * phi[t101]
                                    - mpole[t200] * phi[t101] - mpole[t110] * phi[t011] - mpole[t101] * phi[t002]);
                            tqz -= twoThirds * (mpole[t200] * phi[t110] + mpole[t110] * phi[t020] + mpole[t101] * phi[t011]
                                    - mpole[t110] * phi[t200] - mpole[t020] * phi[t110] - mpole[t011] * phi[t101]);
                            if (gradient) {
                                gX[i] += permanentScale * ELECTRIC * dfx;
                                gY[i] += permanentScale * ELECTRIC * dfy;
                                gZ[i] += permanentScale * ELECTRIC * dfz;
                                tX[i] += permanentScale * ELECTRIC * tqx;
                                tY[i] += permanentScale * ELECTRIC * tqy;
                                tZ[i] += permanentScale * ELECTRIC * tqz;
                            }
                            if (lambdaTerm) {
                                dUdL += dEdLSign * dlPowPerm * e;
                                d2UdL2 += dEdLSign * d2lPowPerm * e;
                                lgX[i] += dEdLSign * dlPowPerm * ELECTRIC * dfx;
                                lgY[i] += dEdLSign * dlPowPerm * ELECTRIC * dfy;
                                lgZ[i] += dEdLSign * dlPowPerm * ELECTRIC * dfz;
                                ltX[i] += dEdLSign * dlPowPerm * ELECTRIC * tqx;
                                ltY[i] += dEdLSign * dlPowPerm * ELECTRIC * tqy;
                                ltZ[i] += dEdLSign * dlPowPerm * ELECTRIC * tqz;
                            }
                        }

                    }
                }

                if (lambdaTerm) {
                    shareddEdLambda.addAndGet(0.5 * dUdL * ELECTRIC);
                    sharedd2EdLambda2.addAndGet(0.5 * d2UdL2 * ELECTRIC);
                }
            }

            @Override
            public void finish() {
                eSelf *= permanentScale;
                eRecip *= permanentScale * 0.5 * ELECTRIC;
            }
        }

        private class InducedDipoleReciprocalEnergyLoop extends IntegerForLoop {

            private double eSelf;
            private double eRecip;
            private double gX[], gY[], gZ[], tX[], tY[], tZ[];
            private double lgX[], lgY[], lgZ[], ltX[], ltY[], ltZ[];
            private final double sfPhi[] = new double[tensorCount];
            private final double sPhi[] = new double[tensorCount];

            @Override
            public IntegerSchedule schedule() {
                return IntegerSchedule.fixed();
            }

            @Override
            public void start() {
                eSelf = 0.0;
                eRecip = 0.0;
                int threadID = getThreadIndex();
                gX = grad[threadID][0];
                gY = grad[threadID][1];
                gZ = grad[threadID][2];
                tX = torque[threadID][0];
                tY = torque[threadID][1];
                tZ = torque[threadID][2];
                if (lambdaTerm) {
                    lgX = lambdaGrad[threadID][0];
                    lgY = lambdaGrad[threadID][1];
                    lgZ = lambdaGrad[threadID][2];
                    ltX = lambdaTorque[threadID][0];
                    ltY = lambdaTorque[threadID][1];
                    ltZ = lambdaTorque[threadID][2];
                }
            }

            @Override
            public void run(int lb, int ub) throws Exception {
                /**
                 * Induced dipole self energy and gradient.
                 */
                for (int i = lb; i <= ub; i++) {
                    if (use[i]) {
                        final double indi[] = ind[i];
                        final double multipolei[] = multipole[i];
                        final double dix = multipolei[t100];
                        final double diy = multipolei[t010];
                        final double diz = multipolei[t001];
                        final double dii = indi[0] * dix + indi[1] * diy + indi[2] * diz;
                        eSelf += aewald3 * dii;
                    }
                }
                if (lambdaTerm) {
                    shareddEdLambda.addAndGet(dEdLSign * dlPowPol * eSelf);
                    sharedd2EdLambda2.addAndGet(dEdLSign * d2lPowPol * eSelf);
                }
                if (gradient) {
                    for (int i = lb; i <= ub; i++) {
                        if (use[i]) {
                            final double indi[] = ind[i];
                            final double indpi[] = indCR[i];
                            final double multipolei[] = multipole[i];
                            final double dix = multipolei[t100];
                            final double diy = multipolei[t010];
                            final double diz = multipolei[t001];
                            final double uix = 0.5 * (indi[0] + indpi[0]);
                            final double uiy = 0.5 * (indi[1] + indpi[1]);
                            final double uiz = 0.5 * (indi[2] + indpi[2]);
                            final double tix = aewald4 * (diy * uiz - diz * uiy);
                            final double tiy = aewald4 * (diz * uix - dix * uiz);
                            final double tiz = aewald4 * (dix * uiy - diy * uix);
                            tX[i] += polarizationScale * tix;
                            tY[i] += polarizationScale * tiy;
                            tZ[i] += polarizationScale * tiz;
                            if (lambdaTerm) {
                                ltX[i] += dEdLSign * dlPowPol * tix;
                                ltY[i] += dEdLSign * dlPowPol * tiy;
                                ltZ[i] += dEdLSign * dlPowPol * tiz;
                            }
                        }
                    }
                }
                /**
                 * Induced dipole reciprocal space energy and gradient.
                 */
                for (int i = lb; i <= ub; i++) {
                    if (use[i]) {
                        final double fPhi[] = fracMultipolePhi[i];
                        final double findi[] = fracInd[i];
                        final double indx = findi[0];
                        final double indy = findi[1];
                        final double indz = findi[2];
                        eRecip += indx * fPhi[t100] + indy * fPhi[t010] + indz * fPhi[t001];
                        if (gradient) {
                            final double iPhi[] = cartesianDipolePhi[i];
                            final double iCRPhi[] = cartesianDipolePhiCR[i];
                            final double fiPhi[] = fracInducedDipolePhi[i];
                            final double fiCRPhi[] = fracInducedDipoleCRPhi[i];
                            final double mpolei[] = multipole[i];
                            final double fmpolei[] = fracMultipoles[i];
                            final double findCRi[] = fracIndCR[i];
                            final double inpx = findCRi[0];
                            final double inpy = findCRi[1];
                            final double inpz = findCRi[2];
                            final double insx = indx + inpx;
                            final double insy = indy + inpy;
                            final double insz = indz + inpz;
                            for (int t = 0; t < tensorCount; t++) {
                                sPhi[t] = 0.5 * (iPhi[t] + iCRPhi[t]);
                                sfPhi[t] = fiPhi[t] + fiCRPhi[t];
                            }
                            double gx = insx * fPhi[t200] + insy * fPhi[t110] + insz * fPhi[t101];
                            double gy = insx * fPhi[t110] + insy * fPhi[t020] + insz * fPhi[t011];
                            double gz = insx * fPhi[t101] + insy * fPhi[t011] + insz * fPhi[t002];
                            if (polarization == Polarization.MUTUAL) {
                                gx += indx * fiCRPhi[t200] + inpx * fiPhi[t200] + indy * fiCRPhi[t110] + inpy * fiPhi[t110] + indz * fiCRPhi[t101] + inpz * fiPhi[t101];
                                gy += indx * fiCRPhi[t110] + inpx * fiPhi[t110] + indy * fiCRPhi[t020] + inpy * fiPhi[t020] + indz * fiCRPhi[t011] + inpz * fiPhi[t011];
                                gz += indx * fiCRPhi[t101] + inpx * fiPhi[t101] + indy * fiCRPhi[t011] + inpy * fiPhi[t011] + indz * fiCRPhi[t002] + inpz * fiPhi[t002];
                            }
                            gx += fmpolei[t000] * sfPhi[t100] + fmpolei[t100] * sfPhi[t200] + fmpolei[t010] * sfPhi[t110] + fmpolei[t001] * sfPhi[t101] + fmpolei[t200] * sfPhi[t300] + fmpolei[t020] * sfPhi[t120] + fmpolei[t002] * sfPhi[t102] + fmpolei[t110] * sfPhi[t210] + fmpolei[t101] * sfPhi[t201] + fmpolei[t011] * sfPhi[t111];
                            gy += fmpolei[t000] * sfPhi[t010] + fmpolei[t100] * sfPhi[t110] + fmpolei[t010] * sfPhi[t020] + fmpolei[t001] * sfPhi[t011] + fmpolei[t200] * sfPhi[t210] + fmpolei[t020] * sfPhi[t030] + fmpolei[t002] * sfPhi[t012] + fmpolei[t110] * sfPhi[t120] + fmpolei[t101] * sfPhi[t111] + fmpolei[t011] * sfPhi[t021];
                            gz += fmpolei[t000] * sfPhi[t001] + fmpolei[t100] * sfPhi[t101] + fmpolei[t010] * sfPhi[t011] + fmpolei[t001] * sfPhi[t002] + fmpolei[t200] * sfPhi[t201] + fmpolei[t020] * sfPhi[t021] + fmpolei[t002] * sfPhi[t003] + fmpolei[t110] * sfPhi[t111] + fmpolei[t101] * sfPhi[t102] + fmpolei[t011] * sfPhi[t012];
                            gx *= nfftX;
                            gy *= nfftY;
                            gz *= nfftZ;
                            double recip[][] = crystal.getUnitCell().A;
                            double dfx = recip[0][0] * gx + recip[0][1] * gy + recip[0][2] * gz;
                            double dfy = recip[1][0] * gx + recip[1][1] * gy + recip[1][2] * gz;
                            double dfz = recip[2][0] * gx + recip[2][1] * gy + recip[2][2] * gz;
                            dfx *= 0.5 * ELECTRIC;
                            dfy *= 0.5 * ELECTRIC;
                            dfz *= 0.5 * ELECTRIC;
                            // Compute dipole torques
                            double tqx = -mpolei[t010] * sPhi[t001] + mpolei[t001] * sPhi[t010];
                            double tqy = -mpolei[t001] * sPhi[t100] + mpolei[t100] * sPhi[t001];
                            double tqz = -mpolei[t100] * sPhi[t010] + mpolei[t010] * sPhi[t100];
                            // Compute quadrupole torques
                            tqx -= twoThirds * (mpolei[t110] * sPhi[t101] + mpolei[t020] * sPhi[t011] + mpolei[t011] * sPhi[t002] - mpolei[t101] * sPhi[t110] - mpolei[t011] * sPhi[t020] - mpolei[t002] * sPhi[t011]);
                            tqy -= twoThirds * (mpolei[t101] * sPhi[t200] + mpolei[t011] * sPhi[t110] + mpolei[t002] * sPhi[t101] - mpolei[t200] * sPhi[t101] - mpolei[t110] * sPhi[t011] - mpolei[t101] * sPhi[t002]);
                            tqz -= twoThirds * (mpolei[t200] * sPhi[t110] + mpolei[t110] * sPhi[t020] + mpolei[t101] * sPhi[t011] - mpolei[t110] * sPhi[t200] - mpolei[t020] * sPhi[t110] - mpolei[t011] * sPhi[t101]);
                            tqx *= ELECTRIC;
                            tqy *= ELECTRIC;
                            tqz *= ELECTRIC;
                            gX[i] += polarizationScale * dfx;
                            gY[i] += polarizationScale * dfy;
                            gZ[i] += polarizationScale * dfz;
                            tX[i] += polarizationScale * tqx;
                            tY[i] += polarizationScale * tqy;
                            tZ[i] += polarizationScale * tqz;
                            if (lambdaTerm) {
                                lgX[i] += dEdLSign * dlPowPol * dfx;
                                lgY[i] += dEdLSign * dlPowPol * dfy;
                                lgZ[i] += dEdLSign * dlPowPol * dfz;
                                ltX[i] += dEdLSign * dlPowPol * tqx;
                                ltY[i] += dEdLSign * dlPowPol * tqy;
                                ltZ[i] += dEdLSign * dlPowPol * tqz;
                            }
                        }
                    }
                }
                eRecip *= 0.5 * ELECTRIC;
                if (lambdaTerm) {
                    shareddEdLambda.addAndGet(dEdLSign * dlPowPol * eRecip);
                    sharedd2EdLambda2.addAndGet(dEdLSign * d2lPowPol * eRecip);
                }
            }

            @Override
            public void finish() {
                inducedDipoleSelfEnergy.addAndGet(polarizationScale * eSelf);
                inducedDipoleRecipEnergy.addAndGet(polarizationScale * eRecip);
            }
        }
    }

    private class InitializationRegion extends ParallelRegion {

        private final InitializationLoop initializationLoop[];
        private final RotateMultipolesLoop rotateMultipolesLoop[];

        public InitializationRegion(int maxThreads) {
            initializationLoop = new InitializationLoop[maxThreads];
            rotateMultipolesLoop = new RotateMultipolesLoop[maxThreads];
        }

        @Override
        public void run() {
            int threadIndex = getThreadIndex();
            if (initializationLoop[threadIndex] == null) {
                initializationLoop[threadIndex] = new InitializationLoop();
                rotateMultipolesLoop[threadIndex] = new RotateMultipolesLoop();
            }
            try {
                execute(0, nAtoms - 1, initializationLoop[threadIndex]);
                execute(0, nAtoms - 1, rotateMultipolesLoop[threadIndex]);
            } catch (Exception e) {
                String message = "Fatal exception initializing coordinates in thread: " + threadIndex + "\n";
                logger.log(Level.SEVERE, message, e);
            }
        }

        private class InitializationLoop extends IntegerForLoop {

            private final double in[] = new double[3];
            private final double out[] = new double[3];
            private double x[];
            private double y[];
            private double z[];
            // Extra padding to avert cache interference.
            private long pad0, pad1, pad2, pad3, pad4, pad5, pad6, pad7;
            private long pad8, pad9, pada, padb, padc, padd, pade, padf;

            @Override
            public IntegerSchedule schedule() {
                return IntegerSchedule.fixed();
            }

            @Override
            public void start() {
                x = coordinates[0][0];
                y = coordinates[0][1];
                z = coordinates[0][2];
                int threadID = getThreadIndex();
                if (gradient) {
                    double gX[] = grad[threadID][0];
                    double gY[] = grad[threadID][1];
                    double gZ[] = grad[threadID][2];
                    double tX[] = torque[threadID][0];
                    double tY[] = torque[threadID][1];
                    double tZ[] = torque[threadID][2];
                    fill(gX, 0.0);
                    fill(gY, 0.0);
                    fill(gZ, 0.0);
                    fill(tX, 0.0);
                    fill(tY, 0.0);
                    fill(tZ, 0.0);
                }
                if (lambdaTerm) {
                    double lgX[] = lambdaGrad[threadID][0];
                    double lgY[] = lambdaGrad[threadID][1];
                    double lgZ[] = lambdaGrad[threadID][2];
                    double ltX[] = lambdaTorque[threadID][0];
                    double ltY[] = lambdaTorque[threadID][1];
                    double ltZ[] = lambdaTorque[threadID][2];
                    fill(lgX, 0.0);
                    fill(lgY, 0.0);
                    fill(lgZ, 0.0);
                    fill(ltX, 0.0);
                    fill(ltY, 0.0);
                    fill(ltZ, 0.0);
                }
            }

            @Override
            public void run(int lb, int ub) {
                /**
                 * Initialize the local coordinate arrays.
                 */
                for (int i = lb; i <= ub; i++) {
                    Atom atom = atoms[i];
                    x[i] = atom.getX();
                    y[i] = atom.getY();
                    z[i] = atom.getZ();
                    use[i] = atom.getUse();

                    /**
                     * Real space Ewald is cutoff at ~7 A, compared to ~12 A for
                     * vdW, so the number of neighbors is much more compact. A
                     * specific list for real space Ewald is filled during
                     * computation of the permanent real space field that
                     * includes only evaluated interactions. Subsequent real
                     * space loops, especially the SCF, then do not spend time
                     * evaluating pairwise distances outside the cutoff.
                     */
                    int size = neighborLists[0][i].length;
                    if (vaporLists != null) {
                        size = max(size, vaporLists[0][i].length);
                    }
                    if (realSpaceLists[0][i] == null || realSpaceLists[0][i].length < size) {
                        realSpaceLists[0][i] = new int[size];
                    }
                }

                /**
                 * Expand coordinates.
                 */
                List<SymOp> symOps = crystal.spaceGroup.symOps;
                for (int iSymm = 1; iSymm < nSymm; iSymm++) {
                    SymOp symOp = symOps.get(iSymm);
                    double xs[] = coordinates[iSymm][0];
                    double ys[] = coordinates[iSymm][1];
                    double zs[] = coordinates[iSymm][2];
                    for (int i = lb; i <= ub; i++) {
                        in[0] = x[i];
                        in[1] = y[i];
                        in[2] = z[i];
                        crystal.applySymOp(in, out, symOp);
                        xs[i] = out[0];
                        ys[i] = out[1];
                        zs[i] = out[2];
                        int size = neighborLists[iSymm][i].length;
                        if (realSpaceLists[iSymm][i] == null || realSpaceLists[iSymm][i].length < size) {
                            realSpaceLists[iSymm][i] = new int[size];
                        }
                    }
                }
            }
        }

        private class RotateMultipolesLoop extends IntegerForLoop {

            // Local variables
            private final double localOrigin[] = new double[3];
            private final double xAxis[] = new double[3];
            private final double yAxis[] = new double[3];
            private final double zAxis[] = new double[3];
            private final double rotmat[][] = new double[3][3];
            private final double tempDipole[] = new double[3];
            private final double tempQuadrupole[][] = new double[3][3];
            private final double dipole[] = new double[3];
            private final double quadrupole[][] = new double[3][3];
            private double chargeScale, dipoleScale, quadrupoleScale;
            // Extra padding to avert cache interference.
            private long pad0, pad1, pad2, pad3, pad4, pad5, pad6, pad7;
            private long pad8, pad9, pada, padb, padc, padd, pade, padf;

            @Override
            public IntegerSchedule schedule() {
                return IntegerSchedule.fixed();
            }

            @Override
            public void start() {
                chargeScale = 1.0;
                dipoleScale = 1.0;
                quadrupoleScale = 1.0;
                if (!useCharges) {
                    chargeScale = 0.0;
                }
                if (!useDipoles) {
                    dipoleScale = 0.0;
                }
                if (!useQuadrupoles) {
                    quadrupoleScale = 0.0;
                }
            }

            @Override
            public void run(int lb, int ub) {
                for (int iSymm = 0; iSymm < nSymm; iSymm++) {
                    final double x[] = coordinates[iSymm][0];
                    final double y[] = coordinates[iSymm][1];
                    final double z[] = coordinates[iSymm][2];
                    for (int ii = lb; ii <= ub; ii++) {
                        Atom atom = atoms[ii];
                        final double in[] = localMultipole[ii];
                        final double out[] = globalMultipole[iSymm][ii];
                        double elecScale = 1.0;
                        if (!atom.getElectrostatics()) {
                            elecScale = 0.0;
                        }
                        if (rotateMultipoles) {
                            localOrigin[0] = x[ii];
                            localOrigin[1] = y[ii];
                            localOrigin[2] = z[ii];
                            int referenceSites[] = axisAtom[ii];
                            for (int i = 0; i < 3; i++) {
                                zAxis[i] = 0.0;
                                xAxis[i] = 0.0;
                                dipole[i] = 0.0;
                                for (int j = 0; j < 3; j++) {
                                    quadrupole[i][j] = 0.0;
                                }
                            }
                            if (referenceSites == null || referenceSites.length < 2) {
                                out[t000] = in[0] * chargeScale * elecScale;
                                out[t100] = 0.0;
                                out[t010] = 0.0;
                                out[t001] = 0.0;
                                out[t200] = 0.0;
                                out[t020] = 0.0;
                                out[t002] = 0.0;
                                out[t110] = 0.0;
                                out[t101] = 0.0;
                                out[t011] = 0.0;
                                PolarizeType polarizeType = atoms[ii].getPolarizeType();
                                polarizability[ii] = polarizeType.polarizability * elecScale;
                                continue;
                            }
                            switch (frame[ii]) {
                                case BISECTOR:
                                    int index = referenceSites[0];
                                    zAxis[0] = x[index];
                                    zAxis[1] = y[index];
                                    zAxis[2] = z[index];
                                    index = referenceSites[1];
                                    xAxis[0] = x[index];
                                    xAxis[1] = y[index];
                                    xAxis[2] = z[index];
                                    diff(zAxis, localOrigin, zAxis);
                                    norm(zAxis, zAxis);
                                    diff(xAxis, localOrigin, xAxis);
                                    norm(xAxis, xAxis);
                                    sum(xAxis, zAxis, zAxis);
                                    norm(zAxis, zAxis);
                                    rotmat[0][2] = zAxis[0];
                                    rotmat[1][2] = zAxis[1];
                                    rotmat[2][2] = zAxis[2];
                                    double dot = dot(xAxis, zAxis);
                                    scalar(zAxis, dot, zAxis);
                                    diff(xAxis, zAxis, xAxis);
                                    norm(xAxis, xAxis);
                                    rotmat[0][0] = xAxis[0];
                                    rotmat[1][0] = xAxis[1];
                                    rotmat[2][0] = xAxis[2];
                                    break;
                                case ZTHENBISECTOR:
                                    index = referenceSites[0];
                                    zAxis[0] = x[index];
                                    zAxis[1] = y[index];
                                    zAxis[2] = z[index];
                                    index = referenceSites[1];
                                    xAxis[0] = x[index];
                                    xAxis[1] = y[index];
                                    xAxis[2] = z[index];
                                    index = referenceSites[2];
                                    yAxis[0] = x[index];
                                    yAxis[1] = y[index];
                                    yAxis[2] = z[index];
                                    diff(zAxis, localOrigin, zAxis);
                                    norm(zAxis, zAxis);
                                    rotmat[0][2] = zAxis[0];
                                    rotmat[1][2] = zAxis[1];
                                    rotmat[2][2] = zAxis[2];
                                    diff(xAxis, localOrigin, xAxis);
                                    norm(xAxis, xAxis);
                                    diff(yAxis, localOrigin, yAxis);
                                    norm(yAxis, yAxis);
                                    sum(xAxis, yAxis, xAxis);
                                    norm(xAxis, xAxis);
                                    dot = dot(xAxis, zAxis);
                                    scalar(zAxis, dot, zAxis);
                                    diff(xAxis, zAxis, xAxis);
                                    norm(xAxis, xAxis);
                                    rotmat[0][0] = xAxis[0];
                                    rotmat[1][0] = xAxis[1];
                                    rotmat[2][0] = xAxis[2];
                                    break;
                                case ZTHENX:
                                default:
                                    index = referenceSites[0];
                                    zAxis[0] = x[index];
                                    zAxis[1] = y[index];
                                    zAxis[2] = z[index];
                                    index = referenceSites[1];
                                    xAxis[0] = x[index];
                                    xAxis[1] = y[index];
                                    xAxis[2] = z[index];
                                    diff(zAxis, localOrigin, zAxis);
                                    norm(zAxis, zAxis);
                                    rotmat[0][2] = zAxis[0];
                                    rotmat[1][2] = zAxis[1];
                                    rotmat[2][2] = zAxis[2];
                                    diff(xAxis, localOrigin, xAxis);
                                    dot = dot(xAxis, zAxis);
                                    scalar(zAxis, dot, zAxis);
                                    diff(xAxis, zAxis, xAxis);
                                    norm(xAxis, xAxis);
                                    rotmat[0][0] = xAxis[0];
                                    rotmat[1][0] = xAxis[1];
                                    rotmat[2][0] = xAxis[2];
                            }
                            // Finally the Y elements.
                            rotmat[0][1] = rotmat[2][0] * rotmat[1][2] - rotmat[1][0] * rotmat[2][2];
                            rotmat[1][1] = rotmat[0][0] * rotmat[2][2] - rotmat[2][0] * rotmat[0][2];
                            rotmat[2][1] = rotmat[1][0] * rotmat[0][2] - rotmat[0][0] * rotmat[1][2];
                            // Do the rotation.
                            tempDipole[0] = in[t100];
                            tempDipole[1] = in[t010];
                            tempDipole[2] = in[t001];
                            tempQuadrupole[0][0] = in[t200];
                            tempQuadrupole[1][1] = in[t020];
                            tempQuadrupole[2][2] = in[t002];
                            tempQuadrupole[0][1] = in[t110];
                            tempQuadrupole[0][2] = in[t101];
                            tempQuadrupole[1][2] = in[t011];
                            tempQuadrupole[1][0] = in[t110];
                            tempQuadrupole[2][0] = in[t101];
                            tempQuadrupole[2][1] = in[t011];

                            // Check for chiral flipping.
                            if (frame[ii] == MultipoleType.MultipoleFrameDefinition.ZTHENX
                                    && referenceSites.length == 3) {
                                localOrigin[0] = x[ii];
                                localOrigin[1] = y[ii];
                                localOrigin[2] = z[ii];
                                int index = referenceSites[0];
                                zAxis[0] = x[index];
                                zAxis[1] = y[index];
                                zAxis[2] = z[index];
                                index = referenceSites[1];
                                xAxis[0] = x[index];
                                xAxis[1] = y[index];
                                xAxis[2] = z[index];
                                index = referenceSites[2];
                                yAxis[0] = x[index];
                                yAxis[1] = y[index];
                                yAxis[2] = z[index];
                                diff(localOrigin, yAxis, localOrigin);
                                diff(zAxis, yAxis, zAxis);
                                diff(xAxis, yAxis, xAxis);
                                double c1 = zAxis[1] * xAxis[2] - zAxis[2] * xAxis[1];
                                double c2 = xAxis[1] * localOrigin[2] - xAxis[2] * localOrigin[1];
                                double c3 = localOrigin[1] * zAxis[2] - localOrigin[2] * zAxis[1];
                                double vol = localOrigin[0] * c1 + zAxis[0] * c2 + xAxis[0] * c3;
                                if (vol < 0.0) {
                                    tempDipole[1] = -tempDipole[1];
                                    tempQuadrupole[0][1] = -tempQuadrupole[0][1];
                                    tempQuadrupole[1][0] = -tempQuadrupole[1][0];
                                    tempQuadrupole[1][2] = -tempQuadrupole[1][2];
                                    tempQuadrupole[2][1] = -tempQuadrupole[2][1];
                                }
                            }
                            for (int i = 0; i < 3; i++) {
                                double[] rotmati = rotmat[i];
                                double[] quadrupolei = quadrupole[i];
                                for (int j = 0; j < 3; j++) {
                                    double[] rotmatj = rotmat[j];
                                    dipole[i] += rotmati[j] * tempDipole[j];
                                    if (j < i) {
                                        quadrupolei[j] = quadrupole[j][i];
                                    } else {
                                        for (int k = 0; k < 3; k++) {
                                            double[] localQuadrupolek = tempQuadrupole[k];
                                            quadrupolei[j] += rotmati[k]
                                                    * (rotmatj[0] * localQuadrupolek[0]
                                                    + rotmatj[1] * localQuadrupolek[1]
                                                    + rotmatj[2] * localQuadrupolek[2]);
                                        }
                                    }
                                }
                            }
                            out[t000] = in[0] * chargeScale * elecScale;
                            out[t100] = dipole[0] * dipoleScale * elecScale;
                            out[t010] = dipole[1] * dipoleScale * elecScale;
                            out[t001] = dipole[2] * dipoleScale * elecScale;
                            out[t200] = quadrupole[0][0] * quadrupoleScale * elecScale;
                            out[t020] = quadrupole[1][1] * quadrupoleScale * elecScale;
                            out[t002] = quadrupole[2][2] * quadrupoleScale * elecScale;
                            out[t110] = quadrupole[0][1] * quadrupoleScale * elecScale;
                            out[t101] = quadrupole[0][2] * quadrupoleScale * elecScale;
                            out[t011] = quadrupole[1][2] * quadrupoleScale * elecScale;
                        } else {
                            /**
                             * No multipole rotation for isolating torque vs.
                             * non-torque pieces of the multipole energy
                             * gradient.
                             */
                            out[t000] = in[t000] * chargeScale * elecScale;
                            out[t100] = in[t100] * dipoleScale * elecScale;
                            out[t010] = in[t010] * dipoleScale * elecScale;
                            out[t001] = in[t001] * dipoleScale * elecScale;
                            out[t200] = in[t200] * quadrupoleScale * elecScale;
                            out[t020] = in[t020] * quadrupoleScale * elecScale;
                            out[t002] = in[t002] * quadrupoleScale * elecScale;
                            out[t110] = in[t110] * quadrupoleScale * elecScale;
                            out[t101] = in[t101] * quadrupoleScale * elecScale;
                            out[t011] = in[t011] * quadrupoleScale * elecScale;
                        }
                        PolarizeType polarizeType = atoms[ii].getPolarizeType();
                        polarizability[ii] = polarizeType.polarizability * elecScale;
                    }
                }
            }
        }
    }

    private class ExpandInducedDipolesRegion extends ParallelRegion {

        private final ExpandInducedDipoleLoop expandInducedDipoleLoop[];

        public ExpandInducedDipolesRegion(int maxThreads) {
            expandInducedDipoleLoop = new ExpandInducedDipoleLoop[maxThreads];
            for (int i = 0; i < maxThreads; i++) {
                expandInducedDipoleLoop[i] = new ExpandInducedDipoleLoop();
            }
        }

        @Override
        public void run() {
            try {
                execute(0, nAtoms - 1, expandInducedDipoleLoop[getThreadIndex()]);
            } catch (Exception e) {
                String message = "Fatal exception expanding coordinates in thread: " + getThreadIndex() + "\n";
                logger.log(Level.SEVERE, message, e);
            }
        }

        private class ExpandInducedDipoleLoop extends IntegerForLoop {

            @Override
            public IntegerSchedule schedule() {
                return IntegerSchedule.fixed();
            }

            @Override
            public void run(int lb, int ub) {
                for (int s = 1; s < nSymm; s++) {
                    SymOp symOp = crystal.spaceGroup.symOps.get(s);
                    for (int ii = lb; ii <= ub; ii++) {
                        crystal.applySymRot(inducedDipole[0][ii], inducedDipole[s][ii], symOp);
                        crystal.applySymRot(inducedDipoleCR[0][ii], inducedDipoleCR[s][ii], symOp);
                    }
                }
            }
        }
    }

    private class ReduceRegion extends ParallelRegion {

        private final TorqueLoop torqueLoop[];
        private final ReduceLoop reduceLoop[];

        public ReduceRegion(int threadCount) {
            torqueLoop = new TorqueLoop[threadCount];
            reduceLoop = new ReduceLoop[threadCount];
        }

        @Override
        public void run() {
            try {
                int threadIndex = getThreadIndex();
                if (torqueLoop[threadIndex] == null) {
                    torqueLoop[threadIndex] = new TorqueLoop();
                    reduceLoop[threadIndex] = new ReduceLoop();
                }
                if (rotateMultipoles) {
                    execute(0, nAtoms - 1, torqueLoop[threadIndex]);
                }
                execute(0, nAtoms - 1, reduceLoop[threadIndex]);
            } catch (Exception e) {
                String message = "Fatal exception computing torque in thread " + getThreadIndex() + "\n";
                logger.log(Level.SEVERE, message, e);
            }
        }

        private class TorqueLoop extends IntegerForLoop {

            private final double trq[] = new double[3];
            private final double u[] = new double[3];
            private final double v[] = new double[3];
            private final double w[] = new double[3];
            private final double r[] = new double[3];
            private final double s[] = new double[3];
            private final double uv[] = new double[3];
            private final double uw[] = new double[3];
            private final double vw[] = new double[3];
            private final double ur[] = new double[3];
            private final double us[] = new double[3];
            private final double vs[] = new double[3];
            private final double ws[] = new double[3];
            private final double t1[] = new double[3];
            private final double t2[] = new double[3];
            private final double localOrigin[] = new double[3];
            private double g[][];
            private double lg[][];
            // Extra padding to avert cache interference.
            private long pad0, pad1, pad2, pad3, pad4, pad5, pad6, pad7;
            private long pad8, pad9, pada, padb, padc, padd, pade, padf;

            @Override
            public IntegerSchedule schedule() {
                return IntegerSchedule.fixed();
            }

            @Override
            public void start() {
                int threadID = getThreadIndex();
                g = grad[threadID];
                if (lambdaTerm) {
                    lg = lambdaGrad[threadID];
                }
            }

            @Override
            public void run(int lb, int ub) {
                if (gradient) {
                    for (int i = lb; i <= ub; i++) {
                        torque(i, torque, g);
                    }
                }
                if (lambdaTerm) {
                    for (int i = lb; i <= ub; i++) {
                        torque(i, lambdaTorque, lg);
                    }
                }
            }

            public void torque(int i, double[][][] tq, double[][] gd) {
                final int ax[] = axisAtom[i];
                // Ions, for example, have no torque.
                if (ax == null || ax.length < 2) {
                    return;
                }
                final int ia = ax[0];
                final int ib = i;
                final int ic = ax[1];
                int id = 0;
                /**
                 * Reduce the torque for atom i.
                 */
                trq[0] = tq[0][0][i];
                trq[1] = tq[0][1][i];
                trq[2] = tq[0][2][i];
                for (int j = 1; j < maxThreads; j++) {
                    trq[0] += tq[j][0][i];
                    trq[1] += tq[j][1][i];
                    trq[2] += tq[j][2][i];
                }
                double x[] = coordinates[0][0];
                double y[] = coordinates[0][1];
                double z[] = coordinates[0][2];
                localOrigin[0] = x[ib];
                localOrigin[1] = y[ib];
                localOrigin[2] = z[ib];
                u[0] = x[ia];
                u[1] = y[ia];
                u[2] = z[ia];
                v[0] = x[ic];
                v[1] = y[ic];
                v[2] = z[ic];
                // Construct the three rotation axes for the local frame
                diff(u, localOrigin, u);
                diff(v, localOrigin, v);
                switch (frame[i]) {
                    default:
                    case ZTHENX:
                    case BISECTOR:
                        cross(u, v, w);
                        break;
                    case TRISECTOR:
                    case ZTHENBISECTOR:
                        id = ax[2];
                        w[0] = x[id];
                        w[1] = y[id];
                        w[2] = z[id];
                        diff(w, localOrigin, w);
                }

                double ru = r(u);
                double rv = r(v);
                double rw = r(w);
                scalar(u, 1.0 / ru, u);
                scalar(v, 1.0 / rv, v);
                scalar(w, 1.0 / rw, w);
                // Find the perpendicular and angle for each pair of axes.
                cross(v, u, uv);
                cross(w, u, uw);
                cross(w, v, vw);
                double ruv = r(uv);
                double ruw = r(uw);
                double rvw = r(vw);
                scalar(uv, 1.0 / ruv, uv);
                scalar(uw, 1.0 / ruw, uw);
                scalar(vw, 1.0 / rvw, vw);
                // Compute the sine of the angle between the rotation axes.
                double uvcos = dot(u, v);
                double uvsin = sqrt(1.0 - uvcos * uvcos);
                //double uwcos = dot(u, w);
                //double uwsin = sqrt(1.0 - uwcos * uwcos);
                //double vwcos = dot(v, w);
                //double vwsin = sqrt(1.0 - vwcos * vwcos);
                /*
                 * Negative of dot product of torque with unit vectors gives
                 * result of infinitesimal rotation along these vectors.
                 */
                double dphidu = -(trq[0] * u[0] + trq[1] * u[1] + trq[2] * u[2]);
                double dphidv = -(trq[0] * v[0] + trq[1] * v[1] + trq[2] * v[2]);
                double dphidw = -(trq[0] * w[0] + trq[1] * w[1] + trq[2] * w[2]);
                switch (frame[i]) {
                    case ZTHENBISECTOR:
                        // Build some additional axes needed for the Z-then-Bisector method
                        sum(v, w, r);
                        cross(u, r, s);
                        double rr = r(r);
                        double rs = r(s);
                        scalar(r, 1.0 / rr, r);
                        scalar(s, 1.0 / rs, s);
                        // Find the perpendicular and angle for each pair of axes.
                        cross(r, u, ur);
                        cross(s, u, us);
                        cross(s, v, vs);
                        cross(s, w, ws);
                        double rur = r(ur);
                        double rus = r(us);
                        double rvs = r(vs);
                        double rws = r(ws);
                        scalar(ur, 1.0 / rur, ur);
                        scalar(us, 1.0 / rus, us);
                        scalar(vs, 1.0 / rvs, vs);
                        scalar(ws, 1.0 / rws, ws);
                        // Compute the sine of the angle between the rotation axes
                        double urcos = dot(u, r);
                        double ursin = sqrt(1.0 - urcos * urcos);
                        //double uscos = dot(u, s);
                        //double ussin = sqrt(1.0 - uscos * uscos);
                        double vscos = dot(v, s);
                        double vssin = sqrt(1.0 - vscos * vscos);
                        double wscos = dot(w, s);
                        double wssin = sqrt(1.0 - wscos * wscos);
                        // Compute the projection of v and w onto the ru-plane
                        scalar(s, -vscos, t1);
                        scalar(s, -wscos, t2);
                        sum(v, t1, t1);
                        sum(w, t2, t2);
                        double rt1 = r(t1);
                        double rt2 = r(t2);
                        scalar(t1, 1.0 / rt1, t1);
                        scalar(t2, 1.0 / rt2, t2);
                        double ut1cos = dot(u, t1);
                        double ut1sin = sqrt(1.0 - ut1cos * ut1cos);
                        double ut2cos = dot(u, t2);
                        double ut2sin = sqrt(1.0 - ut2cos * ut2cos);
                        double dphidr = -(trq[0] * r[0] + trq[1] * r[1] + trq[2] * r[2]);
                        double dphids = -(trq[0] * s[0] + trq[1] * s[1] + trq[2] * s[2]);
                        for (int j = 0; j < 3; j++) {
                            double du = ur[j] * dphidr / (ru * ursin) + us[j] * dphids / ru;
                            double dv = (vssin * s[j] - vscos * t1[j]) * dphidu / (rv * (ut1sin + ut2sin));
                            double dw = (wssin * s[j] - wscos * t2[j]) * dphidu / (rw * (ut1sin + ut2sin));
                            gd[j][ia] += du;
                            gd[j][ic] += dv;
                            gd[j][id] += dw;
                            gd[j][ib] -= (du + dv + dw);
                        }
                        break;
                    case ZTHENX:
                        for (int j = 0; j < 3; j++) {
                            double du = uv[j] * dphidv / (ru * uvsin) + uw[j] * dphidw / ru;
                            double dv = -uv[j] * dphidu / (rv * uvsin);
                            gd[j][ia] += du;
                            gd[j][ic] += dv;
                            gd[j][ib] -= (du + dv);
                        }
                        break;
                    case BISECTOR:
                        for (int j = 0; j < 3; j++) {
                            double du = uv[j] * dphidv / (ru * uvsin) + 0.5 * uw[j] * dphidw / ru;
                            double dv = -uv[j] * dphidu / (rv * uvsin) + 0.5 * vw[j] * dphidw / rv;
                            gd[j][ia] += du;
                            gd[j][ic] += dv;
                            gd[j][ib] -= (du + dv);
                        }
                        break;
                    default:
                        String message = "Fatal exception: Unknown frame definition: " + frame[i] + "\n";
                        logger.log(Level.SEVERE, message);
                }

            }
        }

        private class ReduceLoop extends IntegerForLoop {

            @Override
            public IntegerSchedule schedule() {
                return IntegerSchedule.fixed();
            }

            @Override
            public void run(int lb, int ub) throws Exception {
                if (gradient) {
                    double gx[] = grad[0][0];
                    double gy[] = grad[0][1];
                    double gz[] = grad[0][2];
                    for (int j = 1; j < maxThreads; j++) {
                        double tx[] = grad[j][0];
                        double ty[] = grad[j][1];
                        double tz[] = grad[j][2];
                        for (int i = lb; i <= ub; i++) {
                            gx[i] += tx[i];
                            gy[i] += ty[i];
                            gz[i] += tz[i];
                        }
                    }
                    for (int i = lb; i <= ub; i++) {
                        Atom ai = atoms[i];
                        ai.addToXYZGradient(gx[i], gy[i], gz[i]);
                    }
                }
                if (lambdaTerm) {
                    double lx[] = lambdaGrad[0][0];
                    double ly[] = lambdaGrad[0][1];
                    double lz[] = lambdaGrad[0][2];
                    for (int j = 1; j < maxThreads; j++) {
                        double tx[] = lambdaGrad[j][0];
                        double ty[] = lambdaGrad[j][1];
                        double tz[] = lambdaGrad[j][2];
                        for (int i = lb; i <= ub; i++) {
                            lx[i] += tx[i];
                            ly[i] += ty[i];
                            lz[i] += tz[i];
                        }
                    }
                }
            }
        }
    }

    /**
     * Determine the real space Ewald parameters and permanent multipole self
     * energy.
     *
     * @param off Real space cutoff.
     * @param aewald Ewald convergence parameter (0.0 turns off reciprocal
     * space).
     */
    private void setEwaldParameters(double off, double aewald) {
        off2 = off * off;
        alsq2 = 2.0 * aewald * aewald;
        if (aewald <= 0.0) {
            piEwald = Double.POSITIVE_INFINITY;
        } else {
            piEwald = 1.0 / (SQRT_PI * aewald);
        }
        aewald3 = 4.0 / 3.0 * pow(aewald, 3.0) / SQRT_PI;
        if (aewald > 0.0) {
            an0 = alsq2 * piEwald;
            an1 = alsq2 * an0;
            an2 = alsq2 * an1;
            an3 = alsq2 * an2;
            an4 = alsq2 * an3;
            an5 = alsq2 * an4;
        } else {
            an0 = 0.0;
            an1 = 0.0;
            an2 = 0.0;
            an3 = 0.0;
            an4 = 0.0;
            an5 = 0.0;
        }
    }

    /**
     * A precision of 1.0e-8 results in an Ewald coefficient that ensures
     * continuity in the real space gradient, but at the cost of increased
     * amplitudes for high frequency reciprocal space structure factors.
     */
    private double ewaldCoefficient(double cutoff, double precision) {

        double eps = 1.0e-8;
        if (precision < 1.0e-1) {
            eps = precision;
        }

        /*
         * Get an approximate value from cutoff and tolerance.
         */
        double ratio = eps + 1.0;
        double x = 0.5;
        int i = 0;
        // Larger values lead to a more "delta-function-like" Gaussian
        while (ratio >= eps) {
            i++;
            x *= 2.0;
            ratio = erfc(x * cutoff) / cutoff;
        }
        /*
         * Use a binary search to refine the coefficient.
         */
        int k = i + 60;
        double xlo = 0.0;
        double xhi = x;
        for (int j = 0; j < k; j++) {
            x = (xlo + xhi) / 2.0;
            ratio = erfc(x * cutoff) / cutoff;
            if (ratio >= eps) {
                xlo = x;
            } else {
                xhi = x;
            }
        }
        return x;
    }

    /**
     * <p>
     * ewaldCutoff</p>
     *
     * @param coeff a double.
     * @param maxCutoff a double.
     * @param eps a double.
     * @return a double.
     */
    public static double ewaldCutoff(double coeff, double maxCutoff, double eps) {
        /*
         * Set the tolerance value; use of 1.0d-8 requires strict convergence of
         * the real Space sum.
         */
        double ratio = erfc(coeff * maxCutoff) / maxCutoff;

        if (ratio > eps) {
            return maxCutoff;
        }

        /*
         * Use a binary search to refine the coefficient.
         */
        double xlo = 0.0;
        double xhi = maxCutoff;
        double cutoff = 0.0;
        for (int j = 0; j < 100; j++) {
            cutoff = (xlo + xhi) / 2.0;
            ratio = erfc(coeff * cutoff) / cutoff;
            if (ratio >= eps) {
                xlo = cutoff;
            } else {
                xhi = cutoff;
            }
        }
        return cutoff;
    }

    @Override
    public double getEwaldCutoff() {
        return off;
    }

    /**
     * Given an array of atoms (with atom types), assign multipole types and
     * reference sites.
     */
    private void assignMultipoles() {
        if (forceField == null) {
            String message = "No force field is defined.\n";
            logger.log(Level.SEVERE, message);
        }
        if (forceField.getForceFieldTypeCount(ForceFieldType.MULTIPOLE) < 1
                && forceField.getForceFieldTypeCount(ForceFieldType.CHARGE) < 1) {
            String message = "Force field has no permanent electrostatic types.\n";
            logger.log(Level.SEVERE, message);
            return;
        }
        if (nAtoms < 1) {
            String message = "No atoms are defined.\n";
            logger.log(Level.SEVERE, message);
            return;
        }
        for (int i = 0; i < nAtoms; i++) {
            if (!assignMultipole(i)) {
                Atom atom = atoms[i];
                String message = "No multipole could be assigned to atom:\n"
                        + atom + "\nof type:\n" + atom.getAtomType();
                logger.log(Level.SEVERE, message);
            }
        }
        /**
         * Check for multipoles that were not assigned correctly.
         */
        StringBuilder sb = new StringBuilder();
        for (int i = 0; i < nAtoms; i++) {
            boolean flag = false;
            for (int j = 0; j < 10; j++) {
                if (Double.isNaN(localMultipole[i][j])) {
                    flag = true;
                    break;
                }
            }
            if (flag) {
                sb.append("\n" + atoms[i].toString() + "\n");
                sb.append(format("%d", i + 1));
                for (int j = 0; j < 10; j++) {
                    sb.append(format(" %8.3f", localMultipole[i][j]));
                }
                sb.append("\n");
            }
        }
        if (sb.length() > 0) {
            String message = "Fatal exception: Error assigning multipoles. " + sb.toString();
            logger.log(Level.SEVERE, message);
            System.exit(-1);
        }
    }

    private boolean assignMultipole(int i) {
        Atom atom = atoms[i];
        AtomType atomType = atoms[i].getAtomType();
        if (atomType == null) {
            String message = " Multipoles can only be assigned to atoms that have been typed.";
            logger.severe(message);
            return false;
        }

        PolarizeType polarizeType = forceField.getPolarizeType(atomType.getKey());
        if (polarizeType != null) {
            atom.setPolarizeType(polarizeType);
        } else {
            String message = " No polarization type was found for " + atom.toString();
            logger.fine(message);
            double polarizability = 0.0;
            double thole = 0.0;
            int polarizationGroup[] = null;
            polarizeType = new PolarizeType(atomType.type,
                    polarizability, thole, polarizationGroup);
            forceField.addForceFieldType(polarizeType);
            atom.setPolarizeType(polarizeType);
        }

        String key;
        // No reference atoms.
        key = atomType.getKey() + " 0 0";
        MultipoleType multipoleType = forceField.getMultipoleType(key);
        if (multipoleType != null) {
            atom.setMultipoleType(multipoleType, null);
            localMultipole[i][t000] = multipoleType.charge;
            localMultipole[i][t100] = multipoleType.dipole[0];
            localMultipole[i][t010] = multipoleType.dipole[1];
            localMultipole[i][t001] = multipoleType.dipole[2];
            localMultipole[i][t200] = multipoleType.quadrupole[0][0];
            localMultipole[i][t020] = multipoleType.quadrupole[1][1];
            localMultipole[i][t002] = multipoleType.quadrupole[2][2];
            localMultipole[i][t110] = multipoleType.quadrupole[0][1];
            localMultipole[i][t101] = multipoleType.quadrupole[0][2];
            localMultipole[i][t011] = multipoleType.quadrupole[1][2];
            axisAtom[i] = null;
            frame[i] = multipoleType.frameDefinition;
            return true;
        }

        // No bonds.
        List<Bond> bonds = atom.getBonds();
        if (bonds == null || bonds.size() < 1) {
            String message = "Multipoles can only be assigned after bonded relationships are defined.\n";
            logger.severe(message);
        }

        // 1 reference atom.
        for (Bond b : bonds) {
            Atom atom2 = b.get1_2(atom);
            key = atomType.getKey() + " " + atom2.getAtomType().getKey() + " 0";
            multipoleType = multipoleType = forceField.getMultipoleType(key);
            if (multipoleType != null) {
                int multipoleReferenceAtoms[] = new int[1];
                multipoleReferenceAtoms[0] = atom2.xyzIndex - 1;
                atom.setMultipoleType(multipoleType, null);
                localMultipole[i][0] = multipoleType.charge;
                localMultipole[i][1] = multipoleType.dipole[0];
                localMultipole[i][2] = multipoleType.dipole[1];
                localMultipole[i][3] = multipoleType.dipole[2];
                localMultipole[i][4] = multipoleType.quadrupole[0][0];
                localMultipole[i][5] = multipoleType.quadrupole[1][1];
                localMultipole[i][6] = multipoleType.quadrupole[2][2];
                localMultipole[i][7] = multipoleType.quadrupole[0][1];
                localMultipole[i][8] = multipoleType.quadrupole[0][2];
                localMultipole[i][9] = multipoleType.quadrupole[1][2];
                axisAtom[i] = multipoleReferenceAtoms;
                frame[i] = multipoleType.frameDefinition;
                return true;
            }
        }

        // 2 reference atoms.
        for (Bond b : bonds) {
            Atom atom2 = b.get1_2(atom);
            String key2 = atom2.getAtomType().getKey();
            for (Bond b2 : bonds) {
                if (b == b2) {
                    continue;
                }
                Atom atom3 = b2.get1_2(atom);
                String key3 = atom3.getAtomType().getKey();
                key = atomType.getKey() + " " + key2 + " " + key3;
                multipoleType = forceField.getMultipoleType(key);
                if (multipoleType != null) {
                    int multipoleReferenceAtoms[] = new int[2];
                    multipoleReferenceAtoms[0] = atom2.xyzIndex - 1;
                    multipoleReferenceAtoms[1] = atom3.xyzIndex - 1;
                    atom.setMultipoleType(multipoleType, null);
                    localMultipole[i][0] = multipoleType.charge;
                    localMultipole[i][1] = multipoleType.dipole[0];
                    localMultipole[i][2] = multipoleType.dipole[1];
                    localMultipole[i][3] = multipoleType.dipole[2];
                    localMultipole[i][4] = multipoleType.quadrupole[0][0];
                    localMultipole[i][5] = multipoleType.quadrupole[1][1];
                    localMultipole[i][6] = multipoleType.quadrupole[2][2];
                    localMultipole[i][7] = multipoleType.quadrupole[0][1];
                    localMultipole[i][8] = multipoleType.quadrupole[0][2];
                    localMultipole[i][9] = multipoleType.quadrupole[1][2];
                    axisAtom[i] = multipoleReferenceAtoms;
                    frame[i] = multipoleType.frameDefinition;
                    return true;
                }
            }
        }

        /**
         * 3 reference atoms.
         */
        for (Bond b : bonds) {
            Atom atom2 = b.get1_2(atom);
            String key2 = atom2.getAtomType().getKey();
            for (Bond b2 : bonds) {
                if (b == b2) {
                    continue;
                }
                Atom atom3 = b2.get1_2(atom);
                String key3 = atom3.getAtomType().getKey();
                for (Bond b3 : bonds) {
                    if (b == b3 || b2 == b3) {
                        continue;
                    }
                    Atom atom4 = b3.get1_2(atom);
                    String key4 = atom4.getAtomType().getKey();
                    key = atomType.getKey() + " " + key2 + " " + key3 + " " + key4;
                    multipoleType = forceField.getMultipoleType(key);
                    if (multipoleType != null) {
                        int multipoleReferenceAtoms[] = new int[3];
                        multipoleReferenceAtoms[0] = atom2.xyzIndex - 1;
                        multipoleReferenceAtoms[1] = atom3.xyzIndex - 1;
                        multipoleReferenceAtoms[2] = atom4.xyzIndex - 1;
                        atom.setMultipoleType(multipoleType, null);
                        localMultipole[i][0] = multipoleType.charge;
                        localMultipole[i][1] = multipoleType.dipole[0];
                        localMultipole[i][2] = multipoleType.dipole[1];
                        localMultipole[i][3] = multipoleType.dipole[2];
                        localMultipole[i][4] = multipoleType.quadrupole[0][0];
                        localMultipole[i][5] = multipoleType.quadrupole[1][1];
                        localMultipole[i][6] = multipoleType.quadrupole[2][2];
                        localMultipole[i][7] = multipoleType.quadrupole[0][1];
                        localMultipole[i][8] = multipoleType.quadrupole[0][2];
                        localMultipole[i][9] = multipoleType.quadrupole[1][2];
                        axisAtom[i] = multipoleReferenceAtoms;
                        frame[i] = multipoleType.frameDefinition;
                        return true;
                    }
                }
                List<Angle> angles = atom.getAngles();
                for (Angle angle : angles) {
                    Atom atom4 = angle.get1_3(atom);
                    if (atom4 != null) {
                        String key4 = atom4.getAtomType().getKey();
                        key = atomType.getKey() + " " + key2 + " " + key3 + " " + key4;
                        multipoleType = forceField.getMultipoleType(key);
                        if (multipoleType != null) {
                            int multipoleReferenceAtoms[] = new int[3];
                            multipoleReferenceAtoms[0] = atom2.xyzIndex - 1;
                            multipoleReferenceAtoms[1] = atom3.xyzIndex - 1;
                            multipoleReferenceAtoms[2] = atom4.xyzIndex - 1;
                            atom.setMultipoleType(multipoleType, null);
                            localMultipole[i][0] = multipoleType.charge;
                            localMultipole[i][1] = multipoleType.dipole[0];
                            localMultipole[i][2] = multipoleType.dipole[1];
                            localMultipole[i][3] = multipoleType.dipole[2];
                            localMultipole[i][4] = multipoleType.quadrupole[0][0];
                            localMultipole[i][5] = multipoleType.quadrupole[1][1];
                            localMultipole[i][6] = multipoleType.quadrupole[2][2];
                            localMultipole[i][7] = multipoleType.quadrupole[0][1];
                            localMultipole[i][8] = multipoleType.quadrupole[0][2];
                            localMultipole[i][9] = multipoleType.quadrupole[1][2];
                            axisAtom[i] = multipoleReferenceAtoms;
                            frame[i] = multipoleType.frameDefinition;
                            return true;
                        }
                    }
                }
            }
        }

        /**
         * Revert to a 2 reference atom definition that may include a 1-3 site.
         * For example a hydrogen on water.
         */
        for (Bond b : bonds) {
            Atom atom2 = b.get1_2(atom);
            String key2 = atom2.getAtomType().getKey();
            List<Angle> angles = atom.getAngles();
            for (Angle angle : angles) {
                Atom atom3 = angle.get1_3(atom);
                if (atom3 != null) {
                    String key3 = atom3.getAtomType().getKey();
                    key = atomType.getKey() + " " + key2 + " " + key3;
                    multipoleType = forceField.getMultipoleType(key);
                    if (multipoleType != null) {
                        int multipoleReferenceAtoms[] = new int[2];
                        multipoleReferenceAtoms[0] = atom2.xyzIndex - 1;
                        multipoleReferenceAtoms[1] = atom3.xyzIndex - 1;
                        atom.setMultipoleType(multipoleType, null);
                        localMultipole[i][0] = multipoleType.charge;
                        localMultipole[i][1] = multipoleType.dipole[0];
                        localMultipole[i][2] = multipoleType.dipole[1];
                        localMultipole[i][3] = multipoleType.dipole[2];
                        localMultipole[i][4] = multipoleType.quadrupole[0][0];
                        localMultipole[i][5] = multipoleType.quadrupole[1][1];
                        localMultipole[i][6] = multipoleType.quadrupole[2][2];
                        localMultipole[i][7] = multipoleType.quadrupole[0][1];
                        localMultipole[i][8] = multipoleType.quadrupole[0][2];
                        localMultipole[i][9] = multipoleType.quadrupole[1][2];
                        axisAtom[i] = multipoleReferenceAtoms;
                        frame[i] = multipoleType.frameDefinition;
                        return true;
                    }
                    for (Angle angle2 : angles) {
                        Atom atom4 = angle2.get1_3(atom);
                        if (atom4 != null && atom4 != atom3) {
                            String key4 = atom4.getAtomType().getKey();
                            key = atomType.getKey() + " " + key2 + " " + key3 + " " + key4;
                            multipoleType = forceField.getMultipoleType(key);
                            if (multipoleType != null) {
                                int multipoleReferenceAtoms[] = new int[3];
                                multipoleReferenceAtoms[0] = atom2.xyzIndex - 1;
                                multipoleReferenceAtoms[1] = atom3.xyzIndex - 1;
                                multipoleReferenceAtoms[2] = atom4.xyzIndex - 1;
                                atom.setMultipoleType(multipoleType, null);
                                localMultipole[i][0] = multipoleType.charge;
                                localMultipole[i][1] = multipoleType.dipole[0];
                                localMultipole[i][2] = multipoleType.dipole[1];
                                localMultipole[i][3] = multipoleType.dipole[2];
                                localMultipole[i][4] = multipoleType.quadrupole[0][0];
                                localMultipole[i][5] = multipoleType.quadrupole[1][1];
                                localMultipole[i][6] = multipoleType.quadrupole[2][2];
                                localMultipole[i][7] = multipoleType.quadrupole[0][1];
                                localMultipole[i][8] = multipoleType.quadrupole[0][2];
                                localMultipole[i][9] = multipoleType.quadrupole[1][2];
                                axisAtom[i] = multipoleReferenceAtoms;
                                frame[i] = multipoleType.frameDefinition;
                                return true;
                            }
                        }
                    }
                }
            }
        }
        return false;
    }

    private void assignPolarizationGroups() {
        /**
         * Find directly connected group members for each atom.
         */
        List<Integer> group = new ArrayList<>();
        List<Integer> polarizationGroup = new ArrayList<>();
        //int g11 = 0;
        for (Atom ai : atoms) {
            group.clear();
            polarizationGroup.clear();
            Integer index = ai.getXYZIndex() - 1;
            group.add(index);
            polarizationGroup.add(ai.getType());
            PolarizeType polarizeType = ai.getPolarizeType();
            if (polarizeType != null) {
                if (polarizeType.polarizationGroup != null) {
                    for (int i : polarizeType.polarizationGroup) {
                        if (!polarizationGroup.contains(i)) {
                            polarizationGroup.add(i);
                        }
                    }
                    growGroup(polarizationGroup, group, ai);
                    Collections.sort(group);
                    ip11[index] = new int[group.size()];
                    int j = 0;
                    for (int k : group) {
                        ip11[index][j++] = k;
                    }
                } else {
                    ip11[index] = new int[group.size()];
                    int j = 0;
                    for (int k : group) {
                        ip11[index][j++] = k;
                    }
                }
                //g11 += ip11[index].length;
                //System.out.println(format("%d %d", index + 1, g11));
            } else {
                String message = "The polarize keyword was not found for atom "
                        + (index + 1) + " with type " + ai.getType();
                logger.severe(message);
            }
        }
        /**
         * Find 1-2 group relationships.
         */
        int mask[] = new int[nAtoms];
        List<Integer> list = new ArrayList<>();
        List<Integer> keep = new ArrayList<>();
        for (int i = 0; i < nAtoms; i++) {
            mask[i] = -1;
        }
        for (int i = 0; i < nAtoms; i++) {
            list.clear();
            for (int j : ip11[i]) {
                list.add(j);
                mask[j] = i;
            }
            keep.clear();
            for (int j : list) {
                Atom aj = atoms[j];
                ArrayList<Bond> bonds = aj.getBonds();
                for (Bond b : bonds) {
                    Atom ak = b.get1_2(aj);
                    int k = ak.getXYZIndex() - 1;
                    if (mask[k] != i) {
                        keep.add(k);
                    }
                }
            }
            list.clear();
            for (int j : keep) {
                for (int k : ip11[j]) {
                    list.add(k);
                }
            }
            Collections.sort(list);
            ip12[i] = new int[list.size()];
            int j = 0;
            for (int k : list) {
                ip12[i][j++] = k;
            }
        }
        /**
         * Find 1-3 group relationships.
         */
        for (int i = 0; i < nAtoms; i++) {
            mask[i] = -1;
        }
        for (int i = 0; i < nAtoms; i++) {
            for (int j : ip11[i]) {
                mask[j] = i;
            }
            for (int j : ip12[i]) {
                mask[j] = i;
            }
            list.clear();
            for (int j : ip12[i]) {
                for (int k : ip12[j]) {
                    if (mask[k] != i) {
                        if (!list.contains(k)) {
                            list.add(k);
                        }
                    }
                }
            }
            ip13[i] = new int[list.size()];
            Collections.sort(list);
            int j = 0;
            for (int k : list) {
                ip13[i][j++] = k;
            }
        }
    }

    /**
     * A recursive method that checks all atoms bonded to the seed atom for
     * inclusion in the polarization group. The method is called on each newly
     * found group member.
     *
     * @param polarizationGroup Atom types that should be included in the group.
     * @param group XYZ indeces of current group members.
     * @param seed The bonds of the seed atom are queried for inclusion in the
     * group.
     */
    private void growGroup(List<Integer> polarizationGroup,
            List<Integer> group, Atom seed) {
        List<Bond> bonds = seed.getBonds();
        for (Bond bi : bonds) {
            Atom aj = bi.get1_2(seed);
            int tj = aj.getType();
            boolean added = false;
            for (int g : polarizationGroup) {
                if (g == tj) {
                    Integer index = aj.getXYZIndex() - 1;
                    if (!group.contains(index)) {
                        group.add(index);
                        added = true;
                        break;
                    }
                }
            }
            if (added) {
                PolarizeType polarizeType = aj.getPolarizeType();
                for (int i : polarizeType.polarizationGroup) {
                    if (!polarizationGroup.contains(i)) {
                        polarizationGroup.add(i);
                    }
                }
                growGroup(polarizationGroup, group, aj);
            }
        }
    }

    private void torque(int iSymm,
            double tx[], double ty[], double tz[],
            double gx[], double gy[], double gz[],
            double origin[], double[] u,
            double v[], double w[], double uv[], double uw[],
            double vw[], double ur[], double us[], double vs[],
            double ws[], double t1[], double t2[], double r[],
            double s[]) {
        for (int i = 0; i < nAtoms; i++) {
            final int ax[] = axisAtom[i];
            // Ions, for example, have no torque.
            if (ax == null || ax.length < 2) {
                continue;
            }
            final int ia = ax[0];
            final int ib = i;
            final int ic = ax[1];
            int id = 0;
            double x[] = coordinates[iSymm][0];
            double y[] = coordinates[iSymm][1];
            double z[] = coordinates[iSymm][2];
            origin[0] = x[ib];
            origin[1] = y[ib];
            origin[2] = z[ib];
            u[0] = x[ia];
            u[1] = y[ia];
            u[2] = z[ia];
            v[0] = x[ic];
            v[1] = y[ic];
            v[2] = z[ic];
            // Construct the three rotation axes for the local frame
            diff(u, origin, u);
            diff(v, origin, v);
            switch (frame[i]) {
                default:
                case ZTHENX:
                case BISECTOR:
                    cross(u, v, w);
                    break;
                case TRISECTOR:
                case ZTHENBISECTOR:
                    id = ax[2];
                    w[0] = x[id];
                    w[1] = y[id];
                    w[2] = z[id];
                    diff(w, origin, w);
            }

            double ru = r(u);
            double rv = r(v);
            double rw = r(w);
            scalar(u, 1.0 / ru, u);
            scalar(v, 1.0 / rv, v);
            scalar(w, 1.0 / rw, w);
            // Find the perpendicular and angle for each pair of axes.
            cross(v, u, uv);
            cross(w, u, uw);
            cross(w, v, vw);
            double ruv = r(uv);
            double ruw = r(uw);
            double rvw = r(vw);
            scalar(uv, 1.0 / ruv, uv);
            scalar(uw, 1.0 / ruw, uw);
            scalar(vw, 1.0 / rvw, vw);
            // Compute the sine of the angle between the rotation axes.
            double uvcos = dot(u, v);
            double uvsin = sqrt(1.0 - uvcos * uvcos);
            //double uwcos = dot(u, w);
            //double uwsin = sqrt(1.0 - uwcos * uwcos);
            //double vwcos = dot(v, w);
            //double vwsin = sqrt(1.0 - vwcos * vwcos);
            /*
             * Negative of dot product of torque with unit vectors gives result
             * of infinitesimal rotation along these vectors.
             */
            double dphidu = -(tx[i] * u[0] + ty[i] * u[1] + tz[i] * u[2]);
            double dphidv = -(tx[i] * v[0] + ty[i] * v[1] + tz[i] * v[2]);
            double dphidw = -(tx[i] * w[0] + ty[i] * w[1] + tz[i] * w[2]);
            switch (frame[i]) {
                case ZTHENBISECTOR:
                    // Build some additional axes needed for the Z-then-Bisector method
                    sum(v, w, r);
                    cross(u, r, s);
                    double rr = r(r);
                    double rs = r(s);
                    scalar(r, 1.0 / rr, r);
                    scalar(s, 1.0 / rs, s);
                    // Find the perpendicular and angle for each pair of axes.
                    cross(r, u, ur);
                    cross(s, u, us);
                    cross(s, v, vs);
                    cross(s, w, ws);
                    double rur = r(ur);
                    double rus = r(us);
                    double rvs = r(vs);
                    double rws = r(ws);
                    scalar(ur, 1.0 / rur, ur);
                    scalar(us, 1.0 / rus, us);
                    scalar(vs, 1.0 / rvs, vs);
                    scalar(ws, 1.0 / rws, ws);
                    // Compute the sine of the angle between the rotation axes
                    double urcos = dot(u, r);
                    double ursin = sqrt(1.0 - urcos * urcos);
                    //double uscos = dot(u, s);
                    //double ussin = sqrt(1.0 - uscos * uscos);
                    double vscos = dot(v, s);
                    double vssin = sqrt(1.0 - vscos * vscos);
                    double wscos = dot(w, s);
                    double wssin = sqrt(1.0 - wscos * wscos);
                    // Compute the projection of v and w onto the ru-plane
                    scalar(s, -vscos, t1);
                    scalar(s, -wscos, t2);
                    sum(v, t1, t1);
                    sum(w, t2, t2);
                    double rt1 = r(t1);
                    double rt2 = r(t2);
                    scalar(t1, 1.0 / rt1, t1);
                    scalar(t2, 1.0 / rt2, t2);
                    double ut1cos = dot(u, t1);
                    double ut1sin = sqrt(1.0 - ut1cos * ut1cos);
                    double ut2cos = dot(u, t2);
                    double ut2sin = sqrt(1.0 - ut2cos * ut2cos);
                    double dphidr = -(tx[i] * r[0] + ty[i] * r[1] + tz[i] * r[2]);
                    double dphids = -(tx[i] * s[0] + ty[i] * s[1] + tz[i] * s[2]);
                    for (int j = 0; j < 3; j++) {
                        double du = ur[j] * dphidr / (ru * ursin) + us[j] * dphids / ru;
                        double dv = (vssin * s[j] - vscos * t1[j]) * dphidu / (rv * (ut1sin + ut2sin));
                        double dw = (wssin * s[j] - wscos * t2[j]) * dphidu / (rw * (ut1sin + ut2sin));
                        u[j] = du;
                        v[j] = dv;
                        w[j] = dw;
                        r[j] = -du - dv - dw;
                    }
                    gx[ia] += u[0];
                    gy[ia] += u[1];
                    gz[ia] += u[2];
                    gx[ic] += v[0];
                    gy[ic] += v[1];
                    gz[ic] += v[2];
                    gx[id] += w[0];
                    gy[id] += w[1];
                    gz[id] += w[2];
                    gx[ib] += r[0];
                    gy[ib] += r[1];
                    gz[ib] += r[2];
                    break;
                case ZTHENX:
                    for (int j = 0; j < 3; j++) {
                        double du = uv[j] * dphidv / (ru * uvsin) + uw[j] * dphidw / ru;
                        double dv = -uv[j] * dphidu / (rv * uvsin);
                        u[j] = du;
                        v[j] = dv;
                        w[j] = -du - dv;
                    }
                    gx[ia] += u[0];
                    gy[ia] += u[1];
                    gz[ia] += u[2];
                    gx[ic] += v[0];
                    gy[ic] += v[1];
                    gz[ic] += v[2];
                    gx[ib] += w[0];
                    gy[ib] += w[1];
                    gz[ib] += w[2];
                    break;
                case BISECTOR:
                    for (int j = 0; j < 3; j++) {
                        double du = uv[j] * dphidv / (ru * uvsin) + 0.5 * uw[j] * dphidw / ru;
                        double dv = -uv[j] * dphidu / (rv * uvsin) + 0.5 * vw[j] * dphidw / rv;
                        u[j] = du;
                        v[j] = dv;
                        w[j] = -du - dv;
                    }
                    gx[ia] += u[0];
                    gy[ia] += u[1];
                    gz[ia] += u[2];
                    gx[ic] += v[0];
                    gy[ic] += v[1];
                    gz[ic] += v[2];
                    gx[ib] += w[0];
                    gy[ib] += w[1];
                    gz[ib] += w[2];
                    break;
                default:
                    String message = "Fatal exception: Unknown frame definition: " + frame[i] + "\n";
                    logger.log(Level.SEVERE, message);
            }
        }
    }

    /**
     * {@inheritDoc}
     *
     * Set the electrostatic lambda scaling factor.
     */
    @Override
    public void setLambda(double lambda) {
        assert (lambda >= 0.0 && lambda <= 1.0);
        this.lambda = lambda;

        if (!initSoftCore) {
            initSoftCoreInit(true);
        }

        /**
         * f = sqrt(r^2 + lAlpha)
         *
         * df/dL = -alpha * (1.0 - lambda) / f
         *
         * g = 1 / sqrt(r^2 + lAlpha)
         *
         * dg/dL = alpha * (1.0 - lambda) / (r^2 + lAlpha)^(3/2)
         *
         * define dlAlpha = alpha * 1.0 - lambda)
         *
         * then df/dL = -dlAlpha / f and dg/dL = dlAlpha * g^3
         *
         * Multipoles are turned on from permLambdaStart .. permLambdaEnd.
         */
        lPowPerm = 1.0;
        dlPowPerm = 0.0;
        d2lPowPerm = 0.0;
        lAlpha = 0.0;
        dlAlpha = 0.0;
        d2lAlpha = 0.0;
        if (lambda < permLambdaStart) {
            lPowPerm = 0.0;
        } else if (lambda <= permLambdaEnd) {
            double permWindow = permLambdaEnd - permLambdaStart;
            double permLambdaScale = 1.0 / permWindow;
            permLambda = permLambdaScale * (lambda - permLambdaStart);

            lAlpha = permLambdaAlpha * (1.0 - permLambda) * (1.0 - permLambda);
            dlAlpha = permLambdaAlpha * (1.0 - permLambda);
            d2lAlpha = -permLambdaAlpha;

            lPowPerm = pow(permLambda, permLambdaExponent);
            dlPowPerm = permLambdaExponent * pow(permLambda, permLambdaExponent - 1.0);
            d2lPowPerm = 0.0;
            if (permLambdaExponent >= 2.0) {
                d2lPowPerm = permLambdaExponent * (permLambdaExponent - 1.0) * pow(permLambda, permLambdaExponent - 2.0);
            }

            dlAlpha *= permLambdaScale;
            d2lAlpha *= (permLambdaScale * permLambdaScale);
            dlPowPerm *= permLambdaScale;
            d2lPowPerm *= (permLambdaScale * permLambdaScale);
        }

        /**
         * Polarization is turned on from polarizationLambdaStart ..
         * polarizationLambdaEnd.
         */
        lPowPol = 1.0;
        dlPowPol = 0.0;
        d2lPowPol = 0.0;
        if (lambda < polLambdaStart) {
            lPowPol = 0.0;
        } else if (lambda <= polLambdaEnd) {
            double polWindow = polLambdaEnd - polLambdaStart;
            double polLambdaScale = 1.0 / polWindow;
            double polLambda = polLambdaScale * (lambda - polLambdaStart);
            lPowPol = pow(polLambda, polLambdaExponent);
            if (polLambdaExponent >= 1.0) {
                dlPowPol = polLambdaExponent * pow(polLambda, polLambdaExponent - 1.0);
                if (polLambdaExponent >= 2.0) {
                    d2lPowPol = polLambdaExponent * (polLambdaExponent - 1.0)
                            * pow(polLambda, polLambdaExponent - 2.0);
                }
            }
            /**
             * Add the chain rule term due to shrinking the lambda range for the
             * polarization energy.
             */
            dlPowPol *= polLambdaScale;
            d2lPowPol *= (polLambdaScale * polLambdaScale);
        }

        if (generalizedKirkwoodTerm) {
            generalizedKirkwood.setLambda(lambda);
        }

    }

    /**
     * {@inheritDoc}
     *
     * Get the current lambda scale value.
     */
    @Override
    public double getLambda() {
        return lambda;
    }

    /**
     * {@inheritDoc}
     */
    @Override
    public double getdEdL() {
        if (shareddEdLambda == null || !lambdaTerm) {
            return 0.0;
        }
        double dEdL = shareddEdLambda.get();
        if (generalizedKirkwoodTerm) {
            dEdL += generalizedKirkwood.getdEdL();
        }
        return dEdL;
    }

    /**
     * {@inheritDoc}
     */
    @Override
    public double getd2EdL2() {
        if (sharedd2EdLambda2 == null || !lambdaTerm) {
            return 0.0;
        }
        double d2EdL2 = sharedd2EdLambda2.get();
        if (generalizedKirkwoodTerm) {
            d2EdL2 += generalizedKirkwood.getd2EdL2();
        }
        return d2EdL2;
    }

    /**
     * {@inheritDoc}
     */
    @Override
    public void getdEdXdL(double[] gradient) {
        if (lambdaGrad == null || !lambdaTerm) {
            return;
        }
        /**
         * Note that the Generalized Kirkwood contributions are already in the
         * lambdaGrad array.
         */
        int index = 0;
        for (int i = 0; i < nAtoms; i++) {
            if (atoms[i].isActive()) {
                gradient[index++] += lambdaGrad[0][0][i];
                gradient[index++] += lambdaGrad[0][1][i];
                gradient[index++] += lambdaGrad[0][2][i];
            }
        }
    }

    @Override
    public double[] getdEdEsv() {
        throw new UnsupportedOperationException();
    }

    private void computeInduceDipoleField() {
        try {
            if (nSymm > 1) {
                parallelTeam.execute(expandInducedDipolesRegion);
            }

            if (reciprocalSpaceTerm && aewald > 0.0) {
                reciprocalSpace.splineInducedDipoles(inducedDipole, inducedDipoleCR, use);
            }
            sectionTeam.execute(inducedDipoleFieldRegion);
            if (reciprocalSpaceTerm && aewald > 0.0) {
                reciprocalSpace.computeInducedPhi(cartesianDipolePhi, cartesianDipolePhiCR);
            }
            if (generalizedKirkwoodTerm) {
                /**
                 * GK field.
                 */
                gkEnergyTotal = -System.nanoTime();
                generalizedKirkwood.computeInducedGKField();
                gkEnergyTotal += System.nanoTime();
                logger.fine(String.format(" Computed GK induced field %8.3f (sec)", gkEnergyTotal * 1.0e-9));
            }
            parallelTeam.execute(pcgRegion);
        } catch (Exception e) {
            String message = "Exception computing induced dipole field.";
            logger.log(Level.SEVERE, message, e);
        }
    }

    private int scfByPCG(boolean print, long startTime) {
        long directTime = System.nanoTime() - startTime;
        /**
         * A request of 0 SCF cycles simplifies mutual polarization to direct
         * polarization.
         */
        StringBuilder sb = null;
        if (print) {
            sb = new StringBuilder(
                    "\n Self-Consistent Field\n"
                    + " Iter  RMS Change (Debye)  Time\n");
        }
        /**
         * Find the induced dipole field due to direct dipoles (or predicted
         * induced dipoles from previous steps).
         */
        computeInduceDipoleField();

        try {
            /**
             * Set initial conjugate gradient residual (a field).
             *
             * Store the current induced dipoles and load the residual induced
             * dipole
             */
            parallelTeam.execute(pcgInitRegion1);

            /**
             * Compute preconditioner.
             */
            if (nSymm > 1) {
                parallelTeam.execute(expandInducedDipolesRegion);
            }
            parallelTeam.execute(inducedDipolePreconditionerRegion);

            /**
             * Revert to the stored induce dipoles.
             *
             * Set initial conjugate vector (induced dipoles).
             */
            parallelTeam.execute(pcgInitRegion2);
        } catch (Exception e) {
            String message = "Exception initializing preconditioned CG.";
            logger.log(Level.SEVERE, message, e);
        }

        /**
         * Conjugate gradient iteration of the mutual induced dipoles.
         */
        int completedSCFCycles = 0;
        int maxSCFCycles = 1000;
        double eps = 100.0;
        double previousEps;
        boolean done = false;
        while (!done) {
            long cycleTime = -System.nanoTime();
            /**
             * Store a copy of the current induced dipoles, then set the induced
             * dipoles to the conjugate vector.
             */
            for (int i = 0; i < nAtoms; i++) {
                vec[0][i] = inducedDipole[0][i][0];
                vec[1][i] = inducedDipole[0][i][1];
                vec[2][i] = inducedDipole[0][i][2];
                inducedDipole[0][i][0] = conj[0][i];
                inducedDipole[0][i][1] = conj[1][i];
                inducedDipole[0][i][2] = conj[2][i];
                vecCR[0][i] = inducedDipoleCR[0][i][0];
                vecCR[1][i] = inducedDipoleCR[0][i][1];
                vecCR[2][i] = inducedDipoleCR[0][i][2];
                inducedDipoleCR[0][i][0] = conjCR[0][i];
                inducedDipoleCR[0][i][1] = conjCR[1][i];
                inducedDipoleCR[0][i][2] = conjCR[2][i];
            }
            /**
             * Find the induced dipole field.
             */
            computeInduceDipoleField();

            try {
                /**
                 * Revert the induced dipoles to the saved values, then save the
                 * new residual field.
                 *
                 * Compute dot product of the conjugate vector and new residual.
                 *
                 * Reduce the residual field, add to the induced dipoles based
                 * on the scaled conjugate vector and finally set the induced
                 * dipoles to the polarizability times the residual field.
                 */
                parallelTeam.execute(pcgIterRegion1);

                /**
                 * Compute preconditioner.
                 */
                if (nSymm > 1) {
                    parallelTeam.execute(expandInducedDipolesRegion);
                }
                parallelTeam.execute(inducedDipolePreconditionerRegion);

                /**
                 * Revert the induced dipoles to the saved values.
                 *
                 * Compute the dot product of the residual and preconditioner.
                 *
                 * Update the conjugate vector and sum the square of the
                 * residual field.
                 */
                pcgIterRegion2.sum = pcgIterRegion1.sumShared.get();
                pcgIterRegion2.sumCR = pcgIterRegion1.sumCRShared.get();
                parallelTeam.execute(pcgIterRegion2);

            } catch (Exception e) {
                String message = "Exception in first CG iteration region.";
                logger.log(Level.SEVERE, message, e);
            }

            previousEps = eps;
            // eps = max(eps, epsCR);
            eps = max(pcgIterRegion2.epsShared.get(), pcgIterRegion2.epsCRShared.get());
            completedSCFCycles++;
            eps = MultipoleType.DEBYE * sqrt(eps / (double) nAtoms);
            cycleTime += System.nanoTime();
            if (print) {
                sb.append(format(
                        " %4d     %15.10f %7.4f\n", completedSCFCycles, eps, cycleTime * TO_SECONDS));
            }
            /**
             * If the RMS Debye change increases, fail the SCF process.
             */
            if (eps > previousEps) {
                if (sb != null) {
                    logger.warning(sb.toString());
                }
                String message = format("Fatal SCF convergence failure: (%10.5f > %10.5f)\n", eps, previousEps);
                throw new EnergyException(message, false);
            }
            /**
             * The SCF should converge well before the max iteration check.
             * Otherwise, fail the SCF process.
             */
            if (completedSCFCycles >= maxSCFCycles) {
                if (sb != null) {
                    logger.warning(sb.toString());
                }
                String message = format("Maximum SCF iterations reached: (%d)\n", completedSCFCycles);
                throw new EnergyException(message, false);
            }
            /**
             * Check if the convergence criteria has been achieved.
             */
            if (eps < poleps) {
                done = true;
            }
        }
        if (print) {
            sb.append(format(" Direct:                  %7.4f\n",
                    TO_SECONDS * directTime));
            startTime = System.nanoTime() - startTime;
            sb.append(format(" Total:                   %7.4f",
                    startTime * TO_SECONDS));
            logger.info(sb.toString());
        }

        /**
         * Find the final induced dipole field.
         */
        computeInduceDipoleField();

        return completedSCFCycles;
    }

    /**
     * Evaluate the real space field due to induced dipoles using a short cutoff
     * (~3-4 A).
     */
    private class InducedDipolePreconditionerRegion extends ParallelRegion {

        private final InducedPreconditionerFieldLoop inducedPreconditionerFieldLoop[];
        private final ReduceLoop reduceLoop[];
        private double aewaldCopy;

        public InducedDipolePreconditionerRegion(int threadCount) {
            inducedPreconditionerFieldLoop = new InducedPreconditionerFieldLoop[threadCount];
            reduceLoop = new ReduceLoop[threadCount];
        }

        @Override
        public void start() {
            // Save a copy of the Ewald parameter.
            aewaldCopy = aewald;

            // Set the Ewald parameter to a value that optimizes the preconditioner.
            aewald = preconditionerEwald;
            setEwaldParameters(off, aewald);
        }

        @Override
        public void finish() {
            // Revert the Ewald parameter.
            aewald = aewaldCopy;
            setEwaldParameters(off, aewald);
        }

        @Override
        public void run() {
            int threadIndex = getThreadIndex();
            if (inducedPreconditionerFieldLoop[threadIndex] == null) {
                inducedPreconditionerFieldLoop[threadIndex] = new InducedPreconditionerFieldLoop();
                reduceLoop[threadIndex] = new ReduceLoop();
            }
            try {
                execute(0, nAtoms - 1, inducedPreconditionerFieldLoop[threadIndex]);
                execute(0, nAtoms - 1, reduceLoop[threadIndex]);
            } catch (Exception e) {
                String message = "Fatal exception computing the induced real space field in thread " + getThreadIndex() + "\n";
                logger.log(Level.SEVERE, message, e);
            }
        }

        private class InducedPreconditionerFieldLoop extends IntegerForLoop {

            private double x[], y[], z[];
            private double ind[][], indCR[][];
            private double fX[], fY[], fZ[];
            private double fXCR[], fYCR[], fZCR[];

            public InducedPreconditionerFieldLoop() {
            }

            @Override
            public IntegerSchedule schedule() {
                return realSpaceSchedule;
            }

            @Override
            public void start() {
                int threadIndex = getThreadIndex();
                realSpaceSCFTime[threadIndex] -= System.nanoTime();
                fX = field[threadIndex][0];
                fY = field[threadIndex][1];
                fZ = field[threadIndex][2];
                fXCR = fieldCR[threadIndex][0];
                fYCR = fieldCR[threadIndex][1];
                fZCR = fieldCR[threadIndex][2];
                fill(fX, 0.0);
                fill(fY, 0.0);
                fill(fZ, 0.0);
                fill(fXCR, 0.0);
                fill(fYCR, 0.0);
                fill(fZCR, 0.0);
                x = coordinates[0][0];
                y = coordinates[0][1];
                z = coordinates[0][2];
                ind = inducedDipole[0];
                indCR = inducedDipoleCR[0];
            }

            @Override
            public void finish() {
                int threadIndex = getThreadIndex();
                realSpaceSCFTime[threadIndex] += System.nanoTime();
            }

            @Override
            public void run(int lb, int ub) {
                final double dx[] = new double[3];
                final double transOp[][] = new double[3][3];
                /**
                 * Loop over a chunk of atoms.
                 */
                int lists[][] = preconditionerLists[0];
                int counts[] = preconditionerCounts[0];
                for (int i = lb; i <= ub; i++) {
                    if (!use[i]) {
                        continue;
                    }
                    double fx = 0.0;
                    double fy = 0.0;
                    double fz = 0.0;
                    double px = 0.0;
                    double py = 0.0;
                    double pz = 0.0;
                    final double xi = x[i];
                    final double yi = y[i];
                    final double zi = z[i];
                    final double dipolei[] = ind[i];
                    final double uix = dipolei[0];
                    final double uiy = dipolei[1];
                    final double uiz = dipolei[2];
                    final double dipoleCRi[] = indCR[i];
                    final double pix = dipoleCRi[0];
                    final double piy = dipoleCRi[1];
                    final double piz = dipoleCRi[2];
                    final double pdi = ipdamp[i];
                    final double pti = thole[i];
                    /**
                     * Loop over the neighbor list.
                     */
                    final int list[] = lists[i];
                    final int npair = counts[i];
                    for (int j = 0; j < npair; j++) {
                        final int k = list[j];
                        if (!use[k]) {
                            continue;
                        }
                        final double pdk = ipdamp[k];
                        final double ptk = thole[k];
                        dx[0] = x[k] - xi;
                        dx[1] = y[k] - yi;
                        dx[2] = z[k] - zi;
                        final double r2 = crystal.image(dx);
                        /**
                         * Calculate the error function damping terms.
                         */
                        final double r = sqrt(r2);
                        final double rr1 = 1.0 / r;
                        final double rr2 = rr1 * rr1;
                        final double ralpha = aewald * r;
                        final double exp2a = exp(-ralpha * ralpha);
                        final double bn0 = erfc(ralpha) * rr1;
                        // final double exp2a = 1.0;
                        // final double bn0 = rr1;
                        final double bn1 = (bn0 + an0 * exp2a) * rr2;
                        final double bn2 = (3.0 * bn1 + an1 * exp2a) * rr2;
                        double scale3 = 1.0;
                        double scale5 = 1.0;
                        double damp = pdi * pdk;
                        final double pgamma = min(pti, ptk);
                        final double rdamp = r * damp;
                        damp = -pgamma * rdamp * rdamp * rdamp;
                        if (damp > -50.0) {
                            final double expdamp = exp(damp);
                            scale3 = 1.0 - expdamp;
                            scale5 = 1.0 - expdamp * (1.0 - damp);
                        }
                        double rr3 = rr1 * rr2;
                        double rr5 = 3.0 * rr3 * rr2;
                        rr3 *= (1.0 - scale3);
                        rr5 *= (1.0 - scale5);
                        final double xr = dx[0];
                        final double yr = dx[1];
                        final double zr = dx[2];
                        final double dipolek[] = ind[k];
                        final double ukx = dipolek[0];
                        final double uky = dipolek[1];
                        final double ukz = dipolek[2];
                        final double ukr = ukx * xr + uky * yr + ukz * zr;
                        final double bn2ukr = bn2 * ukr;
                        final double fimx = -bn1 * ukx + bn2ukr * xr;
                        final double fimy = -bn1 * uky + bn2ukr * yr;
                        final double fimz = -bn1 * ukz + bn2ukr * zr;
                        final double rr5ukr = rr5 * ukr;
                        final double fidx = -rr3 * ukx + rr5ukr * xr;
                        final double fidy = -rr3 * uky + rr5ukr * yr;
                        final double fidz = -rr3 * ukz + rr5ukr * zr;
                        fx += (fimx - fidx);
                        fy += (fimy - fidy);
                        fz += (fimz - fidz);
                        final double dipolepk[] = indCR[k];
                        final double pkx = dipolepk[0];
                        final double pky = dipolepk[1];
                        final double pkz = dipolepk[2];
                        final double pkr = pkx * xr + pky * yr + pkz * zr;
                        final double bn2pkr = bn2 * pkr;
                        final double pimx = -bn1 * pkx + bn2pkr * xr;
                        final double pimy = -bn1 * pky + bn2pkr * yr;
                        final double pimz = -bn1 * pkz + bn2pkr * zr;
                        final double rr5pkr = rr5 * pkr;
                        final double pidx = -rr3 * pkx + rr5pkr * xr;
                        final double pidy = -rr3 * pky + rr5pkr * yr;
                        final double pidz = -rr3 * pkz + rr5pkr * zr;
                        px += (pimx - pidx);
                        py += (pimy - pidy);
                        pz += (pimz - pidz);
                        final double uir = uix * xr + uiy * yr + uiz * zr;
                        final double bn2uir = bn2 * uir;
                        final double fkmx = -bn1 * uix + bn2uir * xr;
                        final double fkmy = -bn1 * uiy + bn2uir * yr;
                        final double fkmz = -bn1 * uiz + bn2uir * zr;
                        final double rr5uir = rr5 * uir;
                        final double fkdx = -rr3 * uix + rr5uir * xr;
                        final double fkdy = -rr3 * uiy + rr5uir * yr;
                        final double fkdz = -rr3 * uiz + rr5uir * zr;
                        fX[k] += (fkmx - fkdx);
                        fY[k] += (fkmy - fkdy);
                        fZ[k] += (fkmz - fkdz);
                        final double pir = pix * xr + piy * yr + piz * zr;
                        final double bn2pir = bn2 * pir;
                        final double pkmx = -bn1 * pix + bn2pir * xr;
                        final double pkmy = -bn1 * piy + bn2pir * yr;
                        final double pkmz = -bn1 * piz + bn2pir * zr;
                        final double rr5pir = rr5 * pir;
                        final double pkdx = -rr3 * pix + rr5pir * xr;
                        final double pkdy = -rr3 * piy + rr5pir * yr;
                        final double pkdz = -rr3 * piz + rr5pir * zr;
                        fXCR[k] += (pkmx - pkdx);
                        fYCR[k] += (pkmy - pkdy);
                        fZCR[k] += (pkmz - pkdz);
                    }
                    fX[i] += fx;
                    fY[i] += fy;
                    fZ[i] += fz;
                    fXCR[i] += px;
                    fYCR[i] += py;
                    fZCR[i] += pz;
                }
                /**
                 * Loop over symmetry mates.
                 */
                for (int iSymm = 1; iSymm < nSymm; iSymm++) {
                    SymOp symOp = crystal.spaceGroup.getSymOp(iSymm);
                    crystal.getTransformationOperator(symOp, transOp);
                    lists = preconditionerLists[iSymm];
                    counts = preconditionerCounts[iSymm];
                    final double xs[] = coordinates[iSymm][0];
                    final double ys[] = coordinates[iSymm][1];
                    final double zs[] = coordinates[iSymm][2];
                    final double inds[][] = inducedDipole[iSymm];
                    final double indCRs[][] = inducedDipoleCR[iSymm];
                    /**
                     * Loop over a chunk of atoms.
                     */
                    for (int i = lb; i <= ub; i++) {
                        if (!use[i]) {
                            continue;
                        }
                        double fx = 0.0;
                        double fy = 0.0;
                        double fz = 0.0;
                        double px = 0.0;
                        double py = 0.0;
                        double pz = 0.0;
                        final double xi = x[i];
                        final double yi = y[i];
                        final double zi = z[i];
                        final double dipolei[] = ind[i];
                        final double uix = dipolei[0];
                        final double uiy = dipolei[1];
                        final double uiz = dipolei[2];
                        final double dipoleCRi[] = indCR[i];
                        final double pix = dipoleCRi[0];
                        final double piy = dipoleCRi[1];
                        final double piz = dipoleCRi[2];
                        final double pdi = ipdamp[i];
                        final double pti = thole[i];
                        /**
                         * Loop over the neighbor list.
                         */
                        final int list[] = lists[i];
                        final int npair = counts[i];
                        for (int j = 0; j < npair; j++) {
                            final int k = list[j];
                            if (!use[k]) {
                                continue;
                            }
                            double selfScale = 1.0;
                            if (i == k) {
                                selfScale = 0.5;
                            }
                            final double pdk = ipdamp[k];
                            final double ptk = thole[k];
                            dx[0] = xs[k] - xi;
                            dx[1] = ys[k] - yi;
                            dx[2] = zs[k] - zi;
                            final double r2 = crystal.image(dx);
                            /**
                             * Calculate the error function damping terms.
                             */
                            final double r = sqrt(r2);
                            final double rr1 = 1.0 / r;
                            final double rr2 = rr1 * rr1;
                            final double ralpha = aewald * r;
                            final double exp2a = exp(-ralpha * ralpha);
                            final double bn0 = erfc(ralpha) * rr1;
                            //final double exp2a = 1.0;
                            //final double bn0 = rr1;
                            final double bn1 = (bn0 + an0 * exp2a) * rr2;
                            final double bn2 = (3.0 * bn1 + an1 * exp2a) * rr2;
                            double scale3 = 1.0;
                            double scale5 = 1.0;
                            double damp = pdi * pdk;
                            final double pgamma = min(pti, ptk);
                            final double rdamp = r * damp;
                            damp = -pgamma * rdamp * rdamp * rdamp;
                            if (damp > -50.0) {
                                final double expdamp = exp(damp);
                                scale3 = 1.0 - expdamp;
                                scale5 = 1.0 - expdamp * (1.0 - damp);
                            }
                            double rr3 = rr1 * rr2;
                            double rr5 = 3.0 * rr3 * rr2;
                            rr3 *= (1.0 - scale3);
                            rr5 *= (1.0 - scale5);
                            final double xr = dx[0];
                            final double yr = dx[1];
                            final double zr = dx[2];
                            final double dipolek[] = inds[k];
                            final double ukx = dipolek[0];
                            final double uky = dipolek[1];
                            final double ukz = dipolek[2];
                            final double dipolepk[] = indCRs[k];
                            final double pkx = dipolepk[0];
                            final double pky = dipolepk[1];
                            final double pkz = dipolepk[2];
                            final double ukr = ukx * xr + uky * yr + ukz * zr;
                            final double bn2ukr = bn2 * ukr;
                            final double fimx = -bn1 * ukx + bn2ukr * xr;
                            final double fimy = -bn1 * uky + bn2ukr * yr;
                            final double fimz = -bn1 * ukz + bn2ukr * zr;
                            final double rr5ukr = rr5 * ukr;
                            final double fidx = -rr3 * ukx + rr5ukr * xr;
                            final double fidy = -rr3 * uky + rr5ukr * yr;
                            final double fidz = -rr3 * ukz + rr5ukr * zr;
                            fx += selfScale * (fimx - fidx);
                            fy += selfScale * (fimy - fidy);
                            fz += selfScale * (fimz - fidz);
                            final double pkr = pkx * xr + pky * yr + pkz * zr;
                            final double bn2pkr = bn2 * pkr;
                            final double pimx = -bn1 * pkx + bn2pkr * xr;
                            final double pimy = -bn1 * pky + bn2pkr * yr;
                            final double pimz = -bn1 * pkz + bn2pkr * zr;
                            final double rr5pkr = rr5 * pkr;
                            final double pidx = -rr3 * pkx + rr5pkr * xr;
                            final double pidy = -rr3 * pky + rr5pkr * yr;
                            final double pidz = -rr3 * pkz + rr5pkr * zr;
                            px += selfScale * (pimx - pidx);
                            py += selfScale * (pimy - pidy);
                            pz += selfScale * (pimz - pidz);
                            final double uir = uix * xr + uiy * yr + uiz * zr;
                            final double bn2uir = bn2 * uir;
                            final double fkmx = -bn1 * uix + bn2uir * xr;
                            final double fkmy = -bn1 * uiy + bn2uir * yr;
                            final double fkmz = -bn1 * uiz + bn2uir * zr;
                            final double rr5uir = rr5 * uir;
                            final double fkdx = -rr3 * uix + rr5uir * xr;
                            final double fkdy = -rr3 * uiy + rr5uir * yr;
                            final double fkdz = -rr3 * uiz + rr5uir * zr;
                            double xc = selfScale * (fkmx - fkdx);
                            double yc = selfScale * (fkmy - fkdy);
                            double zc = selfScale * (fkmz - fkdz);
                            fX[k] += (xc * transOp[0][0] + yc * transOp[1][0] + zc * transOp[2][0]);
                            fY[k] += (xc * transOp[0][1] + yc * transOp[1][1] + zc * transOp[2][1]);
                            fZ[k] += (xc * transOp[0][2] + yc * transOp[1][2] + zc * transOp[2][2]);
                            final double pir = pix * xr + piy * yr + piz * zr;
                            final double bn2pir = bn2 * pir;
                            final double pkmx = -bn1 * pix + bn2pir * xr;
                            final double pkmy = -bn1 * piy + bn2pir * yr;
                            final double pkmz = -bn1 * piz + bn2pir * zr;
                            final double rr5pir = rr5 * pir;
                            final double pkdx = -rr3 * pix + rr5pir * xr;
                            final double pkdy = -rr3 * piy + rr5pir * yr;
                            final double pkdz = -rr3 * piz + rr5pir * zr;
                            xc = selfScale * (pkmx - pkdx);
                            yc = selfScale * (pkmy - pkdy);
                            zc = selfScale * (pkmz - pkdz);
                            fXCR[k] += (xc * transOp[0][0] + yc * transOp[1][0] + zc * transOp[2][0]);
                            fYCR[k] += (xc * transOp[0][1] + yc * transOp[1][1] + zc * transOp[2][1]);
                            fZCR[k] += (xc * transOp[0][2] + yc * transOp[1][2] + zc * transOp[2][2]);
                        }
                        fX[i] += fx;
                        fY[i] += fy;
                        fZ[i] += fz;
                        fXCR[i] += px;
                        fYCR[i] += py;
                        fZCR[i] += pz;
                    }
                }
            }
        }

        private class ReduceLoop extends IntegerForLoop {

            @Override
            public IntegerSchedule schedule() {
                return IntegerSchedule.fixed();
            }

            @Override
            public void run(int lb, int ub) throws Exception {
                /**
                 * Reduce the real space field.
                 */
                for (int i = lb; i <= ub; i++) {
                    double fx = 0.0;
                    double fy = 0.0;
                    double fz = 0.0;
                    double fxCR = 0.0;
                    double fyCR = 0.0;
                    double fzCR = 0.0;
                    for (int j = 1; j < maxThreads; j++) {
                        fx += field[j][0][i];
                        fy += field[j][1][i];
                        fz += field[j][2][i];
                        fxCR += fieldCR[j][0][i];
                        fyCR += fieldCR[j][1][i];
                        fzCR += fieldCR[j][2][i];
                    }
                    field[0][0][i] += fx;
                    field[0][1][i] += fy;
                    field[0][2][i] += fz;
                    fieldCR[0][0][i] += fxCR;
                    fieldCR[0][1][i] += fyCR;
                    fieldCR[0][2][i] += fzCR;
                }
            }
        }
    }

    private class PCGInitRegion1 extends ParallelRegion {

        private final PCGInitLoop pcgLoop[];

        public PCGInitRegion1(int nt) {
            pcgLoop = new PCGInitLoop[nt];
        }

        @Override
        public void run() throws Exception {
            try {
                int ti = getThreadIndex();
                if (pcgLoop[ti] == null) {
                    pcgLoop[ti] = new PCGInitLoop();
                }
                execute(0, nAtoms - 1, pcgLoop[ti]);
            } catch (Exception e) {
                String message = "Fatal exception computing the mutual induced dipoles in thread " + getThreadIndex() + "\n";
                logger.log(Level.SEVERE, message, e);
            }

        }

        private class PCGInitLoop extends IntegerForLoop {

            @Override
            public IntegerSchedule schedule() {
                return IntegerSchedule.fixed();
            }

            @Override
            public void run(int lb, int ub) throws Exception {

                for (int i = lb; i <= ub; i++) {
                    /**
                     * Set initial conjugate gradient residual (a field).
                     */
                    double ipolar;
                    if (polarizability[i] > 0) {
                        ipolar = 1.0 / polarizability[i];
                        rsd[0][i] = (directDipole[i][0] - inducedDipole[0][i][0]) * ipolar + field[0][0][i];
                        rsd[1][i] = (directDipole[i][1] - inducedDipole[0][i][1]) * ipolar + field[0][1][i];
                        rsd[2][i] = (directDipole[i][2] - inducedDipole[0][i][2]) * ipolar + field[0][2][i];
                        rsdCR[0][i] = (directDipoleCR[i][0] - inducedDipoleCR[0][i][0]) * ipolar + fieldCR[0][0][i];
                        rsdCR[1][i] = (directDipoleCR[i][1] - inducedDipoleCR[0][i][1]) * ipolar + fieldCR[0][1][i];
                        rsdCR[2][i] = (directDipoleCR[i][2] - inducedDipoleCR[0][i][2]) * ipolar + fieldCR[0][2][i];
                    } else {
                        rsd[0][i] = 0.0;
                        rsd[1][i] = 0.0;
                        rsd[2][i] = 0.0;
                        rsdCR[0][i] = 0.0;
                        rsdCR[1][i] = 0.0;
                        rsdCR[2][i] = 0.0;
                    }
                    /**
                     * Store the current induced dipoles and load the residual
                     * induced dipole
                     */
                    double polar = polarizability[i];
                    vec[0][i] = inducedDipole[0][i][0];
                    vec[1][i] = inducedDipole[0][i][1];
                    vec[2][i] = inducedDipole[0][i][2];
                    vecCR[0][i] = inducedDipoleCR[0][i][0];
                    vecCR[1][i] = inducedDipoleCR[0][i][1];
                    vecCR[2][i] = inducedDipoleCR[0][i][2];
                    inducedDipole[0][i][0] = polar * rsd[0][i];
                    inducedDipole[0][i][1] = polar * rsd[1][i];
                    inducedDipole[0][i][2] = polar * rsd[2][i];
                    inducedDipoleCR[0][i][0] = polar * rsdCR[0][i];
                    inducedDipoleCR[0][i][1] = polar * rsdCR[1][i];
                    inducedDipoleCR[0][i][2] = polar * rsdCR[2][i];
                }
            }
        }
    }

    private class PCGInitRegion2 extends ParallelRegion {

        private final PCGInitLoop pcgLoop[];

        public PCGInitRegion2(int nt) {
            pcgLoop = new PCGInitLoop[nt];
        }

        @Override
        public void run() throws Exception {
            try {
                int ti = getThreadIndex();
                if (pcgLoop[ti] == null) {
                    pcgLoop[ti] = new PCGInitLoop();
                }
                execute(0, nAtoms - 1, pcgLoop[ti]);
            } catch (Exception e) {
                String message = "Fatal exception computing the mutual induced dipoles in thread " + getThreadIndex() + "\n";
                logger.log(Level.SEVERE, message, e);
            }

        }

        private class PCGInitLoop extends IntegerForLoop {

            @Override
            public IntegerSchedule schedule() {
                return IntegerSchedule.fixed();
            }

            @Override
            public void run(int lb, int ub) throws Exception {

                for (int i = lb; i <= ub; i++) {
                    /**
                     * Revert to the stored induce dipoles.
                     */
                    inducedDipole[0][i][0] = vec[0][i];
                    inducedDipole[0][i][1] = vec[1][i];
                    inducedDipole[0][i][2] = vec[2][i];
                    inducedDipoleCR[0][i][0] = vecCR[0][i];
                    inducedDipoleCR[0][i][1] = vecCR[1][i];
                    inducedDipoleCR[0][i][2] = vecCR[2][i];

                    /**
                     * Set initial conjugate vector (induced dipoles).
                     */
                    double udiag = 2.0;
                    double polar = polarizability[i];
                    rsdPre[0][i] = polar * (field[0][0][i] + udiag * rsd[0][i]);
                    rsdPre[1][i] = polar * (field[0][1][i] + udiag * rsd[1][i]);
                    rsdPre[2][i] = polar * (field[0][2][i] + udiag * rsd[2][i]);
                    rsdPreCR[0][i] = polar * (fieldCR[0][0][i] + udiag * rsdCR[0][i]);
                    rsdPreCR[1][i] = polar * (fieldCR[0][1][i] + udiag * rsdCR[1][i]);
                    rsdPreCR[2][i] = polar * (fieldCR[0][2][i] + udiag * rsdCR[2][i]);
                    conj[0][i] = rsdPre[0][i];
                    conj[1][i] = rsdPre[1][i];
                    conj[2][i] = rsdPre[2][i];
                    conjCR[0][i] = rsdPreCR[0][i];
                    conjCR[1][i] = rsdPreCR[1][i];
                    conjCR[2][i] = rsdPreCR[2][i];
                }
            }
        }
    }

    private class PCGIterRegion1 extends ParallelRegion {

        private final PCGIterLoop1 iterLoop1[];
        private final PCGIterLoop2 iterLoop2[];
        private final SharedDouble dotShared;
        private final SharedDouble dotCRShared;
        private final SharedDouble sumShared;
        private final SharedDouble sumCRShared;

        public PCGIterRegion1(int nt) {
            iterLoop1 = new PCGIterLoop1[nt];
            iterLoop2 = new PCGIterLoop2[nt];
            dotShared = new SharedDouble();
            dotCRShared = new SharedDouble();
            sumShared = new SharedDouble();
            sumCRShared = new SharedDouble();
        }

        @Override
        public void start() {
            dotShared.set(0.0);
            dotCRShared.set(0.0);
            sumShared.set(0.0);
            sumCRShared.set(0.0);
        }

        @Override
        public void run() throws Exception {
            try {
                int ti = getThreadIndex();
                if (iterLoop1[ti] == null) {
                    iterLoop1[ti] = new PCGIterLoop1();
                    iterLoop2[ti] = new PCGIterLoop2();
                }
                execute(0, nAtoms - 1, iterLoop1[ti]);
                if (ti == 0) {
                    if (dotShared.get() != 0.0) {
                        dotShared.set(sumShared.get() / dotShared.get());
                    }
                    if (dotCRShared.get() != 0.0) {
                        dotCRShared.set(sumCRShared.get() / dotCRShared.get());
                    }
                }
                barrier();
                execute(0, nAtoms - 1, iterLoop2[ti]);
            } catch (Exception e) {
                String message = "Fatal exception computing the mutual induced dipoles in thread " + getThreadIndex() + "\n";
                logger.log(Level.SEVERE, message, e);
            }

        }

        private class PCGIterLoop1 extends IntegerForLoop {

            public double dot;
            public double dotCR;
            public double sum;
            public double sumCR;

            @Override
            public IntegerSchedule schedule() {
                return IntegerSchedule.fixed();
            }

            @Override
            public void start() {
                dot = 0.0;
                dotCR = 0.0;
                sum = 0.0;
                sumCR = 0.0;
            }

            @Override
            public void finish() {
                dotShared.addAndGet(dot);
                dotCRShared.addAndGet(dotCR);
                sumShared.addAndGet(sum);
                sumCRShared.addAndGet(sumCR);
            }

            @Override
            public void run(int lb, int ub) throws Exception {
                for (int i = lb; i <= ub; i++) {
                    if (polarizability[i] > 0) {
                        double ipolar = 1.0 / polarizability[i];
                        inducedDipole[0][i][0] = vec[0][i];
                        inducedDipole[0][i][1] = vec[1][i];
                        inducedDipole[0][i][2] = vec[2][i];
                        vec[0][i] = conj[0][i] * ipolar - field[0][0][i];
                        vec[1][i] = conj[1][i] * ipolar - field[0][1][i];
                        vec[2][i] = conj[2][i] * ipolar - field[0][2][i];
                        inducedDipoleCR[0][i][0] = vecCR[0][i];
                        inducedDipoleCR[0][i][1] = vecCR[1][i];
                        inducedDipoleCR[0][i][2] = vecCR[2][i];
                        vecCR[0][i] = conjCR[0][i] * ipolar - fieldCR[0][0][i];
                        vecCR[1][i] = conjCR[1][i] * ipolar - fieldCR[0][1][i];
                        vecCR[2][i] = conjCR[2][i] * ipolar - fieldCR[0][2][i];
                    } else {
                        inducedDipole[0][i][0] = 0.0;
                        inducedDipole[0][i][1] = 0.0;
                        inducedDipole[0][i][2] = 0.0;
                        vec[0][i] = 0.0;
                        vec[1][i] = 0.0;
                        vec[2][i] = 0.0;
                        inducedDipoleCR[0][i][0] = 0.0;
                        inducedDipoleCR[0][i][1] = 0.0;
                        inducedDipoleCR[0][i][2] = 0.0;
                        vecCR[0][i] = 0.0;
                        vecCR[1][i] = 0.0;
                        vecCR[2][i] = 0.0;
                    }

                    // Compute dot product of the conjugate vector and new residual.
                    dot += conj[0][i] * vec[0][i]
                            + conj[1][i] * vec[1][i]
                            + conj[2][i] * vec[2][i];
                    dotCR += conjCR[0][i] * vecCR[0][i]
                            + conjCR[1][i] * vecCR[1][i]
                            + conjCR[2][i] * vecCR[2][i];
                    // Compute dot product of the previous residual and preconditioner.
                    sum += rsd[0][i] * rsdPre[0][i]
                            + rsd[1][i] * rsdPre[1][i]
                            + rsd[2][i] * rsdPre[2][i];
                    sumCR += rsdCR[0][i] * rsdPreCR[0][i]
                            + rsdCR[1][i] * rsdPreCR[1][i]
                            + rsdCR[2][i] * rsdPreCR[2][i];
                }

            }
        }

        private class PCGIterLoop2 extends IntegerForLoop {

            @Override
            public IntegerSchedule schedule() {
                return IntegerSchedule.fixed();
            }

            @Override
            public void run(int lb, int ub) throws Exception {
                double dot = dotShared.get();
                double dotCR = dotCRShared.get();
                for (int i = lb; i <= ub; i++) {
                    /**
                     * Reduce the residual field, add to the induced dipoles
                     * based on the scaled conjugate vector and finally set the
                     * induced dipoles to the polarizability times the residual
                     * field.
                     */
                    rsd[0][i] -= dot * vec[0][i];
                    rsd[1][i] -= dot * vec[1][i];
                    rsd[2][i] -= dot * vec[2][i];
                    rsdCR[0][i] -= dotCR * vecCR[0][i];
                    rsdCR[1][i] -= dotCR * vecCR[1][i];
                    rsdCR[2][i] -= dotCR * vecCR[2][i];
                    vec[0][i] = inducedDipole[0][i][0] + dot * conj[0][i];
                    vec[1][i] = inducedDipole[0][i][1] + dot * conj[1][i];
                    vec[2][i] = inducedDipole[0][i][2] + dot * conj[2][i];
                    vecCR[0][i] = inducedDipoleCR[0][i][0] + dotCR * conjCR[0][i];
                    vecCR[1][i] = inducedDipoleCR[0][i][1] + dotCR * conjCR[1][i];
                    vecCR[2][i] = inducedDipoleCR[0][i][2] + dotCR * conjCR[2][i];
                    double polar = polarizability[i];
                    inducedDipole[0][i][0] = polar * rsd[0][i];
                    inducedDipole[0][i][1] = polar * rsd[1][i];
                    inducedDipole[0][i][2] = polar * rsd[2][i];
                    inducedDipoleCR[0][i][0] = polar * rsdCR[0][i];
                    inducedDipoleCR[0][i][1] = polar * rsdCR[1][i];
                    inducedDipoleCR[0][i][2] = polar * rsdCR[2][i];
                }
            }
        }
    }

    private class PCGIterRegion2 extends ParallelRegion {

        private final PCGIterLoop1 iterLoop1[];
        private final PCGIterLoop2 iterLoop2[];
        private final SharedDouble dotShared;
        private final SharedDouble dotCRShared;
        private final SharedDouble epsShared;
        private final SharedDouble epsCRShared;
        public double sum;
        public double sumCR;

        public PCGIterRegion2(int nt) {
            iterLoop1 = new PCGIterLoop1[nt];
            iterLoop2 = new PCGIterLoop2[nt];
            dotShared = new SharedDouble();
            dotCRShared = new SharedDouble();
            epsShared = new SharedDouble();
            epsCRShared = new SharedDouble();
        }

        @Override
        public void start() {
            dotShared.set(0.0);
            dotCRShared.set(0.0);
            epsShared.set(0.0);
            epsCRShared.set(0.0);
            if (sum == 0.0) {
                sum = 1.0;
            }
            if (sumCR == 0.0) {
                sumCR = 1.0;
            }
        }

        @Override
        public void run() throws Exception {
            try {
                int ti = getThreadIndex();
                if (iterLoop1[ti] == null) {
                    iterLoop1[ti] = new PCGIterLoop1();
                    iterLoop2[ti] = new PCGIterLoop2();
                }
                execute(0, nAtoms - 1, iterLoop1[ti]);
                execute(0, nAtoms - 1, iterLoop2[ti]);
            } catch (Exception e) {
                String message = "Fatal exception computing the mutual induced dipoles in thread " + getThreadIndex() + "\n";
                logger.log(Level.SEVERE, message, e);
            }

        }

        private class PCGIterLoop1 extends IntegerForLoop {

            public double dot;
            public double dotCR;

            @Override
            public IntegerSchedule schedule() {
                return IntegerSchedule.fixed();
            }

            @Override
            public void start() {
                dot = 0.0;
                dotCR = 0.0;
            }

            @Override
            public void finish() {
                dotShared.addAndGet(dot / sum);
                dotCRShared.addAndGet(dotCR / sumCR);
            }

            @Override
            public void run(int lb, int ub) throws Exception {
                double udiag = 2.0;
                for (int i = lb; i <= ub; i++) {
                    /**
                     * Revert the induced dipoles to the saved values.
                     */
                    inducedDipole[0][i][0] = vec[0][i];
                    inducedDipole[0][i][1] = vec[1][i];
                    inducedDipole[0][i][2] = vec[2][i];
                    inducedDipoleCR[0][i][0] = vecCR[0][i];
                    inducedDipoleCR[0][i][1] = vecCR[1][i];
                    inducedDipoleCR[0][i][2] = vecCR[2][i];

                    /**
                     * Compute the dot product of the residual and
                     * preconditioner.
                     */
                    double polar = polarizability[i];
                    rsdPre[0][i] = polar * (field[0][0][i] + udiag * rsd[0][i]);
                    rsdPre[1][i] = polar * (field[0][1][i] + udiag * rsd[1][i]);
                    rsdPre[2][i] = polar * (field[0][2][i] + udiag * rsd[2][i]);
                    rsdPreCR[0][i] = polar * (fieldCR[0][0][i] + udiag * rsdCR[0][i]);
                    rsdPreCR[1][i] = polar * (fieldCR[0][1][i] + udiag * rsdCR[1][i]);
                    rsdPreCR[2][i] = polar * (fieldCR[0][2][i] + udiag * rsdCR[2][i]);
                    dot += rsd[0][i] * rsdPre[0][i]
                            + rsd[1][i] * rsdPre[1][i]
                            + rsd[2][i] * rsdPre[2][i];
                    dotCR += rsdCR[0][i] * rsdPreCR[0][i]
                            + rsdCR[1][i] * rsdPreCR[1][i]
                            + rsdCR[2][i] * rsdPreCR[2][i];
                }
            }
        }

        private class PCGIterLoop2 extends IntegerForLoop {

            public double eps;
            public double epsCR;

            @Override
            public IntegerSchedule schedule() {
                return IntegerSchedule.fixed();
            }

            @Override
            public void start() {
                eps = 0.0;
                epsCR = 0.0;
            }

            @Override
            public void finish() {
                epsShared.addAndGet(eps);
                epsCRShared.addAndGet(epsCR);
            }

            @Override
            public void run(int lb, int ub) throws Exception {
                double dot = dotShared.get();
                double dotCR = dotCRShared.get();
                for (int i = lb; i <= ub; i++) {
                    /**
                     * Update the conjugate vector and sum the square of the
                     * residual field.
                     */
                    conj[0][i] = rsdPre[0][i] + dot * conj[0][i];
                    conj[1][i] = rsdPre[1][i] + dot * conj[1][i];
                    conj[2][i] = rsdPre[2][i] + dot * conj[2][i];
                    conjCR[0][i] = rsdPreCR[0][i] + dotCR * conjCR[0][i];
                    conjCR[1][i] = rsdPreCR[1][i] + dotCR * conjCR[1][i];
                    conjCR[2][i] = rsdPreCR[2][i] + dotCR * conjCR[2][i];
                    eps += rsd[0][i] * rsd[0][i]
                            + rsd[1][i] * rsd[1][i]
                            + rsd[2][i] * rsd[2][i];
                    epsCR += rsdCR[0][i] * rsdCR[0][i]
                            + rsdCR[1][i] * rsdCR[1][i]
                            + rsdCR[2][i] * rsdCR[2][i];
                }
            }
        }
    }

    private class PCGRegion extends ParallelRegion {

        private final PCGLoop pcgLoop[];

        public PCGRegion(int nt) {
            pcgLoop = new PCGLoop[nt];
        }

        @Override
        public void run() throws Exception {
            try {
                int ti = getThreadIndex();
                if (pcgLoop[ti] == null) {
                    pcgLoop[ti] = new PCGLoop();
                }
                execute(0, nAtoms - 1, pcgLoop[ti]);
            } catch (Exception e) {
                String message = "Fatal exception computing the mutual induced dipoles in thread " + getThreadIndex() + "\n";
                logger.log(Level.SEVERE, message, e);
            }

        }

        private class PCGLoop extends IntegerForLoop {

            @Override
            public IntegerSchedule schedule() {
                return IntegerSchedule.fixed();
            }

            @Override
            public void run(int lb, int ub) throws Exception {
                final double induced0[][] = inducedDipole[0];
                final double inducedCR0[][] = inducedDipoleCR[0];
                /**
                 * Reduce the real space field.
                 */
                for (int i = lb; i <= ub; i++) {
                    double fx = 0.0;
                    double fy = 0.0;
                    double fz = 0.0;
                    double fxCR = 0.0;
                    double fyCR = 0.0;
                    double fzCR = 0.0;
                    for (int j = 1; j < maxThreads; j++) {
                        fx += field[j][0][i];
                        fy += field[j][1][i];
                        fz += field[j][2][i];
                        fxCR += fieldCR[j][0][i];
                        fyCR += fieldCR[j][1][i];
                        fzCR += fieldCR[j][2][i];
                    }
                    field[0][0][i] += fx;
                    field[0][1][i] += fy;
                    field[0][2][i] += fz;
                    fieldCR[0][0][i] += fxCR;
                    fieldCR[0][1][i] += fyCR;
                    fieldCR[0][2][i] += fzCR;
                }
                if (aewald > 0.0) {
                    /**
                     * Add the self and reciprocal space fields to the real
                     * space field.
                     */
                    for (int i = lb; i <= ub; i++) {
                        double dipolei[] = induced0[i];
                        double dipoleCRi[] = inducedCR0[i];
                        final double phii[] = cartesianDipolePhi[i];
                        final double phiCRi[] = cartesianDipolePhiCR[i];
                        double fx = aewald3 * dipolei[0] - phii[t100];
                        double fy = aewald3 * dipolei[1] - phii[t010];
                        double fz = aewald3 * dipolei[2] - phii[t001];
                        double fxCR = aewald3 * dipoleCRi[0] - phiCRi[t100];
                        double fyCR = aewald3 * dipoleCRi[1] - phiCRi[t010];
                        double fzCR = aewald3 * dipoleCRi[2] - phiCRi[t001];
                        field[0][0][i] += fx;
                        field[0][1][i] += fy;
                        field[0][2][i] += fz;
                        fieldCR[0][0][i] += fxCR;
                        fieldCR[0][1][i] += fyCR;
                        fieldCR[0][2][i] += fzCR;
                    }
                }
                if (generalizedKirkwoodTerm) {
                    SharedDoubleArray gkField[] = generalizedKirkwood.sharedGKField;
                    SharedDoubleArray gkFieldCR[] = generalizedKirkwood.sharedGKFieldCR;
                    /**
                     * Add the GK reaction field to the intramolecular field.
                     */
                    for (int i = lb; i <= ub; i++) {
                        field[0][0][i] += gkField[0].get(i);
                        field[0][1][i] += gkField[1].get(i);
                        field[0][2][i] += gkField[2].get(i);
                        fieldCR[0][0][i] += gkFieldCR[0].get(i);
                        fieldCR[0][1][i] += gkFieldCR[1].get(i);
                        fieldCR[0][2][i] += gkFieldCR[2].get(i);
                    }
                }
            }
        }
    }

}<|MERGE_RESOLUTION|>--- conflicted
+++ resolved
@@ -864,15 +864,9 @@
             StringBuilder sb = new StringBuilder("\n  Electrostatics\n");
             sb.append(format("   Polarization:                       %8s\n", polarization.toString()));
             if (polarization == Polarization.MUTUAL) {
-<<<<<<< HEAD
                 sb.append(format("   SCF Convergence Criteria:          %8.3e\n", poleps));
                 sb.append(format("   SCF Predictor:                      %8s\n", scfPredictor.toString()));
                 sb.append(format("   SCF Algorithm:                      %8s\n", scfAlgorithm));
-=======
-                sb.append(format("    SCF Convergence Criteria:         %8.3e\n", poleps));
-                sb.append(format("    SCF Predictor:                     %8s\n", scfPredictor));
-                sb.append(format("    SCF Algorithm:                     %8s\n", scfAlgorithm));
->>>>>>> 6377b936
                 if (scfAlgorithm == SCFAlgorithm.SOR) {
                     sb.append(format("    SOR Parameter:                     %8.3f\n", polsor));
                 } else {
