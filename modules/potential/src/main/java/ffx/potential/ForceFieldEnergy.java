// ******************************************************************************
//
// Title:       Force Field X.
// Description: Force Field X - Software for Molecular Biophysics.
// Copyright:   Copyright (c) Michael J. Schnieders 2001-2020.
//
// This file is part of Force Field X.
//
// Force Field X is free software; you can redistribute it and/or modify it
// under the terms of the GNU General Public License version 3 as published by
// the Free Software Foundation.
//
// Force Field X is distributed in the hope that it will be useful, but WITHOUT
// ANY WARRANTY; without even the implied warranty of MERCHANTABILITY or FITNESS
// FOR A PARTICULAR PURPOSE. See the GNU General Public License for more
// details.
//
// You should have received a copy of the GNU General Public License along with
// Force Field X; if not, write to the Free Software Foundation, Inc., 59 Temple
// Place, Suite 330, Boston, MA 02111-1307 USA
//
// Linking this library statically or dynamically with other modules is making a
// combined work based on this library. Thus, the terms and conditions of the
// GNU General Public License cover the whole combination.
//
// As a special exception, the copyright holders of this library give you
// permission to link this library with independent modules to produce an
// executable, regardless of the license terms of these independent modules, and
// to copy and distribute the resulting executable under terms of your choice,
// provided that you also meet, for each linked independent module, the terms
// and conditions of the license of that module. An independent module is a
// module which is not derived from or based on this library. If you modify this
// library, you may extend this exception to your version of the library, but
// you are not obligated to do so. If you do not wish to do so, delete this
// exception statement from your version.
//
// ******************************************************************************
package ffx.potential;

import static ffx.potential.parameters.ForceField.toEnumForm;
import static java.lang.Double.isInfinite;
import static java.lang.Double.isNaN;
import static java.lang.String.format;
import static java.util.Arrays.fill;
import static java.util.Arrays.sort;
import static org.apache.commons.math3.util.FastMath.max;
import static org.apache.commons.math3.util.FastMath.min;
import static org.apache.commons.math3.util.FastMath.sqrt;

import edu.rit.pj.IntegerForLoop;
import edu.rit.pj.IntegerSchedule;
import edu.rit.pj.ParallelRegion;
import edu.rit.pj.ParallelTeam;
import edu.rit.pj.reduction.SharedDouble;
import ffx.crystal.Crystal;
import ffx.crystal.CrystalPotential;
import ffx.crystal.NCSCrystal;
import ffx.crystal.ReplicatesCrystal;
import ffx.crystal.SpaceGroup;
import ffx.crystal.SymOp;
import ffx.numerics.Constraint;
import ffx.numerics.atomic.AtomicDoubleArray.AtomicDoubleArrayImpl;
import ffx.numerics.atomic.AtomicDoubleArray3D;
import ffx.numerics.switching.ConstantSwitch;
import ffx.numerics.switching.UnivariateFunctionFactory;
import ffx.numerics.switching.UnivariateSwitchingFunction;
import ffx.potential.bonded.*;
import ffx.potential.bonded.Atom.Resolution;
import ffx.potential.bonded.RelativeSolvation.SolvationLibrary;
import ffx.potential.constraint.CcmaConstraint;
import ffx.potential.constraint.SettleConstraint;
import ffx.potential.extended.ExtendedSystem;
import ffx.potential.nonbonded.COMRestraint;
import ffx.potential.nonbonded.CoordRestraint;
import ffx.potential.nonbonded.GeneralizedKirkwood;
import ffx.potential.nonbonded.NCSRestraint;
import ffx.potential.nonbonded.ParticleMeshEwald;
import ffx.potential.nonbonded.ParticleMeshEwaldCart;
import ffx.potential.nonbonded.ParticleMeshEwaldQI;
import ffx.potential.nonbonded.RestrainGroups;
import ffx.potential.nonbonded.VanDerWaals;
import ffx.potential.nonbonded.VanDerWaalsTornado;
import ffx.potential.parameters.BondType;
import ffx.potential.parameters.ForceField;
import ffx.potential.parameters.ForceField.ELEC_FORM;
import ffx.potential.parameters.TorsionType;
import ffx.potential.utils.ConvexHullOps;
import ffx.potential.utils.EnergyException;
import ffx.potential.utils.PotentialsFunctions;
import ffx.potential.utils.PotentialsUtils;
import ffx.utilities.Constants;
import java.io.File;
import java.time.LocalDateTime;
import java.time.format.DateTimeFormatter;
import java.util.ArrayList;
import java.util.Arrays;
import java.util.Collections;
import java.util.HashSet;
import java.util.List;
import java.util.Set;
import java.util.logging.Level;
import java.util.logging.Logger;
import java.util.stream.Collectors;
import java.util.stream.Stream;
import org.apache.commons.configuration2.CompositeConfiguration;
import org.apache.commons.io.FilenameUtils;

/**
 * Compute the potential energy and derivatives of a molecular system described by a force field.
 *
 * @author Michael J. Schnieders
 * @since 1.0
 */
public class ForceFieldEnergy implements CrystalPotential, LambdaInterface {

  /** Default tolerance for numerical methods of solving constraints. */
  public static final double DEFAULT_CONSTRAINT_TOLERANCE = 1E-4;
  /** A Logger for the ForceFieldEnergy class. */
  private static final Logger logger = Logger.getLogger(ForceFieldEnergy.class.getName());
  /** Convert from nanoseconds to seconds. */
  private static final double toSeconds = 1.0e-9;
  /** The MolecularAssembly associated with this force field energy. */
  protected final MolecularAssembly molecularAssembly;
  /**
   * If the absolute value of a gradient component is greater than "maxDebugGradient", verbose
   * logging results.
   */
  final double maxDebugGradient;
  /** The Parallel Java ParallelTeam instance. */
  private final ParallelTeam parallelTeam;
  /** An array of Coordinate Restraint terms. */
  private final List<CoordRestraint> coordRestraints;
  /** An NCS restraint term. */
  private final NCSRestraint ncsRestraint;
  /** A coordinate restraint term. */
  private final CoordRestraint autoCoordRestraint;
  /** A Center-of-Mass restraint term. */
  private final COMRestraint comRestraint;
  /** Restrain groups */
  private final RestrainGroups restrainGroups;
  /** Non-Bonded van der Waals energy. */
  private final VanDerWaals vanderWaals;

  private final List<Constraint> constraints;
  /** 2.0 times the neighbor list cutoff. */
  private final double cutOff2;
  /** The non-bonded cut-off plus buffer distance (Angstroms). */
  private final double cutoffPlusBuffer;
  /** An array of Stretch-Torsion terms. */
  private final StretchTorsion[] stretchTorsions;
  /** An array of Angle-Torsion terms. */
  private final AngleTorsion[] angleTorsions;
  /** Particle-Mesh Ewald electrostatic energy. */
  private final ParticleMeshEwald particleMeshEwald;
  /** Number of Angle-Torsion terms in the system. */
  private final int nAngleTorsions;
  /** Number of Stretch-Torsion terms in the system. */
  private final int nStretchTorsions;
  /** Original state of the Bond energy term flag. */
  private final boolean bondTermOrig;
  /** Original state of the Angle energy term flag. */
  private final boolean angleTermOrig;
  /** Original state of the Stretch-Bend energy term flag. */
  private final boolean stretchBendTermOrig;
  /** Original state of the Urey-Bradley energy term flag. */
  private final boolean ureyBradleyTermOrig;
  /** Original state of the Out-of-Plane Bend energy term flag. */
  private final boolean outOfPlaneBendTermOrig;
  /** Original state of the Torsion energy term flag. */
  private final boolean torsionTermOrig;
  /** Original state of the Stretch-Torsion energy term flag. */
  private final boolean stretchTorsionTermOrig;
  /** Original state of the Angle-Torsion energy term flag. */
  private final boolean angleTorsionTermOrig;
  /** Original state of the Improper Torsion energy term flag. */
  private final boolean improperTorsionTermOrig;
  /** Original state of the Pi-Orbital Torsion energy term flag. */
  private final boolean piOrbitalTorsionTermOrig;
  /** Original state of the Torsion-Torsion energy term flag. */
  private final boolean torsionTorsionTermOrig;
  /** Original state of the Restraint Bond energy term flag. */
  private final boolean restraintBondTermOrig;
  /** Original state of the van der Waals energy term flag. */
  private final boolean vanderWaalsTermOrig;
  /** Original state of the multipole energy term flag. */
  private final boolean multipoleTermOrig;
  /** Original state of the polarization energy term flag. */
  private final boolean polarizationTermOrig;
  /** Original state of the GK energy term flag. */
  private final boolean generalizedKirkwoodTermOrig;
  private final boolean rTorsTermOrig;
  /** Flag to indicate hydrogen bonded terms should be scaled up. */
  private final boolean rigidHydrogens;
  /** Indicates application of lambda scaling to all Torsion based energy terms. */
  private final boolean lambdaTorsions;
  /** Relative solvation term (TODO: needs further testing). */
  private final RelativeSolvation relativeSolvation;
  private final boolean relativeSolvationTerm;
  private final Platform platform = Platform.FFX;
  /** Current value of the Lambda state variable. */
  protected double lambda = 1.0;
  /** Indicates use of the Lambda state variable. */
  protected boolean lambdaTerm;
  /** Optimization scaling value to use for each degree of freedom. */
  protected double[] optimizationScaling = null;
  /** Indicates only bonded energy terms effected by Lambda should be evaluated. */
  boolean lambdaBondedTerms = false;
  /** Flag to indicate proper shutdown of the ForceFieldEnergy. */
  boolean destroyed = false;
  /**
   * An instance of the STATE enumeration to specify calculation of slowly varying energy terms, fast
   * varying or both.
   */
  private STATE state = STATE.BOTH;
  /** The array of Atoms being evaluated. */
  private Atom[] atoms;
  /** An array of Bond terms. */
  private Bond[] bonds;
  /** An array of Angle terms. */
  private Angle[] angles;
  /** An array of Stretch-Bend terms. */
  private StretchBend[] stretchBends;
  /** An array of Urey-Bradley terms. */
  private UreyBradley[] ureyBradleys;
  /** An array of Out of Plane Bend terms. */
  private OutOfPlaneBend[] outOfPlaneBends;
  /** An array of Torsion-Torsion terms. */
  private TorsionTorsion[] torsionTorsions;
  /** An array of Improper Torsion terms. */
  private ImproperTorsion[] improperTorsions;
  private RestraintTorsion[] rTors;
  /** Number of atoms in the system. */
  private int nAtoms;
  /** Number of bond terms in the system. */
  private int nBonds;
  /** Number of angle terms in the system. */
  private int nAngles;
  /** Number of stretch-bend terms in the system. */
  private int nStretchBends;
  /** Number of Urey-Bradley terms in the system. */
  private int nUreyBradleys;
  /** Number of Out of Plane Bend terms in the system. */
  private int nOutOfPlaneBends;
  /** Number of Improper Torsion terms in the system. */
  private int nImproperTorsions;
  /** Number of Pi-Orbital Torsion terms in the system. */
  private int nPiOrbitalTorsions;
  /** Number of Torsion-Torsion terms in the system. */
  private int nTorsionTorsions;
  /** Number of Restraint Bond terms in the system. */
  private int nRestraintBonds = 0;
  /** Number of Restraint Bond terms in the system. */
  private int nRestrainGroups = 0;
  /** Number of van der Waals interactions evaluated. */
  private int nVanDerWaalInteractions;
  /** Number of electrostatic interactions evaluated. */
  private int nPermanentInteractions;
<<<<<<< HEAD
  private int nRestTors = 0;
  private final boolean relativeSolvationTerm;
  private final Platform platform = Platform.FFX;
=======
>>>>>>> 66b360df
  /** The boundary conditions used when evaluating the force field energy. */
  private Crystal crystal;
  /** A Parallel Java Region used to evaluate Bonded energy values. */
  private BondedRegion bondedRegion;
  /** An array of Torsion terms. */
  private Torsion[] torsions;
  /** An array of Pi-Orbital Torsion terms. */
  private PiOrbitalTorsion[] piOrbitalTorsions;
  /** An array of Bond Restraint terms. */
  private RestraintBond[] restraintBonds;
  /** Number of Torsion terms in the system. */
  private int nTorsions;
  /** Number of implicit solvent interactions evaluated. */
  private int nGKInteractions;
  /** Evaluate Bond energy terms. */
  private boolean bondTerm;
  /** Evaluate Angle energy terms. */
  private boolean angleTerm;
  /** Evaluate Stretch-Bend energy terms. */
  private boolean stretchBendTerm;
  /** Evaluate Urey-Bradley energy terms. */
  private boolean ureyBradleyTerm;
  /** Evaluate Out of Plane Bend energy terms. */
  private boolean outOfPlaneBendTerm;
  /** Evaluate Torsion energy terms. */
  private boolean torsionTerm;
  /** Evaluate Stretch-Torsion energy terms. */
  private boolean stretchTorsionTerm;
  /** Evaluate Angle-Torsion energy terms. */
  private boolean angleTorsionTerm;
  /** Evaluate Improper Torsion energy terms. */
  private boolean improperTorsionTerm;
  /** Evaluate Pi-Orbital Torsion energy terms. */
  private boolean piOrbitalTorsionTerm;
  /** Evaluate Torsion-Torsion energy terms. */
  private boolean torsionTorsionTerm;
  /** Evaluate NCS energy term. */
  private boolean ncsTerm;
  /** Original state of the NCS energy term flag. */
  private boolean ncsTermOrig;
  /** Evaluate Restrain energy term. */
  private boolean restrainTerm;
  /** Evaluate Restraint Bond energy terms. */
  private boolean restraintBondTerm;
  private boolean rTorsTerm;
  /** Evaluate van der Waals energy term. */
  private boolean vanderWaalsTerm;
  /** Evaluate permanent multipole electrostatics energy term. */
  private boolean multipoleTerm;
  /** Evaluate COM energy term. */
  private boolean comTerm;
  /** Original state of the COM energy term flag. */
  private boolean comTermOrig;
  /** Evaluate polarization energy term. */
  private boolean polarizationTerm;
  /** Scale factor for increasing the strength of bonded terms involving hydrogen atoms. */
  private double rigidScale;
  /** The total Bond term energy. */
  private double bondEnergy;
  /** The RMSD of all Bond distances relative to their equilibrium values. */
  private double bondRMSD;
  /** The total Angle term energy. */
  private double angleEnergy;
  /** The RMSD of all Angle bends relative to their equilibrium values. */
  private double angleRMSD;
  /** The total Stretch-Bend term energy. */
  private double stretchBendEnergy;
  /** The total Urey-Bradley term energy. */
  private double ureyBradleyEnergy;
  /** The total Out-of-Plane term energy. */
  private double outOfPlaneBendEnergy;
  /** The total Torsion term energy. */
  private double torsionEnergy;
  /** The total Stretch-Torsion term energy. */
  private double stretchTorsionEnergy;
  /** The total Angle-Torsion term energy. */
  private double angleTorsionEnergy;
  /** The total Improper Torsion term energy. */
  private double improperTorsionEnergy;
  /** The total Pi-Orbital Torsion term energy. */
  private double piOrbitalTorsionEnergy;
  /** The total Torsion-Torsion term energy. */
  private double torsionTorsionEnergy;
  /** The total Restraint Bond term energy. */
  private double restraintBondEnergy;
  /** The total energy for all Bonded Energy terms. */
  private double totalBondedEnergy;
  /** The total van der Waals energy. */
  private double vanDerWaalsEnergy;
  /** The permanent Multipole energy. */
  private double permanentMultipoleEnergy;
  /** The permanent multipole real space energy. */
  private double permanentRealSpaceEnergy;
  /** The total polarization energy. */
  private double polarizationEnergy;
  /** The total electrostatic energy. */
  private double totalMultipoleEnergy;
  /** The total non-bonded energy (van der Waals plus electrostatic). */
  private double totalNonBondedEnergy;
  /** The solvation energy (GK). */
  private double solvationEnergy;
  /** The total NCS Energy. */
  private double ncsEnergy;
  /** The total Restrain Energy. */
  private double restrainEnergy;
  /** The total COM Restraint Energy. */
  private double comRestraintEnergy;
  /** The total COM Restraint Energy. */
  private double restrainGroupEnergy;
  private double rTorsEnergy;
  /** The total system energy. */
  private double totalEnergy;
  /** Time to evaluate Bond terms. */
  private long bondTime;
  /** Time to evaluate Angle terms. */
  private long angleTime;
  /** Time to evaluate Stretch-Bend terms. */
  private long stretchBendTime;
  /** Time to evaluate Urey-Bradley terms. */
  private long ureyBradleyTime;
  /** Time to evaluate Out-Of-Plane Bend terms. */
  private long outOfPlaneBendTime;
  /** Time to evaluate Torsion terms. */
  private long torsionTime;
  /** Time to evaluate Angle-Torsion terms. */
  private long angleTorsionTime;
  /** Time to evaluate Stretch-Torsion terms. */
  private long stretchTorsionTime;
  /** Time to evaluate Pi-Orbital Torsion terms. */
  private long piOrbitalTorsionTime;
  /** Time to evaluate Improper Torsion terms. */
  private long improperTorsionTime;
  /** Time to evaluate Torsion-Torsion terms. */
  private long torsionTorsionTime;
  /** Time to evaluate van der Waals term. */
  private long vanDerWaalsTime;
  /** Time to evaluate electrostatics term. */
  private long electrostaticTime;
  /** Time to evaluate Restraint Bond term. */
  private long restraintBondTime;
  private long rTorsTime;
  /** Evaluate generalized Kirkwood energy term. */
  private boolean generalizedKirkwoodTerm;
  /** Original state of the Restrain energy term flag. */
  private boolean restrainTermOrig;
  /** Time to evaluate Center of Mass restraint term. */
  private long comRestraintTime;
  /** Time to evaluate restrain group term. */
  private long restrainGroupTime;
  /** Time to evaluate all energy terms. */
  private long totalTime;
  /** Evaluate Restrain Group energy term. */
  private boolean restrainGroupTerm;
  /** Value of each degree of freedom. */
  private double[] xyz;
  /** Original state of the Restrain Group energy term flag. */
  private boolean restrainGroupTermOrig;
  /** Indicate resolution of this ForceFieldEnergy (TODO: needs further testing). */
  private Resolution resolution = Resolution.AMOEBA;
  /** Constant pH extended system (TODO: needs further testing). */
  private ExtendedSystem esvSystem = null;

  private boolean esvTerm;
  private double esvBias;
  /** Time to evaluate NCS term. */
  private long ncsTime;

  private int nRelativeSolvations;
  /** Time to evaluate coordinate restraint term. */
  private long coordRestraintTime;

  private double relativeSolvationEnergy;
  /** Enable verbose printing if large energy gradient components are observed. */
  private boolean printOnFailure;

  /**
   * Constructor for ForceFieldEnergy.
   *
   * @param molecularAssembly a {@link ffx.potential.MolecularAssembly} object.
   */
  protected ForceFieldEnergy(MolecularAssembly molecularAssembly) {
    this(molecularAssembly, null);
  }

  /**
   * Constructor for ForceFieldEnergy.
   *
   * @param molecularAssembly a {@link ffx.potential.MolecularAssembly} object.
   * @param restraints list of {@link ffx.potential.nonbonded.CoordRestraint} objects.
   */
  protected ForceFieldEnergy(MolecularAssembly molecularAssembly, List<CoordRestraint> restraints) {
    this(molecularAssembly, restraints, ParallelTeam.getDefaultThreadCount());
  }

  /**
   * Constructor for ForceFieldEnergy.
   *
   * @param molecularAssembly a {@link ffx.potential.MolecularAssembly} object.
   * @param restraints a {@link java.util.List} object.
   * @param numThreads a int.
   */
  protected ForceFieldEnergy(
      MolecularAssembly molecularAssembly, List<CoordRestraint> restraints, int numThreads) {
    // Get a reference to the sorted atom array.
    this.molecularAssembly = molecularAssembly;
    molecularAssembly.renameWaterProtons();
    atoms = molecularAssembly.getAtomArray();
    nAtoms = atoms.length;
    xyz = new double[nAtoms * 3];

    // Check that atom ordering is correct and count the number of active atoms.
    for (int i = 0; i < nAtoms; i++) {
      int index = atoms[i].getXyzIndex() - 1;
      assert (i == index);
    }

    // Enforce that the number of threads be less than or equal to the number of atoms.
    int nThreads = min(nAtoms, numThreads);
    parallelTeam = new ParallelTeam(nThreads);

    ForceField forceField = molecularAssembly.getForceField();
    CompositeConfiguration properties = forceField.getProperties();
    String name = forceField.toString().toUpperCase();

    logger.info(format(" Constructing Force Field %s", name));
    logger.info(format("\n SMP threads:                        %10d", nThreads));

    bondTerm = forceField.getBoolean("BONDTERM", true);
    angleTerm = forceField.getBoolean("ANGLETERM", true);
    stretchBendTerm = forceField.getBoolean("STRBNDTERM", true);
    ureyBradleyTerm = forceField.getBoolean("UREYTERM", true);
    outOfPlaneBendTerm = forceField.getBoolean("OPBENDTERM", true);
    torsionTerm = forceField.getBoolean("TORSIONTERM", true);
    stretchTorsionTerm = forceField.getBoolean("STRTORSTERM", true);
    angleTorsionTerm = forceField.getBoolean("ANGTORSTERM", true);
    piOrbitalTorsionTerm = forceField.getBoolean("PITORSTERM", true);
    torsionTorsionTerm = forceField.getBoolean("TORTORTERM", true);
    improperTorsionTerm = forceField.getBoolean("IMPROPERTERM", true);
    vanderWaalsTerm = forceField.getBoolean("VDWTERM", true);

    boolean tornadoVM = forceField.getBoolean("tornado", false);
    if (vanderWaalsTerm && !tornadoVM) {
      multipoleTerm = forceField.getBoolean("MPOLETERM", true);
      if (multipoleTerm) {
        String polarizeString = forceField.getString("POLARIZATION", "NONE");
        boolean defaultPolarizeTerm = !polarizeString.equalsIgnoreCase("NONE");
        polarizationTerm = forceField.getBoolean("POLARIZETERM", defaultPolarizeTerm);
        generalizedKirkwoodTerm = forceField.getBoolean("GKTERM", false);
      } else {
        // If multipole electrostatics is turned off, turn off all electrostatics.
        polarizationTerm = false;
        generalizedKirkwoodTerm = false;
      }
    } else {
      // If van der Waals is turned off, turn off all non-bonded terms.
      multipoleTerm = false;
      polarizationTerm = false;
      generalizedKirkwoodTerm = false;
    }
    restraintBondTerm = false;
    lambdaTerm = forceField.getBoolean("LAMBDATERM", false);
    restrainTerm = forceField.getBoolean("RESTRAINTERM", false);
    comTerm = forceField.getBoolean("COMRESTRAINTERM", false);
    lambdaTorsions = forceField.getBoolean("TORSION_LAMBDATERM", false);
    printOnFailure = forceField.getBoolean("PRINT_ON_FAILURE", false);

    if (properties.containsKey("restrain-groups")) {
      restrainGroupTerm = true;
    }

    // For RESPA
    bondTermOrig = bondTerm;
    angleTermOrig = angleTerm;
    stretchBendTermOrig = stretchBendTerm;
    ureyBradleyTermOrig = ureyBradleyTerm;
    outOfPlaneBendTermOrig = outOfPlaneBendTerm;
    torsionTermOrig = torsionTerm;
    angleTorsionTermOrig = angleTorsionTerm;
    stretchTorsionTermOrig = stretchTorsionTerm;
    improperTorsionTermOrig = improperTorsionTerm;
    piOrbitalTorsionTermOrig = piOrbitalTorsionTerm;
    torsionTorsionTermOrig = torsionTorsionTerm;
    restraintBondTermOrig = restraintBondTerm;
    vanderWaalsTermOrig = vanderWaalsTerm;
    multipoleTermOrig = multipoleTerm;
    polarizationTermOrig = polarizationTerm;
    generalizedKirkwoodTermOrig = generalizedKirkwoodTerm;
    ncsTermOrig = ncsTerm;
    restrainTermOrig = restrainTerm;
    comTermOrig = comTerm;
    restrainGroupTermOrig = restrainGroupTerm;

    // Determine the unit cell dimensions and Spacegroup
    String spacegroup;
    double a, b, c, alpha, beta, gamma;
    boolean aperiodic;
    try {
      a = forceField.getDouble("A_AXIS");
      aperiodic = false;
      b = forceField.getDouble("B_AXIS", a);
      c = forceField.getDouble("C_AXIS", a);
      alpha = forceField.getDouble("ALPHA", 90.0);
      beta = forceField.getDouble("BETA", 90.0);
      gamma = forceField.getDouble("GAMMA", 90.0);
      spacegroup = forceField.getString("SPACEGROUP", "P 1");
      if (a == 1.0 && b == 1.0 && c == 1.0) {
        String message = " A-, B-, and C-axis values equal to 1.0.";
        logger.info(message);
        throw new Exception(message);
      }
    } catch (Exception e) {
      logger.info(" The system will be treated as aperiodic.");
      aperiodic = true;

      long convTime = -System.nanoTime();
      double maxr = 10.0;
      for (int i = 0; i < nAtoms - 1; i++) {
        Atom ai = atoms[i];
        for (int j = 1; j < nAtoms; j++) {
          Atom aj = atoms[j];
          double dx = ai.getX() - aj.getX();
          double dy = ai.getY() - aj.getY();
          double dz = ai.getZ() - aj.getZ();
          double r = sqrt(dx * dx + dy * dy + dz * dz);
          maxr = max(r, maxr);
        }
      }
      convTime += System.nanoTime();
      if (nAtoms > 10) {
        long hullTime = -System.nanoTime();
        double maxC = ConvexHullOps.maxDist(ConvexHullOps.constructHull(atoms));
        maxC = Math.max(10.0, maxC);
        hullTime += System.nanoTime();
        double diff = maxr - maxC;
        if (Math.abs(diff) > 1.0E-5) {
          logger.warning(
              String.format(
                  " Max particle-particle distance by convex hull %12.6g "
                      + "disagrees with max distance by brute-force loop %12.6g: difference %12.6g!",
                  maxC, maxr, diff));
        }
        logger.fine(
            String.format(
                " Time for convex hull calculation: %12.6g sec. By O(n^2) " + "loop: %12.6g sec.",
                hullTime * Constants.NS2SEC, convTime * Constants.NS2SEC));
      } // At N < 4, the 3D convex hull may not even be defined properly, nevermind be more
      // efficient.

      // Turn off reciprocal space calculations.
      forceField.addProperty("EWALD_ALPHA", "0.0");

      // Specify some dummy values for the crystal.
      spacegroup = "P1";
      a = 2.0 * maxr;
      b = 2.0 * maxr;
      c = 2.0 * maxr;
      alpha = 90.0;
      beta = 90.0;
      gamma = 90.0;
    }
    Crystal unitCell = new Crystal(a, b, c, alpha, beta, gamma, spacegroup);
    unitCell.setAperiodic(aperiodic);

    // Define the cutoff lengths.
    double buff = 2.0;
    double defaultVdwCut = 12.0;
    if (unitCell.aperiodic()) {
      double maxDim = max(max(unitCell.a, unitCell.b), unitCell.c);
      defaultVdwCut = (maxDim * 0.5) - (buff + 1.0);
    }
    double vdwOff = forceField.getDouble("VDW_CUTOFF", defaultVdwCut);
    double ewaldOff =
        aperiodic
            ? ParticleMeshEwald.APERIODIC_DEFAULT_EWALD_CUTOFF
            : ParticleMeshEwald.PERIODIC_DEFAULT_EWALD_CUTOFF;
    ewaldOff = forceField.getDouble("EWALD_CUTOFF", ewaldOff);
    if (ewaldOff > vdwOff) {
      vdwOff = ewaldOff;
    }

    /*
     Neighbor list cutoff is at least max(PME cutoff, vdW cutoff).
     For a non-frozen neighbor list, it is max(PME, vdW, GK).
     Then, if a larger neighbor-list cutoff is specified, we use that.

     GK cutoff may be > neighbor-list cutoff for frozen neighbor lists.
     This indicates we are running full real-space GK on a frozen neighbor list.

     Error is indicated for a frozen neighbor list if a specified NL cutoff < PME,vdW.
     Error is indicated for a non-frozen neighbor list if the NL cutoff was specified by the user.
    */

    double nlistCutoff = vdwOff;
    // Check for a frozen neighbor list.
    boolean disabledNeighborUpdates = forceField.getBoolean("DISABLE_NEIGHBOR_UPDATES", false);
    if (disabledNeighborUpdates) {
      nlistCutoff = forceField.getDouble("NEIGHBOR_LIST_CUTOFF", vdwOff);
      logger.info(
          format(
              " Neighbor list updates disabled; interactions will "
                  + "only be calculated between atoms that started the simulation "
                  + "within a radius of %9.3g Angstroms of each other",
              nlistCutoff));
      if (nlistCutoff < vdwOff) {
        logger.severe(
            format(
                " Specified a neighbor-list cutoff %10.4g < max(PME, vdW) cutoff %10.4g !",
                nlistCutoff, vdwOff));
      }
    } else {
      nlistCutoff = Math.max(forceField.getDouble("GK_CUTOFF", 0.0), nlistCutoff);
      if (forceField.hasProperty("NEIGHBOR_LIST_CUTOFF")) {
        logger.severe(" Specified a neighbor list cutoff for a non-frozen neighbor list!");
      }
    }

    cutoffPlusBuffer = nlistCutoff + buff;
    cutOff2 = 2.0 * cutoffPlusBuffer;
    unitCell = configureNCS(forceField, unitCell);

    // If necessary, create a ReplicatesCrystal.
    if (!aperiodic) {
      this.crystal = ReplicatesCrystal.replicatesCrystalFactory(unitCell, cutOff2);
      logger.info(
          format(
              "\n Density:                                %6.3f (g/cc)",
              crystal.getDensity(molecularAssembly.getMass())));
      logger.info(crystal.toString());
    } else {
      this.crystal = unitCell;
    }

    if (!unitCell.aperiodic() && unitCell.spaceGroup.number == 1) {
      ncsTerm = forceField.getBoolean("NCSTERM", false);
      ncsTermOrig = ncsTerm;
    } else {
      ncsTerm = false;
      ncsTermOrig = false;
    }

    rigidHydrogens = forceField.getBoolean("RIGID_HYDROGENS", false);
    rigidScale = forceField.getDouble("RIGID_SCALE", 10.0);

    nRelativeSolvations = 0;
    String relSolvLibrary = forceField.getString("RELATIVE_SOLVATION", "NONE").toUpperCase();
    SolvationLibrary library = SolvationLibrary.valueOf(relSolvLibrary);
    if (library == SolvationLibrary.AUTO) {
      if (generalizedKirkwoodTerm && name.toUpperCase().contains("OPLS")) {
        library = SolvationLibrary.MACCALLUM_TIP4P;
        // Change when we have good Generalized Born numbers of our own for OPLS.
      } else if (generalizedKirkwoodTerm) {
        library = SolvationLibrary.GK;
      } else {
        library = SolvationLibrary.NONE;
      }
    }
    if (library != SolvationLibrary.NONE) {
      relativeSolvationTerm = true;
      relativeSolvation = new RelativeSolvation(library, forceField);
    } else {
      relativeSolvationTerm = false;
      relativeSolvation = null;
    }

    boolean checkAllNodeCharges = forceField.getBoolean("CHECK_ALL_NODE_CHARGES", false);

    if (rigidScale <= 1.0) {
      rigidScale = 1.0;
    }

    logger.info("\n Bonded Terms");
    if (rigidHydrogens && rigidScale > 1.0) {
      logger.info(format("  Rigid hydrogens:                   %10.2f", rigidScale));
    }

    // Collect, count, pack and sort bonds.
    if (bondTerm) {
      List<Bond> bond = molecularAssembly.getBondList();
      nBonds = bond.size();
      bonds = bond.toArray(new Bond[0]);
      sort(bonds);
      if (nBonds > 0) {
        logger.info(format("  Bonds:                             %10d", nBonds));
      }
    } else {
      nBonds = 0;
      bonds = null;
    }

    // Collect, count, pack and sort angles.
    if (angleTerm) {
      List<Angle> angle = molecularAssembly.getAngleList();
      nAngles = angle.size();
      angles = angle.toArray(new Angle[0]);
      sort(angles);
      if (nAngles > 0) {
        logger.info(format("  Angles:                            %10d", nAngles));
      }
    } else {
      nAngles = 0;
      angles = null;
    }

    // Collect, count, pack and sort stretch-bends.
    if (stretchBendTerm) {
      List<StretchBend> stretchBend = molecularAssembly.getStretchBendList();
      nStretchBends = stretchBend.size();
      stretchBends = stretchBend.toArray(new StretchBend[0]);
      sort(stretchBends);
      if (nStretchBends > 0) {
        logger.info(format("  Stretch-Bends:                     %10d", nStretchBends));
      }
    } else {
      nStretchBends = 0;
      stretchBends = null;
    }

    // Collect, count, pack and sort Urey-Bradleys.
    if (ureyBradleyTerm) {
      List<UreyBradley> ureyBradley = molecularAssembly.getUreyBradleyList();
      nUreyBradleys = ureyBradley.size();
      ureyBradleys = ureyBradley.toArray(new UreyBradley[0]);
      sort(ureyBradleys);
      if (nUreyBradleys > 0) {
        logger.info(format("  Urey-Bradleys:                     %10d", nUreyBradleys));
      }
    } else {
      nUreyBradleys = 0;
      ureyBradleys = null;
    }

    // Set a multiplier on the force constants of bonded terms containing hydrogens.
    if (rigidHydrogens) {
      if (bonds != null) {
        for (Bond bond : bonds) {
          if (bond.containsHydrogen()) {
            bond.setRigidScale(rigidScale);
          }
        }
      }
      if (angles != null) {
        for (Angle angle : angles) {
          if (angle.containsHydrogen()) {
            angle.setRigidScale(rigidScale);
          }
        }
      }
      if (stretchBends != null) {
        for (StretchBend stretchBend : stretchBends) {
          if (stretchBend.containsHydrogen()) {
            stretchBend.setRigidScale(rigidScale);
          }
        }
      }
      if (ureyBradleys != null) {
        for (UreyBradley ureyBradley : ureyBradleys) {
          if (ureyBradley.containsHydrogen()) {
            ureyBradley.setRigidScale(rigidScale);
          }
        }
      }
    }

    // Collect, count, pack and sort out-of-plane bends.
    if (outOfPlaneBendTerm) {
      List<OutOfPlaneBend> outOfPlaneBend = molecularAssembly.getOutOfPlaneBendList();
      nOutOfPlaneBends = outOfPlaneBend.size();
      outOfPlaneBends = outOfPlaneBend.toArray(new OutOfPlaneBend[0]);
      sort(outOfPlaneBends);
      if (nOutOfPlaneBends > 0) {
        logger.info(format("  Out-of-Plane Bends:                %10d", nOutOfPlaneBends));
      }
    } else {
      nOutOfPlaneBends = 0;
      outOfPlaneBends = null;
    }

    double torsionScale = forceField.getDouble("TORSION_SCALE", 1.0);
    if (torsionScale != 1.0) {
      forceField.setTorsionScale(torsionScale);
    }

    // Collect, count, pack and sort torsions.
    if (torsionTerm) {
      List<Torsion> torsion = molecularAssembly.getTorsionList();
      nTorsions = torsion.size();
      torsions = torsion.toArray(new Torsion[0]);
      if (nTorsions > 0) {
        if (torsionScale == 1.0) {
          logger.info(format("  Torsions:                          %10d", nTorsions));
        } else {
          logger.info(format("  Torsions (%5.2f):                  %10d", torsionScale, nTorsions));
        }
      }
    } else {
      nTorsions = 0;
      torsions = null;
    }

    // Collect, count, pack and sort stretch torsions.
    if (stretchTorsionTerm) {
      List<StretchTorsion> stretchTorsion = molecularAssembly.getStretchTorsionList();
      nStretchTorsions = stretchTorsion.size();
      stretchTorsions = stretchTorsion.toArray(new StretchTorsion[0]);
      if (nStretchTorsions > 0) {
        if (torsionScale == 1.0) {
          logger.info(format("  Stretch-Torsions:                  %10d", nStretchTorsions));
        } else {
          logger.info(
              format("  Stretch-Torsions (%5.2f):          %10d", torsionScale, nStretchTorsions));
        }
      }
    } else {
      nStretchTorsions = 0;
      stretchTorsions = null;
    }

    // Collect, count, pack and sort angle torsions.
    if (angleTorsionTerm) {
      List<AngleTorsion> angleTorsion = molecularAssembly.getAngleTorsionList();
      nAngleTorsions = angleTorsion.size();
      angleTorsions = angleTorsion.toArray(new AngleTorsion[0]);
      if (nAngleTorsions > 0) {
        if (torsionScale == 1.0) {
          logger.info(format("  Angle-Torsions:                    %10d", nAngleTorsions));
        } else {
          logger.info(
              format("  Angle-Torsions (%5.2f):            %10d", torsionScale, nAngleTorsions));
        }
      }
    } else {
      nAngleTorsions = 0;
      angleTorsions = null;
    }

    // Collect, count, pack and sort pi-orbital torsions.
    if (piOrbitalTorsionTerm) {
      List<PiOrbitalTorsion> piOrbitalTorsion = molecularAssembly.getPiOrbitalTorsionList();
      nPiOrbitalTorsions = piOrbitalTorsion.size();
      piOrbitalTorsions = piOrbitalTorsion.toArray(new PiOrbitalTorsion[0]);
      if (nPiOrbitalTorsions > 0) {
        if (torsionScale == 1.0) {
          logger.info(format("  Pi-Orbital Torsions:               %10d", nPiOrbitalTorsions));
        } else {
          logger.info(
              format(
                  "  Pi-Orbital Torsions (%5.2f):       %10d", torsionScale, nPiOrbitalTorsions));
        }
      }
    } else {
      nPiOrbitalTorsions = 0;
      piOrbitalTorsions = null;
    }

    // Collect, count, pack and sort torsion-torsions.
    if (torsionTorsionTerm) {
      List<TorsionTorsion> torsionTorsion = molecularAssembly.getTorsionTorsionList();
      nTorsionTorsions = torsionTorsion.size();
      torsionTorsions = torsionTorsion.toArray(new TorsionTorsion[0]);
      if (nTorsionTorsions > 0) {
        logger.info(format("  Torsion-Torsions:                  %10d", nTorsionTorsions));
      }
    } else {
      nTorsionTorsions = 0;
      torsionTorsions = null;
    }

    // Collect, count, pack and sort improper torsions.
    if (improperTorsionTerm) {
      List<ImproperTorsion> improperTorsion = molecularAssembly.getImproperTorsionList();
      nImproperTorsions = improperTorsion.size();
      improperTorsions = improperTorsion.toArray(new ImproperTorsion[0]);
      if (nImproperTorsions > 0) {
        logger.info(format("  Improper Torsions:                 %10d", nImproperTorsions));
      }
    } else {
      nImproperTorsions = 0;
      improperTorsions = null;
    }

    logger.info("\n Non-Bonded Terms");

    int[] molecule = molecularAssembly.getMoleculeNumbers();
    if (vanderWaalsTerm) {
      if (!tornadoVM) {
        vanderWaals =
            new VanDerWaals(
                atoms, molecule, crystal, forceField, parallelTeam, vdwOff, nlistCutoff);
      } else {
        vanderWaals = new VanDerWaalsTornado(atoms, crystal, forceField, vdwOff);
      }
    } else {
      vanderWaals = null;
    }

    if (multipoleTerm) {
      ELEC_FORM form;
      if (name.contains("OPLS") || name.contains("AMBER") || name.contains("CHARMM")) {
        form = ELEC_FORM.FIXED_CHARGE;
      } else {
        form = ELEC_FORM.PAM;
      }

      boolean pmeQI = forceField.getBoolean("PME_QI", false);

      if (pmeQI) {
        particleMeshEwald =
            new ParticleMeshEwaldQI(
                atoms,
                molecule,
                forceField,
                crystal,
                vanderWaals.getNeighborList(),
                form,
                parallelTeam);
      } else {
        particleMeshEwald =
            new ParticleMeshEwaldCart(
                atoms,
                molecule,
                forceField,
                crystal,
                vanderWaals.getNeighborList(),
                form,
                parallelTeam);
      }
      double charge = molecularAssembly.getCharge(checkAllNodeCharges);
      logger.info(format("\n  Overall system charge:             %10.3f", charge));
    } else {
      particleMeshEwald = null;
    }

    if (ncsTerm) {
      String sg = forceField.getString("NCSGROUP", "P 1");
      Crystal ncsCrystal = new Crystal(a, b, c, alpha, beta, gamma, sg);
      ncsRestraint = new NCSRestraint(atoms, forceField, ncsCrystal);
    } else {
      ncsRestraint = null;
    }

    coordRestraints = new ArrayList<>();
    if (restraints != null) {
      coordRestraints.addAll(restraints);
    }

    if (restrainTerm) {
      this.autoCoordRestraint = new CoordRestraint(atoms, forceField);
      coordRestraints.add(autoCoordRestraint);
    } else {
      autoCoordRestraint = null;
    }

    if (!coordRestraints.isEmpty()) {
      restrainTerm = true;
      restrainTermOrig = restrainTerm;
      logger.log(Level.FINE, " restrainTerm set true");
    }

    if (comTerm) {
      comRestraint = new COMRestraint(molecularAssembly);
    } else {
      comRestraint = null;
    }

    if (restrainGroupTerm) {
      restrainGroups = new RestrainGroups(molecularAssembly);
      nRestrainGroups = restrainGroups.getNumberOfRestraints();
    } else {
      restrainGroups = null;
    }

    String[] restrainTorsionCos = properties.getStringArray("restrain-torsion-cos");
    double torsUnits = forceField.getDouble("TORSIONUNIT", 1.0);
    List<RestraintTorsion> rTorsList = new ArrayList<>(restrainTorsionCos.length);
    for (String rtc : restrainTorsionCos) {
      String[] toks = rtc.split("\\s+");
      int nTok = toks.length;
      if (nTok < 7) {
        throw new IllegalArgumentException(format("restrain-torsion-cos record %s must have 4 atom indices, amplitude, phase shift and periodicity!", rtc));
      }
      int ai1 = Integer.parseInt(toks[0]) - 1;
      int ai2 = Integer.parseInt(toks[1]) - 1;
      int ai3 = Integer.parseInt(toks[2]) - 1;
      int ai4 = Integer.parseInt(toks[3]) - 1;
      Atom a1 = atoms[ai1];
      Atom a2 = atoms[ai2];
      Atom a3 = atoms[ai3];
      Atom a4 = atoms[ai4];
      int[] atomClasses = new int[]{-1, -1, -1, -1};

      int startTerms = 4;
      boolean lamEnabled = false;
      boolean revLam = false;
      if (toks[4].equalsIgnoreCase("lambda")) {
        ++startTerms;
        lamEnabled = true;
        if (toks[5].toLowerCase().startsWith("reverse")) {
          ++startTerms;
          revLam = true;
        }
      }

      int nTerms = (nTok - startTerms) / 3;
      assert (nTok - startTerms) % 3 == 0;
      double[] amp = new double[nTerms];
      double[] phase = new double[nTerms];
      int[] period = new int[nTerms];

      for (int i = 0; i < nTerms; i++) {
        int i0 = startTerms + (3 * i);
        amp[i] = Double.parseDouble(toks[i0]);
        phase[i] = Double.parseDouble(toks[i0 + 1]);
        period[i] = Integer.parseInt(toks[i0 + 2]);
      }

      // Lambda-enabled torsion restraints require lambda term to be true.
      assert !lamEnabled || lambdaTerm;
      TorsionType tType = new TorsionType(atomClasses, amp, phase, period);
      rTorsList.add(new RestraintTorsion(a1, a2, a3, a4, tType, lamEnabled, revLam, torsUnits));
    }

    nRestTors = rTorsList.size();
    if (nRestTors > 0) {
      logger.info(format(" Adding %4d cosine-based torsion restraints.", nRestTors));
      rTorsTerm = true;
      rTorsTermOrig = true;
      rTors = rTorsList.toArray(new RestraintTorsion[0]);
      rTorsEnergy = 0;
      rTorsTime = 0;
    } else {
      rTorsTermOrig = false;
    }

    bondedRegion = new BondedRegion();

    maxDebugGradient = forceField.getDouble("MAX_DEBUG_GRADIENT", Double.POSITIVE_INFINITY);

    molecularAssembly.setPotential(this);

    // Add restrain-bond records. If no restrain-distance records exist, the empty array will be
    // returned.
    String[] bondRestraints = molecularAssembly.getProperties().getStringArray("restrain-distance");
    for (String bondRest : bondRestraints) {
      try {
        String[] toks = bondRest.split("\\s+");
        if (toks.length < 2) {
          throw new IllegalArgumentException(
              format(" restrain-distance value %s could not be parsed!", bondRest));
        }
        // Internally, everything starts with 0, but restrain distance starts at 1, so that 1 has to
        // be subtracted
        int at1 = Integer.parseInt(toks[0]) - 1;
        int at2 = Integer.parseInt(toks[1]) - 1;

        double forceConst = 100.0;
        double flatBottomRadius = 0;
        Atom a1 = atoms[at1];
        Atom a2 = atoms[at2];

        if (toks.length > 2) {
          forceConst = Double.parseDouble(toks[2]);
        }
        double dist;
        switch (toks.length) {
          case 2:
          case 3:
            double[] xyz1 = new double[3];
            xyz1 = a1.getXYZ(xyz1);
            double[] xyz2 = new double[3];
            xyz2 = a2.getXYZ(xyz2);
            // Current distance between restrained atoms
            dist = crystal.minDistOverSymOps(xyz1, xyz2);
            break;
          case 4:
            dist = Double.parseDouble(toks[3]);
            break;
          case 5:
          default:
            double minDist = Double.parseDouble(toks[3]);
            double maxDist = Double.parseDouble(toks[4]);
            dist = 0.5 * (minDist + maxDist);
            flatBottomRadius = 0.5 * Math.abs(maxDist - minDist);
            break;
        }

        UnivariateSwitchingFunction switchF;
        double lamStart = RestraintBond.DEFAULT_RB_LAM_START;
        double lamEnd = RestraintBond.DEFAULT_RB_LAM_END;
        if (toks.length > 5) {
          int offset = 5;
          if (toks[5].matches("^[01](?:\\.[0-9]*)?")) {
            offset = 6;
            lamStart = Double.parseDouble(toks[5]);
            if (toks[6].matches("^[01](?:\\.[0-9]*)?")) {
              offset = 7;
              lamEnd = Double.parseDouble(toks[6]);
            }
          }
          switchF = UnivariateFunctionFactory.parseUSF(toks, offset);
        } else {
          switchF = new ConstantSwitch();
        }

        setRestraintBond(a1, a2, dist, forceConst, flatBottomRadius, lamStart, lamEnd, switchF);
      } catch (Exception ex) {
        logger.info(format(" Exception in parsing restrain-distance: %s", ex.toString()));
      }
    }

    String constraintStrings =
        forceField.getString("CONSTRAIN", forceField.getString("RATTLE", null));
    if (constraintStrings != null) {
      constraints = new ArrayList<>();
      logger.info(format(" Experimental: parsing constraints option %s", constraintStrings));

      Set<Bond> numericBonds = new HashSet<>(1);
      Set<Angle> numericAngles = new HashSet<>(1);

      // Totally empty constrain option: constrain only X-H bonds. No other options applied.
      if (constraintStrings.isEmpty() || constraintStrings.matches("^\\s*$")) {
        // Assume constraining only X-H bonds (i.e. RIGID-HYDROGEN).
        logger.info(" Constraining X-H bonds.");
        numericBonds =
            Arrays.stream(bonds)
                .filter(
                    (Bond bond) ->
                        bond.getAtom(0).getAtomicNumber() == 1
                            || bond.getAtom(1).getAtomicNumber() == 1)
                .collect(Collectors.toSet());
      } else {
        String[] constraintToks = constraintStrings.split("\\s+");

        // First, accumulate SETTLE constraints.
        for (String tok : constraintToks) {
          if (tok.equalsIgnoreCase("WATER")) {
            logger.info(" Constraining waters to be rigid based on angle & bonds.");
            // XYZ files, in particular, have waters mislabeled as generic Molecules.
            // First, find any such mislabeled water.
            Stream<MSNode> settleStream =
                molecularAssembly.getMolecules().stream()
                    .filter((MSNode m) -> m.getAtomList().size() == 3)
                    .filter(
                        (MSNode m) -> {
                          List<Atom> atoms = m.getAtomList();
                          Atom O = null;
                          List<Atom> H = new ArrayList<>(2);
                          for (Atom at : atoms) {
                            int atN = at.getAtomicNumber();
                            if (atN == 8) {
                              O = at;
                            } else if (atN == 1) {
                              H.add(at);
                            }
                          }
                          return O != null && H.size() == 2;
                        });
            // Now concatenate the stream with the properly labeled waters.
            settleStream = Stream.concat(settleStream, molecularAssembly.getWaters().stream());
            // Map them into new Settle constraints and collect.
            List<SettleConstraint> settleConstraints =
                settleStream
                    .map((MSNode m) -> m.getAngleList().get(0))
                    .map(SettleConstraint::settleFactory)
                    .collect(Collectors.toList());
            constraints.addAll(settleConstraints);

          } else if (tok.equalsIgnoreCase("DIATOMIC")) {
            logger.severe(" Diatomic distance constraints not yet implemented properly.");
          } else if (tok.equalsIgnoreCase("TRIATOMIC")) {
            logger.severe(
                " Triatomic SETTLE constraints for non-water molecules not yet implemented properly.");
          }
        }

        // Second, accumulate bond/angle constraints.
        for (String tok : constraintToks) {
          if (tok.equalsIgnoreCase("BONDS")) {
            numericBonds = new HashSet<>(Arrays.asList(bonds));
          } else if (tok.equalsIgnoreCase("ANGLES")) {
            numericAngles = new HashSet<>(Arrays.asList(angles));
          }
        }
      }

      // Remove bonds that are already dealt with via angles.
      for (Angle angle : numericAngles) {
        numericBonds.removeAll(angle.getBondList());
      }

      // Remove already-constrained angles and bonds (e.g. SETTLE-constrained ones).
      List<Angle> ccmaAngles =
          numericAngles.stream()
              .filter((Angle ang) -> !ang.isConstrained())
              .collect(Collectors.toList());
      List<Bond> ccmaBonds =
          numericBonds.stream()
              .filter((Bond bond) -> !bond.isConstrained())
              .collect(Collectors.toList());

      CcmaConstraint ccmaConstraint =
          CcmaConstraint.ccmaFactory(
              ccmaBonds, ccmaAngles, atoms, getMass(), CcmaConstraint.DEFAULT_CCMA_NONZERO_CUTOFF);
      constraints.add(ccmaConstraint);

      logger.info(format(" Added %d constraints.", constraints.size()));
    } else {
      constraints = Collections.emptyList();
    }

    if (lambdaTerm) {
      this.setLambda(1.0);
    }
  }

  /**
   * Static factory method to create a ForceFieldEnergy, possibly via FFX or OpenMM implementations.
   *
   * @param assembly To create FFE over
   * @return a {@link ffx.potential.ForceFieldEnergy} object.
   */
  public static ForceFieldEnergy energyFactory(MolecularAssembly assembly) {
    return energyFactory(assembly, null);
  }

  /**
   * Static factory method to create a ForceFieldEnergy, possibly via FFX or OpenMM implementations.
   *
   * @param assembly To create FFE over
   * @param restraints Harmonic restraints
   * @return a {@link ffx.potential.ForceFieldEnergy} object.
   */
  public static ForceFieldEnergy energyFactory(
      MolecularAssembly assembly, List<CoordRestraint> restraints) {
    return energyFactory(assembly, restraints, ParallelTeam.getDefaultThreadCount());
  }

  /**
   * Static factory method to create a ForceFieldEnergy, possibly via FFX or OpenMM implementations.
   *
   * @param assembly To create FFE over
   * @param restraints Harmonic restraints
   * @param numThreads Number of threads to use for FFX energy
   * @return A ForceFieldEnergy on some Platform
   */
  public static ForceFieldEnergy energyFactory(
      MolecularAssembly assembly, List<CoordRestraint> restraints, int numThreads) {
    ForceField ffield = assembly.getForceField();
    String platformString = toEnumForm(ffield.getString("PLATFORM", "FFX"));
    try {
      Platform platform = Platform.valueOf(platformString);
      switch (platform) {
        case OMM:
        case OMM_REF: // Should be split from the code once we figure out how to specify a kernel.
        case OMM_CUDA:
          try {
            return new ForceFieldEnergyOpenMM(assembly, platform, restraints, numThreads);
          } catch (Exception ex) {
            logger.warning(format(" Exception creating ForceFieldEnergyOpenMM: %s", ex));
            ex.printStackTrace();

            ForceFieldEnergy ffxEnergy = assembly.getPotentialEnergy();
            if (ffxEnergy == null) {
              ffxEnergy = new ForceFieldEnergy(assembly, restraints, numThreads);
              assembly.setPotential(ffxEnergy);
            }
            return ffxEnergy;
          }
        case OMM_OPENCL:
        case OMM_OPTCPU:
          logger.warning(format(" Platform %s not supported; defaulting to FFX", platform));
        case FFX:
        default:
          ForceFieldEnergy ffxEnergy = assembly.getPotentialEnergy();
          if (ffxEnergy == null) {
            ffxEnergy = new ForceFieldEnergy(assembly, restraints, numThreads);
            assembly.setPotential(ffxEnergy);
          }
          return ffxEnergy;
      }
    } catch (IllegalArgumentException | NullPointerException ex) {
      logger.warning(
          format(" String %s did not match a known energy implementation", platformString));
      ForceFieldEnergy ffxEnergy = assembly.getPotentialEnergy();
      if (ffxEnergy == null) {
        ffxEnergy = new ForceFieldEnergy(assembly, restraints, numThreads);
        assembly.setPotential(ffxEnergy);
      }
      return ffxEnergy;
    }
  }

  /**
   * Applies constraints to positions
   *
   * @param xPrior Prior coodinates.
   * @param xNew New coordinates.
   */
  public void applyAllConstraintPositions(double[] xPrior, double[] xNew) {
    applyAllConstraintPositions(xPrior, xNew, DEFAULT_CONSTRAINT_TOLERANCE);
  }

  /**
   * Applies constraints to positions
   *
   * @param xPrior Prior coodinates.
   * @param xNew New coordinates.
   * @param tol Constraint Tolerance.
   */
  public void applyAllConstraintPositions(double[] xPrior, double[] xNew, double tol) {
    if (xPrior == null) {
      xPrior = Arrays.copyOf(xNew, xNew.length);
    }
    for (Constraint constraint : constraints) {
      constraint.applyConstraintToStep(xPrior, xNew, getMass(), tol);
    }
  }

  /**
   * Overwrites current esvSystem if present. Multiple ExtendedSystems is possible but unnecessary;
   * add all ESVs to one system (per FFE, at least).
   *
   * @param system a {@link ffx.potential.extended.ExtendedSystem} object.
   */
  public void attachExtendedSystem(ExtendedSystem system) {
    if (system == null) {
      throw new IllegalArgumentException();
    }
    esvTerm = true;
    esvSystem = system;
    if (vanderWaalsTerm) {
      if (vanderWaals == null) {
        logger.warning("Null VdW during ESV setup.");
      } else {
        vanderWaals.attachExtendedSystem(system);
      }
    }
    if (multipoleTerm) {
      if (particleMeshEwald == null) {
        logger.warning("Null PME during ESV setup.");
      }
      if (!(particleMeshEwald instanceof ParticleMeshEwaldQI)) {
        logger.severe("Extended systems can attach only to Quasi-Internal PME. Try -Dpme-qi=true.");
      }
      ((ParticleMeshEwaldQI) particleMeshEwald).attachExtendedSystem(system);
    }
    if (crystal != null) {
      crystal.setSpecialPositionCutoff(0.0);
    }
    reInit();
  }

  /**
   * {@inheritDoc}
   *
   * <p>Returns true if lambda term is not enabled for this ForceFieldEnergy.
   */
  @Override
  public boolean dEdLZeroAtEnds() {
    // This may actually be true even with softcored atoms.
    // For now, serves the purpose of reporting true when nothing is softcored.
    return !lambdaTerm;
  }

  /**
   * Frees up assets associated with this ForceFieldEnergy, such as worker Threads.
   *
   * @return If successful in freeing up assets.
   */
  public boolean destroy() {
    if (destroyed) {
      // This regularly occurs with Repex OST, as multiple OrthogonalSpaceTempering objects wrap a
      // single FFE.
      logger.fine(format(" This ForceFieldEnergy is already destroyed: %s", this.toString()));
      return true;
    } else {
      try {
        if (parallelTeam != null) {
          parallelTeam.shutdown();
        }
        if (vanderWaals != null) {
          vanderWaals.destroy();
        }
        if (particleMeshEwald != null) {
          particleMeshEwald.destroy();
        }
        molecularAssembly.finishDestruction();
        destroyed = true;
        return true;
      } catch (Exception ex) {
        logger.warning(format(" Exception in shutting down a ForceFieldEnergy: %s", ex));
        logger.info(Utilities.stackTraceToString(ex));
        return false;
      }
    }
  }

  /** detachExtendedSystem. */
  public void detachExtendedSystem() {
    esvTerm = false;
    esvSystem = null;
    if (vanderWaalsTerm && vanderWaals != null) {
      vanderWaals.detachExtendedSystem();
    }
    if (multipoleTerm && particleMeshEwald != null) {
      if (particleMeshEwald instanceof ParticleMeshEwaldQI) {
        ((ParticleMeshEwaldQI) particleMeshEwald).detachExtendedSystem();
      }
    }
    reInit();
  }

  /**
   * energy.
   *
   * @return a double.
   */
  public double energy() {
    return energy(false, false);
  }

  /**
   * {@inheritDoc}
   *
   * <p>energy
   */
  public double energy(boolean gradient, boolean print) {

    try {
      bondTime = 0;
      angleTime = 0;
      stretchBendTime = 0;
      ureyBradleyTime = 0;
      outOfPlaneBendTime = 0;
      torsionTime = 0;
      stretchTorsionTime = 0;
      angleTorsionTime = 0;
      piOrbitalTorsionTime = 0;
      torsionTorsionTime = 0;
      improperTorsionTime = 0;
      vanDerWaalsTime = 0;
      electrostaticTime = 0;
      restraintBondTime = 0;
      ncsTime = 0;
      coordRestraintTime = 0;
      rTorsTime = 0;
      totalTime = System.nanoTime();

      // Zero out the potential energy of each bonded term.
      bondEnergy = 0.0;
      angleEnergy = 0.0;
      stretchBendEnergy = 0.0;
      ureyBradleyEnergy = 0.0;
      outOfPlaneBendEnergy = 0.0;
      torsionEnergy = 0.0;
      angleTorsionEnergy = 0.0;
      stretchTorsionEnergy = 0.0;
      piOrbitalTorsionEnergy = 0.0;
      torsionTorsionEnergy = 0.0;
      improperTorsionEnergy = 0.0;
      totalBondedEnergy = 0.0;

      // Zero out potential energy of restraint terms
      restraintBondEnergy = 0.0;
      ncsEnergy = 0.0;
      rTorsEnergy = 0.0;
      restrainEnergy = 0.0;

      // Zero out bond and angle RMSDs.
      bondRMSD = 0.0;
      angleRMSD = 0.0;

      // Zero out the potential energy of each non-bonded term.
      vanDerWaalsEnergy = 0.0;
      permanentMultipoleEnergy = 0.0;
      permanentRealSpaceEnergy = 0.0;
      polarizationEnergy = 0.0;
      totalMultipoleEnergy = 0.0;
      totalNonBondedEnergy = 0.0;

      // Zero out the solvation energy.
      solvationEnergy = 0.0;

      // Zero out the relative solvation energy (sequence optimization)
      relativeSolvationEnergy = 0.0;
      nRelativeSolvations = 0;

      esvBias = 0.0;

      // Zero out the total potential energy.
      totalEnergy = 0.0;

      // Zero out the Cartesian coordinate gradient for each atom.
      //            if (gradient) {
      //                for (int i = 0; i < nAtoms; i++) {
      //                    atoms[i].setXYZGradient(0.0, 0.0, 0.0);
      //                    atoms[i].setLambdaXYZGradient(0.0, 0.0, 0.0);
      //                }
      //            }

      // Computed the bonded energy terms in parallel.
      try {
        bondedRegion.setGradient(gradient);
        parallelTeam.execute(bondedRegion);
      } catch (RuntimeException ex) {
        logger.warning("Runtime exception during bonded term calculation.");
        throw ex;
      } catch (Exception ex) {
        logger.info(Utilities.stackTraceToString(ex));
        logger.severe(ex.toString());
      }

      if (!lambdaBondedTerms) {
        // Compute restraint terms.
        if (ncsTerm) {
          ncsTime = -System.nanoTime();
          ncsEnergy = ncsRestraint.residual(gradient, print);
          ncsTime += System.nanoTime();
        }
        if (restrainTerm && !coordRestraints.isEmpty()) {
          coordRestraintTime = -System.nanoTime();
          for (CoordRestraint restraint : coordRestraints) {
            restrainEnergy += restraint.residual(gradient, print);
          }
          coordRestraintTime += System.nanoTime();
        }
        if (comTerm) {
          comRestraintTime = -System.nanoTime();
          comRestraintEnergy = comRestraint.residual(gradient, print);
          comRestraintTime += System.nanoTime();
        }
        if (restrainGroupTerm) {
          restrainGroupTime = -System.nanoTime();
          restrainGroupEnergy = restrainGroups.energy(gradient);
          restrainGroupTime += System.nanoTime();
        }
        // Compute non-bonded terms.
        if (vanderWaalsTerm) {
          vanDerWaalsTime = -System.nanoTime();
          vanDerWaalsEnergy = vanderWaals.energy(gradient, print);
          nVanDerWaalInteractions = this.vanderWaals.getInteractions();
          vanDerWaalsTime += System.nanoTime();
        }
        if (multipoleTerm) {
          electrostaticTime = -System.nanoTime();
          totalMultipoleEnergy = particleMeshEwald.energy(gradient, print);
          permanentMultipoleEnergy = particleMeshEwald.getPermanentEnergy();
          permanentRealSpaceEnergy = particleMeshEwald.getPermRealEnergy();
          polarizationEnergy = particleMeshEwald.getPolarizationEnergy();
          nPermanentInteractions = particleMeshEwald.getInteractions();
          solvationEnergy = particleMeshEwald.getSolvationEnergy();
          nGKInteractions = particleMeshEwald.getGKInteractions();
          electrostaticTime += System.nanoTime();
        }
      }

      if (relativeSolvationTerm) {
        List<Residue> residuesList = molecularAssembly.getResidueList();
        for (Residue residue : residuesList) {
          if (residue instanceof MultiResidue) {
            Atom refAtom = residue.getSideChainAtoms().get(0);
            if (refAtom != null && refAtom.getUse()) {
              // Reasonably confident that it should be -=,
              // as we are trying to penalize residues with strong solvation energy.
              double thisSolvation = relativeSolvation.getSolvationEnergy(residue, false);
              relativeSolvationEnergy -= thisSolvation;
              if (thisSolvation != 0) {
                nRelativeSolvations++;
              }
            }
          }
        }
      }

      totalTime = System.nanoTime() - totalTime;

      totalBondedEnergy =
          bondEnergy
              + restraintBondEnergy
              + angleEnergy
              + stretchBendEnergy
              + ureyBradleyEnergy
              + outOfPlaneBendEnergy
              + torsionEnergy
              + angleTorsionEnergy
              + stretchTorsionEnergy
              + piOrbitalTorsionEnergy
              + improperTorsionEnergy
              + torsionTorsionEnergy
              + ncsEnergy
              + restrainEnergy
              + restrainGroupEnergy
              + rTorsEnergy;
      totalNonBondedEnergy = vanDerWaalsEnergy + totalMultipoleEnergy + relativeSolvationEnergy;
      totalEnergy = totalBondedEnergy + totalNonBondedEnergy + solvationEnergy;
      if (esvTerm) {
        esvBias = esvSystem.getBiasEnergy();
        totalEnergy += esvBias;
      }
    } catch (EnergyException ex) {
      if (printOnFailure) {
        File origFile = molecularAssembly.getFile();
        String timeString =
            LocalDateTime.now().format(DateTimeFormatter.ofPattern("yyyy_MM_dd-HH_mm_ss"));

        String filename =
            format(
                "%s-ERROR-%s.pdb",
                FilenameUtils.removeExtension(molecularAssembly.getFile().getName()), timeString);

        PotentialsFunctions ef = new PotentialsUtils();
        filename = ef.versionFile(filename);
        logger.info(format(" Writing on-error snapshot to file %s", filename));
        ef.saveAsPDB(molecularAssembly, new File(filename));
        molecularAssembly.setFile(origFile);
      }

      if (ex.doCauseSevere()) {
        logger.log(Level.SEVERE, " Error in calculating energies or gradients", ex);
        return 0.0;
      } else {
        logger.log(Level.INFO, format(" Exception in energy calculation: %s", ex.toString()));
        throw ex; // Rethrow exception
      }
    }

    if (print) {
      StringBuilder sb = new StringBuilder();
      if (gradient) {
        sb.append("\n Computed Potential Energy and Atomic Coordinate Gradients\n");
      } else {
        sb.append("\n Computed Potential Energy\n");
      }
      sb.append(this);
      logger.info(sb.toString());
    }
    return totalEnergy;
  }

  /** {@inheritDoc} */
  @Override
  public double energy(double[] x) {
    return energy(x, false);
  }

  /** {@inheritDoc} */
  @Override
  public double energy(double[] x, boolean verbose) {
    assert Arrays.stream(x).allMatch(Double::isFinite);

    // Unscale the coordinates.
    unscaleCoordinates(x);

    // Set coordinates.
    setCoordinates(x);

    double e = this.energy(false, verbose);

    // Rescale the coordinates.
    scaleCoordinates(x);

    return e;
  }

  /** {@inheritDoc} */
  @Override
  public double energyAndGradient(double[] x, double[] g) {
    return energyAndGradient(x, g, false);
  }

  /** {@inheritDoc} */
  @Override
  public double energyAndGradient(double[] x, double[] g, boolean verbose) {
    assert Arrays.stream(x).allMatch(Double::isFinite);

    // Un-scale the coordinates.
    unscaleCoordinates(x);

    // Set coordinates.
    setCoordinates(x);
    double e = energy(true, verbose);

    // Try block already exists inside energy(boolean, boolean), so only
    // need to try-catch fillGradient.
    try {
      fillGradient(g);

      // Scale the coordinates and gradients.
      scaleCoordinatesAndGradient(x, g);

      if (maxDebugGradient < Double.MAX_VALUE) {
        boolean extremeGrad =
            Arrays.stream(g)
                .anyMatch((double gi) -> (gi > maxDebugGradient || gi < -maxDebugGradient));
        if (extremeGrad) {
          File origFile = molecularAssembly.getFile();
          String timeString =
              LocalDateTime.now().format(DateTimeFormatter.ofPattern("yyyy_MM_dd-HH_mm_ss"));

          String filename =
              format(
                  "%s-LARGEGRAD-%s.pdb",
                  FilenameUtils.removeExtension(molecularAssembly.getFile().getName()), timeString);
          PotentialsFunctions ef = new PotentialsUtils();
          filename = ef.versionFile(filename);

          logger.warning(
              format(
                  " Excessively large gradient detected; printing snapshot to file %s", filename));
          ef.saveAsPDB(molecularAssembly, new File(filename));
          molecularAssembly.setFile(origFile);
        }
      }
      return e;
    } catch (EnergyException ex) {
      if (printOnFailure) {
        logger.info(Utilities.stackTraceToString(ex));
        String timeString =
            LocalDateTime.now().format(DateTimeFormatter.ofPattern("yyyy_MM_dd-HH_mm_ss"));

        String filename =
            format(
                "%s-ERROR-%s.pdb",
                FilenameUtils.removeExtension(molecularAssembly.getFile().getName()), timeString);

        PotentialsFunctions ef = new PotentialsUtils();
        filename = ef.versionFile(filename);
        logger.info(format(" Writing on-error snapshot to file %s", filename));
        ef.saveAsPDB(molecularAssembly, new File(filename));
      }

      if (ex.doCauseSevere()) {
        logger.info(Utilities.stackTraceToString(ex));
        logger.log(Level.SEVERE, " Error in calculating energies or gradients", ex);
      } else {
        logger.log(Level.INFO, format(" Exception in energy calculation: %s", ex.toString()));
      }

      throw ex;
    }
  }

  /**
   * {@inheritDoc}
   *
   * <p>Returns an array of acceleration values for active atoms.
   */
  @Override
  public double[] getAcceleration(double[] acceleration) {
    int n = getNumberOfVariables();
    if (acceleration == null || acceleration.length < n) {
      acceleration = new double[n];
    }
    int index = 0;
    double[] a = new double[3];
    for (int i = 0; i < nAtoms; i++) {
      if (atoms[i].isActive()) {
        atoms[i].getAcceleration(a);
        acceleration[index++] = a[0];
        acceleration[index++] = a[1];
        acceleration[index++] = a[2];
      }
    }
    return acceleration;
  }

  /**
   * Getter for the field <code>angleEnergy</code>.
   *
   * @return a double.
   */
  public double getAngleEnergy() {
    return angleEnergy;
  }

  /**
   * Getter for the field <code>angleTorsionEnergy</code>.
   *
   * @return a double.
   */
  public double getAngleTorsionEnergy() {
    return angleTorsionEnergy;
  }

  /**
   * Getter for the field <code>angleTorsions</code>.
   *
   * @return an array of {@link ffx.potential.bonded.AngleTorsion} objects.
   */
  public AngleTorsion[] getAngleTorsions() {
    return angleTorsions;
  }

  /**
   * Getter for the field <code>angles</code>.
   *
   * @return an array of {@link ffx.potential.bonded.Angle} objects.
   */
  public Angle[] getAngles() {
    return angles;
  }

  /**
   * Getter for the field <code>bondEnergy</code>.
   *
   * @return a double.
   */
  public double getBondEnergy() {
    return bondEnergy;
  }

  /**
   * Getter for the field <code>bonds</code>.
   *
   * @return an array of {@link ffx.potential.bonded.Bond} objects.
   */
  public Bond[] getBonds() {
    return bonds;
  }

  /**
   * getCavitationEnergy.
   *
   * @return a double.
   */
  public double getCavitationEnergy() {
    return particleMeshEwald.getCavitationEnergy();
  }

  /**
   * Returns a copy of the list of constraints this ForceFieldEnergy has.
   *
   * @return Copied list of constraints.
   */
  @Override
  public List<Constraint> getConstraints() {
    return constraints.isEmpty() ? Collections.emptyList() : new ArrayList<>(constraints);
  }

  /**
   * Getter for the field <code>coordRestraints</code>.
   *
   * @return a {@link java.util.List} object.
   */
  public List<CoordRestraint> getCoordRestraints() {
    return new ArrayList<>(coordRestraints);
  }

  /** {@inheritDoc} */
  @Override
  public double[] getCoordinates(double[] x) {
    int n = getNumberOfVariables();
    if (x == null || x.length < n) {
      x = new double[n];
    }
    int index = 0;
    for (int i = 0; i < nAtoms; i++) {
      Atom a = atoms[i];
      if (a.isActive() && !a.isBackground()) {
        x[index++] = a.getX();
        x[index++] = a.getY();
        x[index++] = a.getZ();
      }
    }
    return x;
  }

  /**
   * {@inheritDoc}
   *
   * <p>Getter for the field <code>crystal</code>.
   */
  @Override
  public Crystal getCrystal() {
    return crystal;
  }

  /**
   * {@inheritDoc}
   *
   * <p>Set the boundary conditions for this calculation.
   */
  @Override
  public void setCrystal(Crystal crystal) {
    setCrystal(crystal, false);
  }

  /**
   * Getter for the field <code>cutoffPlusBuffer</code>.
   *
   * @return a double.
   */
  public double getCutoffPlusBuffer() {
    return cutoffPlusBuffer;
  }

  /**
   * getDispersionEnergy.
   *
   * @return a double.
   */
  public double getDispersionEnergy() {
    return particleMeshEwald.getDispersionEnergy();
  }

  /**
   * getElectrostaticEnergy.
   *
   * @return a double.
   */
  public double getElectrostaticEnergy() {
    return totalMultipoleEnergy;
  }

  /**
   * getEnergyComponent.
   *
   * @param component a {@link ffx.potential.PotentialComponent} object.
   * @return a double.
   */
  public double getEnergyComponent(PotentialComponent component) {
    switch (component) {
      case Topology:
      case ForceFieldEnergy:
        return totalEnergy;
      case VanDerWaals:
        return vanDerWaalsEnergy;
      case Multipoles:
        return particleMeshEwald.getTotalMultipoleEnergy();
      case Permanent:
        return particleMeshEwald.getPermanentEnergy();
      case Induced:
        return particleMeshEwald.getPolarizationEnergy();
      case PermanentRealSpace:
        return particleMeshEwald.getPermRealEnergy();
      case PermanentSelf:
        return particleMeshEwald.getPermSelfEnergy();
      case PermanentReciprocal:
        return particleMeshEwald.getPermRecipEnergy();
      case InducedRealSpace:
        return particleMeshEwald.getIndRealEnergy();
      case InducedSelf:
        return particleMeshEwald.getIndSelfEnergy();
      case InducedReciprocal:
        return particleMeshEwald.getIndRecipEnergy();
      case GeneralizedKirkwood:
        return particleMeshEwald.getSolvationEnergy();
      case Bonded:
        return totalBondedEnergy;
      case Bond:
        return bondEnergy;
      case Angle:
        return angleEnergy;
      case Torsion:
        return torsionEnergy;
      case StretchBend:
        return stretchBendEnergy;
      case OutOfPlaneBend:
        return outOfPlaneBendEnergy;
      case PiOrbitalTorsion:
        return piOrbitalTorsionEnergy;
      case TorsionTorsion:
        return torsionTorsionEnergy;
      case UreyBradley:
        return ureyBradleyEnergy;
      case RestraintBond:
        return restraintBondEnergy;
      case ImproperTorsion:
        return improperTorsionEnergy;
      case NCS:
        return ncsEnergy;
      case Restrain:
        return restrainEnergy;
      case pHMD:
      case Bias:
      case Discretizer:
      case Acidostat:
        return (esvTerm) ? esvSystem.getEnergyComponent(component) : 0.0;
      case XRay:
      default:
        throw new AssertionError(component.name());
    }
  }

  /** {@inheritDoc} */
  @Override
  public STATE getEnergyTermState() {
    return state;
  }

  /**
   * {@inheritDoc}
   *
   * <p>This method is for the RESPA integrator only.
   */
  @Override
  public void setEnergyTermState(STATE state) {
    this.state = state;
    switch (state) {
      case FAST:
        bondTerm = bondTermOrig;
        angleTerm = angleTermOrig;
        stretchBendTerm = stretchBendTermOrig;
        ureyBradleyTerm = ureyBradleyTermOrig;
        outOfPlaneBendTerm = outOfPlaneBendTermOrig;
        torsionTerm = torsionTermOrig;
        stretchTorsionTerm = stretchTorsionTermOrig;
        angleTorsionTerm = angleTorsionTermOrig;
        piOrbitalTorsionTerm = piOrbitalTorsionTermOrig;
        torsionTorsionTerm = torsionTorsionTermOrig;
        improperTorsionTerm = improperTorsionTermOrig;
        restraintBondTerm = restraintBondTermOrig;
        ncsTerm = ncsTermOrig;
        restrainTerm = restrainTermOrig;
        restrainGroupTerm = restrainGroupTermOrig;
        comTerm = comTermOrig;
        vanderWaalsTerm = false;
        multipoleTerm = false;
        polarizationTerm = false;
        generalizedKirkwoodTerm = false;
        break;
      case SLOW:
        vanderWaalsTerm = vanderWaalsTermOrig;
        multipoleTerm = multipoleTermOrig;
        polarizationTerm = polarizationTermOrig;
        generalizedKirkwoodTerm = generalizedKirkwoodTermOrig;
        bondTerm = false;
        angleTerm = false;
        stretchBendTerm = false;
        ureyBradleyTerm = false;
        outOfPlaneBendTerm = false;
        torsionTerm = false;
        stretchTorsionTerm = false;
        angleTorsionTerm = false;
        piOrbitalTorsionTerm = false;
        torsionTorsionTerm = false;
        improperTorsionTerm = false;
        restraintBondTerm = false;
        ncsTerm = false;
        restrainTerm = false;
        comTerm = false;
        restrainGroupTerm = false;
        break;
      default:
        bondTerm = bondTermOrig;
        angleTerm = angleTermOrig;
        stretchBendTerm = stretchBendTermOrig;
        ureyBradleyTerm = ureyBradleyTermOrig;
        outOfPlaneBendTerm = outOfPlaneBendTermOrig;
        torsionTerm = torsionTermOrig;
        stretchTorsionTerm = stretchTorsionTermOrig;
        angleTorsionTerm = angleTorsionTermOrig;
        piOrbitalTorsionTerm = piOrbitalTorsionTermOrig;
        torsionTorsionTerm = torsionTorsionTermOrig;
        improperTorsionTerm = improperTorsionTermOrig;
        restraintBondTerm = restraintBondTermOrig;
        ncsTerm = ncsTermOrig;
        restrainTermOrig = restrainTerm;
        comTermOrig = comTerm;
        restrainGroupTermOrig = restrainGroupTerm;
        vanderWaalsTerm = vanderWaalsTermOrig;
        multipoleTerm = multipoleTermOrig;
        polarizationTerm = polarizationTermOrig;
        generalizedKirkwoodTerm = generalizedKirkwoodTermOrig;
    }
  }

  /**
   * getEsvBiasEnergy.
   *
   * @return a double.
   */
  public double getEsvBiasEnergy() {
    return esvBias;
  }

  /**
   * getExtendedSystem.
   *
   * @return a {@link ffx.potential.extended.ExtendedSystem} object.
   */
  public ExtendedSystem getExtendedSystem() {
    return esvSystem;
  }

  /**
   * getGK.
   *
   * @return a {@link ffx.potential.nonbonded.GeneralizedKirkwood} object.
   */
  public GeneralizedKirkwood getGK() {
    if (particleMeshEwald != null) {
      return particleMeshEwald.getGK();
    } else {
      return null;
    }
  }

  /**
   * getGKEnergy.
   *
   * @return a double.
   */
  public double getGKEnergy() {
    return particleMeshEwald.getGKEnergy();
  }

  /**
   * getGradient
   *
   * @param g an array of double.
   * @return an array of {@link double} objects.
   */
  public double[] getGradient(double[] g) {
    return fillGradient(g);
  }

  /**
   * Getter for the field <code>improperTorsionEnergy</code>.
   *
   * @return a double.
   */
  public double getImproperTorsionEnergy() {
    return improperTorsionEnergy;
  }

  /**
   * Getter for the field <code>improperTorsions</code>.
   *
   * @return an array of {@link ffx.potential.bonded.ImproperTorsion} objects.
   */
  public ImproperTorsion[] getImproperTorsions() {
    return improperTorsions;
  }

  /** {@inheritDoc} */
  @Override
  public double getLambda() {
    return lambda;
  }

  /** {@inheritDoc} */
  @Override
  public void setLambda(double lambda) {
    if (lambdaTerm) {
      if (lambda <= 1.0 && lambda >= 0.0) {
        this.lambda = lambda;
        if (vanderWaalsTerm) {
          vanderWaals.setLambda(lambda);
        }
        if (multipoleTerm) {
          particleMeshEwald.setLambda(lambda);
        }
        if (restraintBondTerm && restraintBonds != null) {
          for (RestraintBond restraintBond : restraintBonds) {
            restraintBond.setLambda(lambda);
          }
        }
        if (ncsTerm && ncsRestraint != null) {
          ncsRestraint.setLambda(lambda);
        }
        if (restrainTerm && !coordRestraints.isEmpty()) {
          for (CoordRestraint restraint : coordRestraints) {
            restraint.setLambda(lambda);
          }
        }
        if (comTerm && comRestraint != null) {
          comRestraint.setLambda(lambda);
        }
        if (rTorsTerm) {
          for (RestraintTorsion rt : rTors) {
            rt.setLambda(lambda);
          }
        }
        if (lambdaTorsions) {
          for (int i = 0; i < nTorsions; i++) {
            torsions[i].setLambda(lambda);
          }
          for (int i = 0; i < nPiOrbitalTorsions; i++) {
            piOrbitalTorsions[i].setLambda(lambda);
          }
          for (int i = 0; i < nTorsionTorsions; i++) {
            torsionTorsions[i].setLambda(lambda);
          }
        }
      } else {
        String message = format("Lambda value %8.3f is not in the range [0..1].", lambda);
        logger.warning(message);
      }
    } else {
      logger.fine(" Attempting to set a lambda value on a ForceFieldEnergy with lambdaterm false.");
    }
  }

  /** {@inheritDoc} */
  @Override
  public double[] getMass() {
    int n = getNumberOfVariables();
    double[] mass = new double[n];
    int index = 0;
    for (int i = 0; i < nAtoms; i++) {
      Atom a = atoms[i];
      if (a.isActive()) {
        double m = a.getMass();
        mass[index++] = m;
        mass[index++] = m;
        mass[index++] = m;
      }
    }
    return mass;
  }

  /** {@inheritDoc} */
  @Override
  public int getNumberOfVariables() {
    int nActive = 0;
    for (int i = 0; i < nAtoms; i++) {
      if (atoms[i].isActive() && !atoms[i].isBackground()) {
        nActive++;
      }
    }
    return nActive * 3;
  }

  /**
   * getNumberofAngleTorsions.
   *
   * @return a int.
   */
  public int getNumberofAngleTorsions() {
    return nAngleTorsions;
  }

  /**
   * getNumberofAngles.
   *
   * @return a int.
   */
  public int getNumberofAngles() {
    return nAngles;
  }

  /**
   * getNumberofBonds.
   *
   * @return a int.
   */
  public int getNumberofBonds() {
    return nBonds;
  }

  /**
   * getNumberofImproperTorsions.
   *
   * @return a int.
   */
  public int getNumberofImproperTorsions() {
    return nImproperTorsions;
  }

  /**
   * getNumberofOutOfPlaneBends.
   *
   * @return a int.
   */
  public int getNumberofOutOfPlaneBends() {
    return nOutOfPlaneBends;
  }

  /**
   * getNumberofPiOrbitalTorsions.
   *
   * @return a int.
   */
  public int getNumberofPiOrbitalTorsions() {
    return nPiOrbitalTorsions;
  }

  /**
   * getNumberofStretchBends.
   *
   * @return a int.
   */
  public int getNumberofStretchBends() {
    return nStretchBends;
  }

  /**
   * getNumberofStretchTorsions.
   *
   * @return a int.
   */
  public int getNumberofStretchTorsions() {
    return nStretchTorsions;
  }

  /**
   * getNumberofTorsionTorsions.
   *
   * @return a int.
   */
  public int getNumberofTorsionTorsions() {
    return nTorsionTorsions;
  }

  /**
   * getNumberofTorsions.
   *
   * @return a int.
   */
  public int getNumberofTorsions() {
    return nTorsions;
  }

  /**
   * getNumberofUreyBradleys.
   *
   * @return a int.
   */
  public int getNumberofUreyBradleys() {
    return nUreyBradleys;
  }

  /**
   * Getter for the field <code>outOfPlaneBendEnergy</code>.
   *
   * @return a double.
   */
  public double getOutOfPlaneBendEnergy() {
    return outOfPlaneBendEnergy;
  }

  /**
   * Getter for the field <code>outOfPlaneBends</code>.
   *
   * @return an array of {@link ffx.potential.bonded.OutOfPlaneBend} objects.
   */
  public OutOfPlaneBend[] getOutOfPlaneBends() {
    return outOfPlaneBends;
  }

  /**
   * getPDBHeaderString
   *
   * @return a {@link java.lang.String} object.
   */
  public String getPDBHeaderString() {
    energy(false, false);
    StringBuilder sb = new StringBuilder();
    sb.append("REMARK   3  CALCULATED POTENTIAL ENERGY\n");
    if (bondTerm) {
      sb.append(
          format("REMARK   3   %s %g (%d)\n", "BOND STRETCHING            : ", bondEnergy, nBonds));
      sb.append(format("REMARK   3   %s %g\n", "BOND RMSD                  : ", bondRMSD));
    }
    if (angleTerm) {
      sb.append(
          format(
              "REMARK   3   %s %g (%d)\n", "ANGLE BENDING              : ", angleEnergy, nAngles));
      sb.append(format("REMARK   3   %s %g\n", "ANGLE RMSD                 : ", angleRMSD));
    }
    if (stretchBendTerm) {
      sb.append(
          format(
              "REMARK   3   %s %g (%d)\n",
              "STRETCH-BEND               : ", stretchBendEnergy, nStretchBends));
    }
    if (ureyBradleyTerm) {
      sb.append(
          format(
              "REMARK   3   %s %g (%d)\n",
              "UREY-BRADLEY               : ", ureyBradleyEnergy, nUreyBradleys));
    }
    if (outOfPlaneBendTerm) {
      sb.append(
          format(
              "REMARK   3   %s %g (%d)\n",
              "OUT-OF-PLANE BEND          : ", outOfPlaneBendEnergy, nOutOfPlaneBends));
    }
    if (torsionTerm) {
      sb.append(
          format(
              "REMARK   3   %s %g (%d)\n",
              "TORSIONAL ANGLE            : ", torsionEnergy, nTorsions));
    }
    if (piOrbitalTorsionTerm) {
      sb.append(
          format(
              "REMARK   3   %s %g (%d)\n",
              "PI-ORBITAL TORSION         : ", piOrbitalTorsionEnergy, nPiOrbitalTorsions));
    }
    if (torsionTorsionTerm) {
      sb.append(
          format(
              "REMARK   3   %s %g (%d)\n",
              "TORSION-TORSION            : ", torsionTorsionEnergy, nTorsionTorsions));
    }
    if (improperTorsionTerm) {
      sb.append(
          format(
              "REMARK   3   %s %g (%d)\n",
              "IMPROPER TORSION           : ", improperTorsionEnergy, nImproperTorsions));
    }
    if (restraintBondTerm) {
      sb.append(
          format(
              "REMARK   3   %s %g (%d)\n",
              "RESTRAINT BOND STRETCHING            : ", restraintBondEnergy, nRestraintBonds));
    }

    if (ncsTerm) {
      sb.append(
          format("REMARK   3   %s %g (%d)\n", "NCS RESTRAINT              : ", ncsEnergy, nAtoms));
    }

    if (restrainTerm && !coordRestraints.isEmpty()) {
      int nRests = 0;
      for (CoordRestraint restraint : coordRestraints) {
        nRests += restraint.getNumAtoms();
      }
      sb.append(
          format(
              "REMARK   3   %s %g (%d)\n",
              "COORDINATE RESTRAINTS      : ", restrainEnergy, nRests));
    }

    if (comTerm) {
      sb.append(
          format(
              "REMARK   3   %s %g (%d)\n",
              "COM RESTRAINT              : ", comRestraintEnergy, nAtoms));
    }

    if (vanderWaalsTerm) {
      sb.append(
          format(
              "REMARK   3   %s %g (%d)\n",
              "VAN DER WAALS              : ", vanDerWaalsEnergy, nVanDerWaalInteractions));
    }
    if (multipoleTerm) {
      sb.append(
          format(
              "REMARK   3   %s %g (%d)\n",
              "ATOMIC MULTIPOLES          : ", permanentMultipoleEnergy, nPermanentInteractions));
    }
    if (polarizationTerm) {
      sb.append(
          format(
              "REMARK   3   %s %g (%d)\n",
              "POLARIZATION               : ", polarizationEnergy, nPermanentInteractions));
    }
    sb.append(format("REMARK   3   %s %g\n", "TOTAL POTENTIAL (KCAL/MOL) : ", totalEnergy));
    int nsymm = crystal.getUnitCell().spaceGroup.getNumberOfSymOps();
    if (nsymm > 1) {
      sb.append(
          format("REMARK   3   %s %g\n", "UNIT CELL POTENTIAL        : ", totalEnergy * nsymm));
    }
    if (crystal.getUnitCell() != crystal) {
      nsymm = crystal.spaceGroup.getNumberOfSymOps();
      sb.append(
          format("REMARK   3   %s %g\n", "REPLICATES CELL POTENTIAL  : ", totalEnergy * nsymm));
    }
    sb.append("REMARK   3\n");

    return sb.toString();
  }

  /**
   * Getter for the field <code>parallelTeam</code>.
   *
   * @return a {@link edu.rit.pj.ParallelTeam} object.
   */
  public ParallelTeam getParallelTeam() {
    return parallelTeam;
  }

  /**
   * getPermanentInteractions.
   *
   * @return a int.
   */
  public int getPermanentInteractions() {
    return nPermanentInteractions;
  }

  /**
   * Getter for the field <code>permanentMultipoleEnergy</code>.
   *
   * @return a double.
   */
  public double getPermanentMultipoleEnergy() {
    return permanentMultipoleEnergy;
  }

  /**
   * Getter for the field <code>permanentRealSpaceEnergy</code>.
   *
   * @return a double.
   */
  public double getPermanentRealSpaceEnergy() {
    return permanentRealSpaceEnergy;
  }

  /**
   * getPermanentReciprocalMpoleEnergy.
   *
   * @return a double.
   */
  public double getPermanentReciprocalMpoleEnergy() {
    return particleMeshEwald.getPermRecipEnergy();
  }

  /**
   * getPermanentReciprocalSelfEnergy.
   *
   * @return a double.
   */
  public double getPermanentReciprocalSelfEnergy() {
    return particleMeshEwald.getPermSelfEnergy();
  }

  /**
   * Getter for the field <code>piOrbitalTorsionEnergy</code>.
   *
   * @return a double.
   */
  public double getPiOrbitalTorsionEnergy() {
    return piOrbitalTorsionEnergy;
  }

  /**
   * Getter for the field <code>piOrbitalTorsions</code>.
   *
   * @return an array of {@link ffx.potential.bonded.PiOrbitalTorsion} objects.
   */
  public PiOrbitalTorsion[] getPiOrbitalTorsions() {
    return piOrbitalTorsions;
  }

  /**
   * Gets the Platform associated with this force field energy. For the reference platform, always
   * returns FFX.
   *
   * @return A Platform.
   */
  public Platform getPlatform() {
    return platform;
  }

  /**
   * getPmeCartNode.
   *
   * @return a {@link ffx.potential.nonbonded.ParticleMeshEwaldCart} object.
   */
  public ParticleMeshEwaldCart getPmeCartNode() {
    return (particleMeshEwald instanceof ParticleMeshEwaldCart)
        ? (ParticleMeshEwaldCart) particleMeshEwald
        : null;
  }

  /**
   * getPmeNode.
   *
   * @return a {@link ffx.potential.nonbonded.ParticleMeshEwald} object.
   */
  public ParticleMeshEwald getPmeNode() {
    return particleMeshEwald;
  }

  /**
   * getPmeQiNode.
   *
   * @return a {@link ffx.potential.nonbonded.ParticleMeshEwaldQI} object.
   */
  public ParticleMeshEwaldQI getPmeQiNode() {
    return (particleMeshEwald instanceof ParticleMeshEwaldQI)
        ? (ParticleMeshEwaldQI) particleMeshEwald
        : null;
  }

  /**
   * Getter for the field <code>polarizationEnergy</code>.
   *
   * @return a double.
   */
  public double getPolarizationEnergy() {
    return polarizationEnergy;
  }

  /**
   * {@inheritDoc}
   *
   * <p>Returns an array of previous acceleration values for active atoms.
   */
  @Override
  public double[] getPreviousAcceleration(double[] previousAcceleration) {
    int n = getNumberOfVariables();
    if (previousAcceleration == null || previousAcceleration.length < n) {
      previousAcceleration = new double[n];
    }
    int index = 0;
    double[] a = new double[3];
    for (int i = 0; i < nAtoms; i++) {
      if (atoms[i].isActive()) {
        atoms[i].getPreviousAcceleration(a);
        previousAcceleration[index++] = a[0];
        previousAcceleration[index++] = a[1];
        previousAcceleration[index++] = a[2];
      }
    }
    return previousAcceleration;
  }

  /**
   * Getter for the field <code>relativeSolvationEnergy</code>.
   *
   * @return a double.
   */
  public double getRelativeSolvationEnergy() {
    return relativeSolvationEnergy;
  }

  /** {@inheritDoc} */
  @Override
  public double[] getScaling() {
    return optimizationScaling;
  }

  /** {@inheritDoc} */
  @Override
  public void setScaling(double[] scaling) {
    optimizationScaling = scaling;
  }

  /**
   * Getter for the field <code>solvationEnergy</code>.
   *
   * @return a double.
   */
  public double getSolvationEnergy() {
    return solvationEnergy;
  }

  /**
   * getSolvationInteractions.
   *
   * @return a int.
   */
  public int getSolvationInteractions() {
    return nGKInteractions;
  }

  /**
   * getStrenchBendEnergy.
   *
   * @return a double.
   */
  public double getStrenchBendEnergy() {
    return stretchBendEnergy;
  }

  /**
   * Getter for the field <code>stretchBends</code>.
   *
   * @return an array of {@link ffx.potential.bonded.StretchBend} objects.
   */
  public StretchBend[] getStretchBends() {
    return stretchBends;
  }

  /**
   * Getter for the field <code>stretchTorsionEnergy</code>.
   *
   * @return a double.
   */
  public double getStretchTorsionEnergy() {
    return stretchTorsionEnergy;
  }

  /**
   * Getter for the field <code>stretchTorsions</code>.
   *
   * @return an array of {@link ffx.potential.bonded.StretchTorsion} objects.
   */
  public StretchTorsion[] getStretchTorsions() {
    return stretchTorsions;
  }

  /**
   * Getter for the field <code>torsionEnergy</code>.
   *
   * @return a double.
   */
  public double getTorsionEnergy() {
    return torsionEnergy;
  }

  /**
   * Getter for the field <code>torsionTorsionEnergy</code>.
   *
   * @return a double.
   */
  public double getTorsionTorsionEnergy() {
    return torsionTorsionEnergy;
  }

  /**
   * Getter for the field <code>torsionTorsions</code>.
   *
   * @return an array of {@link ffx.potential.bonded.TorsionTorsion} objects.
   */
  public TorsionTorsion[] getTorsionTorsions() {
    return torsionTorsions;
  }

  /**
   * Getter for the field <code>torsions</code>.
   *
   * @return an array of {@link ffx.potential.bonded.Torsion} objects.
   */
  public Torsion[] getTorsions() {
    return torsions;
  }

  /**
   * getTotalElectrostaticEnergy.
   *
   * @return a double.
   */
  public double getTotalElectrostaticEnergy() {
    return totalMultipoleEnergy + solvationEnergy;
  }

  /** {@inheritDoc} */
  @Override
  public double getTotalEnergy() {
    return totalEnergy;
  }

  /**
   * Getter for the field <code>ureyBradleyEnergy</code>.
   *
   * @return a double.
   */
  public double getUreyBradleyEnergy() {
    return ureyBradleyEnergy;
  }

  /**
   * Getter for the field <code>ureyBradleys</code>.
   *
   * @return an array of {@link ffx.potential.bonded.UreyBradley} objects.
   */
  public UreyBradley[] getUreyBradleys() {
    return ureyBradleys;
  }

  /**
   * Getter for the field <code>vanDerWaalsEnergy</code>.
   *
   * @return a double.
   */
  public double getVanDerWaalsEnergy() {
    return vanDerWaalsEnergy;
  }

  /**
   * getVanDerWaalsInteractions.
   *
   * @return a int.
   */
  public int getVanDerWaalsInteractions() {
    return nVanDerWaalInteractions;
  }

  /**
   * {@inheritDoc}
   *
   * <p>Return a reference to each variables type.
   */
  @Override
  public VARIABLE_TYPE[] getVariableTypes() {
    int n = getNumberOfVariables();
    VARIABLE_TYPE[] type = new VARIABLE_TYPE[n];
    int i = 0;
    for (int j = 0; j < nAtoms; j++) {
      if (atoms[j].isActive()) {
        type[i++] = VARIABLE_TYPE.X;
        type[i++] = VARIABLE_TYPE.Y;
        type[i++] = VARIABLE_TYPE.Z;
      }
    }
    return type;
  }

  /**
   * getVdwNode.
   *
   * @return a {@link ffx.potential.nonbonded.VanDerWaals} object.
   */
  public VanDerWaals getVdwNode() {
    return vanderWaals;
  }

  /**
   * {@inheritDoc}
   *
   * <p>Returns an array of velocity values for active atoms.
   */
  @Override
  public double[] getVelocity(double[] velocity) {
    int n = getNumberOfVariables();
    if (velocity == null || velocity.length < n) {
      velocity = new double[n];
    }
    int index = 0;
    double[] v = new double[3];
    for (int i = 0; i < nAtoms; i++) {
      Atom a = atoms[i];
      if (a.isActive()) {
        a.getVelocity(v);
        velocity[index++] = v[0];
        velocity[index++] = v[1];
        velocity[index++] = v[2];
      }
    }
    return velocity;
  }

  /** {@inheritDoc} */
  @Override
  public double getd2EdL2() {
    double d2EdLambda2 = 0.0;
    if (!lambdaBondedTerms) {
      if (vanderWaalsTerm) {
        d2EdLambda2 = vanderWaals.getd2EdL2();
      }
      if (multipoleTerm) {
        d2EdLambda2 += particleMeshEwald.getd2EdL2();
      }
      if (restraintBondTerm) {
        for (int i = 0; i < nRestraintBonds; i++) {
          d2EdLambda2 += restraintBonds[i].getd2EdL2();
        }
      }
      if (ncsTerm && ncsRestraint != null) {
        d2EdLambda2 += ncsRestraint.getd2EdL2();
      }
      if (restrainTerm && !coordRestraints.isEmpty()) {
        for (CoordRestraint restraint : coordRestraints) {
          d2EdLambda2 += restraint.getd2EdL2();
        }
      }
      if (comTerm && comRestraint != null) {
        d2EdLambda2 += comRestraint.getd2EdL2();
      }
      if (lambdaTorsions) {
        for (int i = 0; i < nTorsions; i++) {
          d2EdLambda2 += torsions[i].getd2EdL2();
        }
        for (int i = 0; i < nPiOrbitalTorsions; i++) {
          d2EdLambda2 += piOrbitalTorsions[i].getd2EdL2();
        }
        for (int i = 0; i < nTorsionTorsions; i++) {
          d2EdLambda2 += torsionTorsions[i].getd2EdL2();
        }
      }
    }
    return d2EdLambda2;
  }

  /** {@inheritDoc} */
  @Override
  public double getdEdL() {
    double dEdLambda = 0.0;
    if (!lambdaBondedTerms) {
      if (vanderWaalsTerm) {
        dEdLambda = vanderWaals.getdEdL();
      }
      if (multipoleTerm) {
        dEdLambda += particleMeshEwald.getdEdL();
      }
      if (restraintBondTerm) {
        for (int i = 0; i < nRestraintBonds; i++) {
          dEdLambda += restraintBonds[i].getdEdL();
        }
      }
      if (ncsTerm && ncsRestraint != null) {
        dEdLambda += ncsRestraint.getdEdL();
      }
      if (restrainTerm && !coordRestraints.isEmpty()) {
        for (CoordRestraint restraint : coordRestraints) {
          dEdLambda += restraint.getdEdL();
        }
      }
      if (comTerm && comRestraint != null) {
        dEdLambda += comRestraint.getdEdL();
      }
      if (lambdaTorsions) {
        for (int i = 0; i < nTorsions; i++) {
          dEdLambda += torsions[i].getdEdL();
        }
        for (int i = 0; i < nPiOrbitalTorsions; i++) {
          dEdLambda += piOrbitalTorsions[i].getdEdL();
        }
        for (int i = 0; i < nTorsionTorsions; i++) {
          dEdLambda += torsionTorsions[i].getdEdL();
        }
      }
    }
    return dEdLambda;
  }

  /** {@inheritDoc} */
  @Override
  public void getdEdXdL(double[] gradients) {
    if (!lambdaBondedTerms) {
      if (vanderWaalsTerm) {
        vanderWaals.getdEdXdL(gradients);
      }
      if (multipoleTerm) {
        particleMeshEwald.getdEdXdL(gradients);
      }
      if (restraintBondTerm) {
        for (int i = 0; i < nRestraintBonds; i++) {
          restraintBonds[i].getdEdXdL(gradients);
        }
      }
      if (ncsTerm && ncsRestraint != null) {
        ncsRestraint.getdEdXdL(gradients);
      }
      if (restrainTerm && !coordRestraints.isEmpty()) {
        for (CoordRestraint restraint : coordRestraints) {
          restraint.getdEdXdL(gradients);
        }
      }
      if (comTerm && comRestraint != null) {
        comRestraint.getdEdXdL(gradients);
      }
      if (lambdaTorsions) {
        double[] grad = new double[3];
        int index = 0;
        for (int i = 0; i < nAtoms; i++) {
          Atom a = atoms[i];
          if (a.isActive()) {
            a.getLambdaXYZGradient(grad);
            gradients[index++] += grad[0];
            gradients[index++] += grad[1];
            gradients[index++] += grad[2];
          }
        }
      }
    }
  }

  /** Need to remove degrees of freedom that are lost to prevent heating. */
  @Deprecated
  public void reInit() {
    int[] molecule;
    if (esvTerm) {
      atoms = esvSystem.getExtendedAndBackgroundAtoms();
      molecule = esvSystem.getExtendedAndBackgroundMolecule();
    } else {
      atoms = molecularAssembly.getAtomArray();
      molecule = molecularAssembly.getMoleculeNumbers();
    }
    nAtoms = atoms.length;

    xyz = new double[nAtoms * 3];
    getCoordinates(xyz);

    // Check that atom ordering is correct and count number of Active atoms.
    for (int i = 0; i < nAtoms; i++) {
      Atom atom = atoms[i];
      int index = atom.getXyzIndex() - 1;
      if (index != i) {
        atom.setXyzIndex(i + 1);
      }
    }

    // Collect, count, pack and sort bonds.
    if (bondTerm) {
      List<Bond> bond = molecularAssembly.getBondList();
      nBonds = 0;
      for (Bond r : bond) {
        if (keep(r)) {
          nBonds++;
        }
      }
      if (nBonds > bonds.length) {
        bonds = new Bond[nBonds];
      }
      fill(bonds, null);
      nBonds = 0;
      for (Bond r : bond) {
        if (keep(r)) {
          bonds[nBonds++] = r;
        }
      }
      sort(bonds, 0, nBonds);
      if (nBonds > 0 && logger.isLoggable(Level.FINEST)) {
        logger.finest(format("  Bonds:                             %10d", nBonds));
      }
    } else {
      nBonds = 0;
      bonds = null;
    }

    // Collect, count, pack and sort angles.
    if (angleTerm) {
      List<Angle> angle = molecularAssembly.getAngleList();
      nAngles = 0;
      for (Angle r : angle) {
        if (keep(r)) {
          nAngles++;
        }
      }
      if (nAngles > angles.length) {
        angles = new Angle[nAngles];
      }
      fill(angles, null);
      nAngles = 0;
      for (Angle r : angle) {
        if (keep(r)) {
          angles[nAngles++] = r;
        }
      }

      sort(angles, 0, nAngles);
      if (nAngles > 0 && logger.isLoggable(Level.FINEST)) {
        logger.finest(format("  Angles:                            %10d", nAngles));
      }
    } else {
      nAngles = 0;
      angles = null;
    }

    // Collect, count, pack and sort stretch-bends.
    if (stretchBendTerm) {
      List<StretchBend> stretchBend = molecularAssembly.getStretchBendList();
      nStretchBends = 0;
      for (StretchBend r : stretchBend) {
        if (keep(r)) {
          nStretchBends++;
        }
      }
      if (nStretchBends > stretchBends.length) {
        stretchBends = new StretchBend[nStretchBends];
      }
      fill(stretchBends, null);
      nStretchBends = 0;
      for (StretchBend r : stretchBend) {
        if (keep(r)) {
          stretchBends[nStretchBends++] = r;
        }
      }
      sort(stretchBends, 0, nStretchBends);
      if (nStretchBends > 0 && logger.isLoggable(Level.FINEST)) {
        logger.finest(format("  Stretch-Bends:                     %10d", nStretchBends));
      }
    } else {
      nStretchBends = 0;
      stretchBends = null;
    }

    // Collect, count, pack and sort Urey-Bradleys.
    if (ureyBradleyTerm) {
      List<UreyBradley> ureyBradley = molecularAssembly.getUreyBradleyList();
      nUreyBradleys = 0;
      for (UreyBradley r : ureyBradley) {
        if (keep(r)) {
          nUreyBradleys++;
        }
      }
      if (nUreyBradleys > ureyBradleys.length) {
        ureyBradleys = new UreyBradley[nUreyBradleys];
      }
      fill(ureyBradleys, null);
      nUreyBradleys = 0;
      for (UreyBradley r : ureyBradley) {
        if (keep(r)) {
          ureyBradleys[nUreyBradleys++] = r;
        }
      }
      sort(ureyBradleys, 0, nUreyBradleys);
      if (nUreyBradleys > 0 && logger.isLoggable(Level.FINEST)) {
        logger.finest(format("  Urey-Bradleys:                     %10d", nUreyBradleys));
      }
    } else {
      nUreyBradleys = 0;
      ureyBradleys = null;
    }

    // Set a multiplier on the force constants of bonded terms containing hydrogens.
    if (rigidHydrogens) {
      if (bonds != null) {
        for (Bond bond : bonds) {
          if (bond.containsHydrogen()) {
            bond.setRigidScale(rigidScale);
          }
        }
      }
      if (angles != null) {
        for (Angle angle : angles) {
          if (angle.containsHydrogen()) {
            angle.setRigidScale(rigidScale);
          }
        }
      }
      if (stretchBends != null) {
        for (StretchBend stretchBend : stretchBends) {
          if (stretchBend.containsHydrogen()) {
            stretchBend.setRigidScale(rigidScale);
          }
        }
      }
      if (ureyBradleys != null) {
        for (UreyBradley ureyBradley : ureyBradleys) {
          if (ureyBradley.containsHydrogen()) {
            ureyBradley.setRigidScale(rigidScale);
          }
        }
      }
    }

    // Collect, count, pack and sort out-of-plane bends.
    if (outOfPlaneBendTerm) {
      List<OutOfPlaneBend> outOfPlaneBend = molecularAssembly.getOutOfPlaneBendList();
      nOutOfPlaneBends = 0;
      for (OutOfPlaneBend r : outOfPlaneBend) {
        if (keep(r)) {
          nOutOfPlaneBends++;
        }
      }
      if (nOutOfPlaneBends > outOfPlaneBends.length) {
        outOfPlaneBends = new OutOfPlaneBend[nOutOfPlaneBends];
      }
      fill(outOfPlaneBends, null);
      nOutOfPlaneBends = 0;
      for (OutOfPlaneBend r : outOfPlaneBend) {
        if (keep(r)) {
          outOfPlaneBends[nOutOfPlaneBends++] = r;
        }
      }
      sort(outOfPlaneBends, 0, nOutOfPlaneBends);
      if (nOutOfPlaneBends > 0 && logger.isLoggable(Level.FINEST)) {
        logger.finest(format("  Out-of-Plane Bends:                %10d", nOutOfPlaneBends));
      }
    } else {
      nOutOfPlaneBends = 0;
      outOfPlaneBends = null;
    }

    // Collect, count, pack and sort torsions.
    if (torsionTerm) {
      List<Torsion> torsion = molecularAssembly.getTorsionList();
      nTorsions = 0;
      for (Torsion r : torsion) {
        if (keep(r)) {
          nTorsions++;
        }
      }
      if (nTorsions >= torsions.length) {
        torsions = new Torsion[nTorsions];
      }
      fill(torsions, null);
      nTorsions = 0;
      for (Torsion r : torsion) {
        if (keep(r)) {
          torsions[nTorsions++] = r;
        }
      }
      // Arrays.sort(torsions);
      if (nTorsions > 0 && logger.isLoggable(Level.FINEST)) {
        logger.finest(format("  Torsions:                          %10d", nTorsions));
      }
    } else {
      nTorsions = 0;
      torsions = null;
    }

    // Collect, count, pack and sort pi-orbital torsions.
    if (piOrbitalTorsionTerm) {
      List<PiOrbitalTorsion> piOrbitalTorsion = molecularAssembly.getPiOrbitalTorsionList();
      nPiOrbitalTorsions = 0;
      for (PiOrbitalTorsion r : piOrbitalTorsion) {
        if (keep(r)) {
          nPiOrbitalTorsions++;
        }
      }
      if (nPiOrbitalTorsions >= piOrbitalTorsions.length) {
        piOrbitalTorsions = new PiOrbitalTorsion[nPiOrbitalTorsions];
      }
      fill(piOrbitalTorsions, null);
      nPiOrbitalTorsions = 0;
      for (PiOrbitalTorsion r : piOrbitalTorsion) {
        if (keep(r)) {
          piOrbitalTorsions[nPiOrbitalTorsions++] = r;
        }
      }
      if (nPiOrbitalTorsions > 0 && logger.isLoggable(Level.FINEST)) {
        logger.finest(format("  Pi-Orbital Torsions:               %10d", nPiOrbitalTorsions));
      }
    } else {
      nPiOrbitalTorsions = 0;
      piOrbitalTorsions = null;
    }

    // Collect, count, pack and sort torsion-torsions.
    if (torsionTorsionTerm) {
      List<TorsionTorsion> torsionTorsion = molecularAssembly.getTorsionTorsionList();
      nTorsionTorsions = 0;
      for (TorsionTorsion r : torsionTorsion) {
        if (keep(r)) {
          nTorsionTorsions++;
        }
      }
      if (nTorsionTorsions >= torsionTorsions.length) {
        torsionTorsions = new TorsionTorsion[nTorsionTorsions];
      }
      fill(torsionTorsions, null);
      nTorsionTorsions = 0;
      for (TorsionTorsion r : torsionTorsion) {
        if (keep(r)) {
          torsionTorsions[nTorsionTorsions++] = r;
        }
      }
      if (nTorsionTorsions > 0 && logger.isLoggable(Level.FINEST)) {
        logger.finest(format("  Torsion-Torsions:                  %10d", nTorsionTorsions));
      }
    } else {
      nTorsionTorsions = 0;
      torsionTorsions = null;
    }

    // Collect, count, pack and sort improper torsions.
    if (improperTorsionTerm) {
      List<ImproperTorsion> improperTorsion = molecularAssembly.getImproperTorsionList();
      nImproperTorsions = 0;
      for (ImproperTorsion r : improperTorsion) {
        if (keep(r)) {
          nImproperTorsions++;
        }
      }
      if (nImproperTorsions >= improperTorsions.length) {
        improperTorsions = new ImproperTorsion[nImproperTorsions];
      }
      fill(improperTorsions, null);
      nImproperTorsions = 0;
      for (ImproperTorsion r : improperTorsion) {
        if (keep(r)) {
          improperTorsions[nImproperTorsions++] = r;
        }
      }
      if (nImproperTorsions > 0 && logger.isLoggable(Level.FINEST)) {
        logger.finest(format("  Improper Torsions:                 %10d", nImproperTorsions));
      }
    } else {
      nImproperTorsions = 0;
      improperTorsions = null;
    }

    if (vanderWaalsTerm) {
      if (esvTerm) {
        vanderWaals.setAtoms(esvSystem.getExtendedAtoms(), esvSystem.getExtendedMolecule());
      } else {
        vanderWaals.setAtoms(atoms, molecule);
      }
    }

    if (multipoleTerm) {
      if (esvTerm) {
        particleMeshEwald.setAtoms(esvSystem.getExtendedAtoms(), esvSystem.getExtendedMolecule());
      } else {
        particleMeshEwald.setAtoms(atoms, molecule);
      }
    }

    if (ncsTerm) {
      logger.severe(" NCS energy term cannot be used with variable systems sizes.");
    }

    if (restrainTerm) {
      logger.severe(" Restrain energy term cannot be used with variable systems sizes.");
    }

    if (comTerm) {
      logger.severe(" COM restrain energy term cannot be used with variable systems sizes.");
    }

    bondedRegion = new BondedRegion();
  }

  /**
   * {@inheritDoc}
   *
   * <p>The acceleration array should only contain acceleration data for active atoms.
   */
  @Override
  public void setAcceleration(double[] acceleration) {
    if (acceleration == null) {
      return;
    }
    int index = 0;
    double[] accel = new double[3];
    for (int i = 0; i < nAtoms; i++) {
      if (atoms[i].isActive()) {
        accel[0] = acceleration[index++];
        accel[1] = acceleration[index++];
        accel[2] = acceleration[index++];
        atoms[i].setAcceleration(accel);
      }
    }
  }

  /**
   * The coordinate array should only contain active atoms.
   *
   * @param coords an array of {@link double} objects.
   */
  public void setCoordinates(double[] coords) {
    if (coords == null) {
      return;
    }
    int index = 0;
    for (int i = 0; i < nAtoms; i++) {
      Atom a = atoms[i];
      if (a.isActive() && !a.isBackground()) {
        double x = coords[index++];
        double y = coords[index++];
        double z = coords[index++];
        a.moveTo(x, y, z);
      }
    }
  }

  /**
   * Set the boundary conditions for this calculation.
   *
   * @param crystal Crystal to set.
   * @param checkReplicatesCell Check if a replicates cell must be created.
   */
  public void setCrystal(Crystal crystal, boolean checkReplicatesCell) {
    if (checkReplicatesCell) {
      this.crystal = ReplicatesCrystal.replicatesCrystalFactory(crystal.getUnitCell(), cutOff2);
    } else {
      this.crystal = crystal;
    }
    /*
     Update VanDerWaals first, in case the NeighborList needs to be
     re-allocated to include a larger number of replicated cells.
    */
    if (vanderWaalsTerm) {
      vanderWaals.setCrystal(this.crystal);
    }
    if (multipoleTerm) {
      particleMeshEwald.setCrystal(this.crystal);
    }
  }

  /**
   * setFixedCharges.
   *
   * @param atoms an array of {@link ffx.potential.bonded.Atom} objects.
   */
  public void setFixedCharges(Atom[] atoms) {
    if (particleMeshEwald != null) {
      particleMeshEwald.setFixedCharges(atoms);
    }
  }

  /**
   * setLambdaMultipoleScale.
   *
   * @param scale a double.
   */
  public void setLambdaMultipoleScale(double scale) {
    if (particleMeshEwald != null) {
      particleMeshEwald.setLambdaMultipoleScale(scale);
    }
  }

  /**
   * {@inheritDoc}
   *
   * <p>The previousAcceleration array should only contain previous acceleration data for active
   * atoms.
   */
  @Override
  public void setPreviousAcceleration(double[] previousAcceleration) {
    if (previousAcceleration == null) {
      return;
    }
    int index = 0;
    double[] prev = new double[3];
    for (int i = 0; i < nAtoms; i++) {
      if (atoms[i].isActive()) {
        prev[0] = previousAcceleration[index++];
        prev[1] = previousAcceleration[index++];
        prev[2] = previousAcceleration[index++];
        atoms[i].setPreviousAcceleration(prev);
      }
    }
  }

  /**
   * Sets the printOnFailure flag; if override is true, over-rides any existing property. Essentially
   * sets the default value of printOnFailure for an algorithm. For example, rotamer optimization
   * will generally run into force field issues in the normal course of execution as it tries
   * unphysical self and pair configurations, so the algorithm should not print out a large number of
   * error PDBs.
   *
   * @param onFail To set
   * @param override Override properties
   */
  public void setPrintOnFailure(boolean onFail, boolean override) {
    if (override) {
      // Ignore any pre-existing value
      printOnFailure = onFail;
    } else {
      try {
        molecularAssembly.getForceField().getBoolean("PRINT_ON_FAILURE");
        /*
         If the call was successful, the property was explicitly set
         somewhere and should be kept. If an exception was thrown, the
         property was never set explicitly, so over-write.
        */
      } catch (Exception ex) {
        printOnFailure = onFail;
      }
    }
  }

  /**
   * Setter for the field <code>resolution</code>.
   *
   * @param resolution a {@link ffx.potential.bonded.Atom.Resolution} object.
   */
  public void setResolution(Resolution resolution) {
    this.resolution = resolution;

    if (vanderWaals != null) {
      vanderWaals.setResolution(resolution);
    }

    if (resolution == Resolution.FIXEDCHARGE) {
      multipoleTerm = false;
      polarizationTerm = false;
      generalizedKirkwoodTerm = false;
    }
  }

  /**
   * setRestraintBond
   *
   * @param a1 a {@link ffx.potential.bonded.Atom} object.
   * @param a2 a {@link ffx.potential.bonded.Atom} object.
   * @param distance a double.
   * @param forceConstant the force constant in kcal/mole
   */
  public void setRestraintBond(Atom a1, Atom a2, double distance, double forceConstant) {
    setRestraintBond(a1, a2, distance, forceConstant, 0);
  }

  /**
   * setRestraintBond
   *
   * @param a1 a {@link ffx.potential.bonded.Atom} object.
   * @param a2 a {@link ffx.potential.bonded.Atom} object.
   * @param distance a double.
   * @param forceConstant the force constant in kcal/mole.
   * @param flatBottom Radius of a flat-bottom potential in Angstroms.
   */
  public void setRestraintBond(
      Atom a1, Atom a2, double distance, double forceConstant, double flatBottom) {
    setRestraintBond(
        a1,
        a2,
        distance,
        forceConstant,
        flatBottom,
        RestraintBond.DEFAULT_RB_LAM_START,
        RestraintBond.DEFAULT_RB_LAM_END,
        new ConstantSwitch());
  }

  /**
   * {@inheritDoc}
   *
   * <p>The velocity array should only contain velocity data for active atoms.
   */
  @Override
  public void setVelocity(double[] velocity) {
    if (velocity == null) {
      return;
    }
    int index = 0;
    double[] vel = new double[3];
    for (int i = 0; i < nAtoms; i++) {
      if (atoms[i].isActive()) {
        vel[0] = velocity[index++];
        vel[1] = velocity[index++];
        vel[2] = velocity[index++];
        atoms[i].setVelocity(vel);
      }
    }
  }

  /** {@inheritDoc} */
  @Override
  public String toString() {
    StringBuilder sb = new StringBuilder();

    if (bondTerm && nBonds > 0) {
      sb.append(
          format(
              "  %s %16.8f %12d %12.3f (%8.5f)\n",
              "Bond Stretching   ", bondEnergy, nBonds, bondTime * toSeconds, bondRMSD));
    }
    if (angleTerm && nAngles > 0) {
      sb.append(
          format(
              "  %s %16.8f %12d %12.3f (%8.5f)\n",
              "Angle Bending     ", angleEnergy, nAngles, angleTime * toSeconds, angleRMSD));
    }
    if (stretchBendTerm && nStretchBends > 0) {
      sb.append(
          format(
              "  %s %16.8f %12d %12.3f\n",
              "Stretch-Bend      ", stretchBendEnergy, nStretchBends, stretchBendTime * toSeconds));
    }
    if (ureyBradleyTerm && nUreyBradleys > 0) {
      sb.append(
          format(
              "  %s %16.8f %12d %12.3f\n",
              "Urey-Bradley      ", ureyBradleyEnergy, nUreyBradleys, ureyBradleyTime * toSeconds));
    }
    if (outOfPlaneBendTerm && nOutOfPlaneBends > 0) {
      sb.append(
          format(
              "  %s %16.8f %12d %12.3f\n",
              "Out-of-Plane Bend ",
              outOfPlaneBendEnergy,
              nOutOfPlaneBends,
              outOfPlaneBendTime * toSeconds));
    }
    if (torsionTerm && nTorsions > 0) {
      sb.append(
          format(
              "  %s %16.8f %12d %12.3f\n",
              "Torsional Angle   ", torsionEnergy, nTorsions, torsionTime * toSeconds));
    }
    if (piOrbitalTorsionTerm && nPiOrbitalTorsions > 0) {
      sb.append(
          format(
              "  %s %16.8f %12d %12.3f\n",
              "Pi-Orbital Torsion",
              piOrbitalTorsionEnergy,
              nPiOrbitalTorsions,
              piOrbitalTorsionTime * toSeconds));
    }
    if (stretchTorsionTerm && nStretchTorsions > 0) {
      sb.append(
          format(
              "  %s %16.8f %12d %12.3f\n",
              "Stretch-Torsion   ",
              stretchTorsionEnergy,
              nStretchTorsions,
              stretchTorsionTime * toSeconds));
    }
    if (angleTorsionTerm && nAngleTorsions > 0) {
      sb.append(
          format(
              "  %s %16.8f %12d %12.3f\n",
              "Angle-Torsion     ",
              angleTorsionEnergy,
              nAngleTorsions,
              angleTorsionTime * toSeconds));
    }
    if (torsionTorsionTerm && nTorsionTorsions > 0) {
      sb.append(
          format(
              "  %s %16.8f %12d %12.3f\n",
              "Torsion-Torsion   ",
              torsionTorsionEnergy,
              nTorsionTorsions,
              torsionTorsionTime * toSeconds));
    }
    if (improperTorsionTerm && nImproperTorsions > 0) {
      sb.append(
          format(
              "  %s %16.8f %12d %12.3f\n",
              "Improper Torsion  ",
              improperTorsionEnergy,
              nImproperTorsions,
              improperTorsionTime * toSeconds));
    }
    if (restraintBondTerm && nRestraintBonds > 0) {
      sb.append(
          format(
              "  %s %16.8f %12d %12.3f\n",
              "Bond Restraint    ",
              restraintBondEnergy,
              nRestraintBonds,
              restraintBondTime * toSeconds));
    }
    if (ncsTerm) {
      sb.append(
          format(
              "  %s %16.8f %12d %12.3f\n",
              "NCS Restraint     ", ncsEnergy, nAtoms, ncsTime * toSeconds));
    }
    if (restrainTerm && !coordRestraints.isEmpty()) {
      int nRests = 0;
      for (CoordRestraint restraint : coordRestraints) {
        nRests += restraint.getNumAtoms();
      }
      sb.append(
          format(
              "  %s %16.8f %12d %12.3f\n",
              "Coord. Restraints ", restrainEnergy, nRests, coordRestraintTime * toSeconds));
    }
    if (comTerm) {
      sb.append(
          format(
              "  %s %16.8f %12d %12.3f\n",
              "COM Restraint     ", comRestraintEnergy, nAtoms, comRestraintTime * toSeconds));
    }
    if (restrainGroupTerm) {
      sb.append(
          format(
              "  %s %16.8f %12d %12.3f\n",
              "Restrain Groups   ",
              restrainGroupEnergy,
              nRestrainGroups,
              restrainGroupTime * toSeconds));
    }
    if (rTorsTerm) {
      sb.append(
              format("  %s %16.8f %12d %12.3f\n",
                      "Dihedral Restraints",
                      rTorsEnergy,
                      nRestTors,
                      rTorsTime * toSeconds)
      );
    }
    if (vanderWaalsTerm && nVanDerWaalInteractions > 0) {
      sb.append(
          format(
              "  %s %16.8f %12d %12.3f\n",
              "Van der Waals     ",
              vanDerWaalsEnergy,
              nVanDerWaalInteractions,
              vanDerWaalsTime * toSeconds));
    }
    if (multipoleTerm && nPermanentInteractions > 0) {
      String pmeTitle =
          (particleMeshEwald instanceof ParticleMeshEwaldQI)
              ? "Q.Int. Multipoles "
              : "Atomic Multipoles ";
      if (polarizationTerm) {
        sb.append(
            format(
                "  %s %16.8f %12d\n", pmeTitle, permanentMultipoleEnergy, nPermanentInteractions));
      } else {
        sb.append(
            format(
                "  %s %16.8f %12d %12.3f\n",
                pmeTitle,
                permanentMultipoleEnergy,
                nPermanentInteractions,
                electrostaticTime * toSeconds));
      }
    }
    if (polarizationTerm && nPermanentInteractions > 0) {
      sb.append(
          format(
              "  %s %16.8f %12d %12.3f\n",
              "Polarization      ",
              polarizationEnergy,
              nPermanentInteractions,
              electrostaticTime * toSeconds));
    }
    if (generalizedKirkwoodTerm && nGKInteractions > 0) {
      sb.append(
          format("  %s %16.8f %12d\n", "Solvation         ", solvationEnergy, nGKInteractions));
    }
    if (relativeSolvationTerm) {
      sb.append(
          format(
              "  %s %16.8f %12d\n",
              "Relative Solvation", relativeSolvationEnergy, nRelativeSolvations));
    }

    if (esvTerm) {
      sb.append(
          format("  %s %16.8f  %s\n", "ExtendedSystemBias", esvBias, esvSystem.getLambdaList()));
      sb.append(esvSystem.getBiasDecomposition());
    }

    sb.append(
        format(
            "  %s %16.8f  %s %12.3f (sec)",
            "Total Potential   ", totalEnergy, "(Kcal/mole)", totalTime * toSeconds));

    int nsymm = crystal.getUnitCell().spaceGroup.getNumberOfSymOps();
    if (nsymm > 1) {
      sb.append(format("\n  %s %16.8f", "Unit Cell         ", totalEnergy * nsymm));
    }
    if (crystal.getUnitCell() != crystal) {
      nsymm = crystal.spaceGroup.getNumberOfSymOps();
      sb.append(format("\n  %s %16.8f", "Replicates Cell   ", totalEnergy * nsymm));
    }
    return sb.toString();
  }

  private boolean keep(BondedTerm term) {
    switch (resolution) {
      case AMOEBA:
        return term.isResolution(Resolution.AMOEBA);
      case FIXEDCHARGE:
        return term.containsResolution(Resolution.FIXEDCHARGE);
      default:
        return true;
    }
  }

  /**
   * Setter for the field <code>lambdaBondedTerms</code>.
   *
   * @param lambdaBondedTerms a boolean.
   */
  void setLambdaBondedTerms(boolean lambdaBondedTerms) {
    this.lambdaBondedTerms = lambdaBondedTerms;
  }

  /**
   * Return the non-bonded components of energy (vdW, electrostatics).
   *
   * @param includeSolv Include solvation energy
   * @return Nonbonded energy
   */
  private double getNonbondedEnergy(boolean includeSolv) {
    return (includeSolv ? (totalNonBondedEnergy + solvationEnergy) : totalNonBondedEnergy);
  }

  /**
   * Private method for internal use, so we don't have subclasses calling super.energy, and this
   * class delegating to the subclass's getGradient method.
   *
   * @param g Gradient array to fill.
   * @return Gradient array.
   */
  private double[] fillGradient(double[] g) {
    assert (g != null);
    double[] grad = new double[3];
    int n = getNumberOfVariables();
    if (g == null || g.length < n) {
      g = new double[n];
    }
    int index = 0;
    for (int i = 0; i < nAtoms; i++) {
      Atom a = atoms[i];
      if (a.isActive()) {
        a.getXYZGradient(grad);
        double gx = grad[0];
        double gy = grad[1];
        double gz = grad[2];
        if (isNaN(gx)
            || isInfinite(gx)
            || isNaN(gy)
            || isInfinite(gy)
            || isNaN(gz)
            || isInfinite(gz)) {
          StringBuilder sb =
              new StringBuilder(
                  format(
                      "The gradient of atom %s is (%8.3f,%8.3f,%8.3f).", a.toString(), gx, gy, gz));
          double[] vals = new double[3];
          a.getVelocity(vals);
          sb.append(format("\n Velocities: %8.3g %8.3g %8.3g", vals[0], vals[1], vals[2]));
          a.getAcceleration(vals);
          sb.append(format("\n Accelerations: %8.3g %8.3g %8.3g", vals[0], vals[1], vals[2]));
          a.getPreviousAcceleration(vals);
          sb.append(
              format("\n Previous accelerations: %8.3g %8.3g %8.3g", vals[0], vals[1], vals[2]));

          throw new EnergyException(sb.toString());
        }
        g[index++] = gx;
        g[index++] = gy;
        g[index++] = gz;
      }
    }
    return g;
  }

  /**
   * setRestraintBond
   *
   * @param a1 a {@link ffx.potential.bonded.Atom} object.
   * @param a2 a {@link ffx.potential.bonded.Atom} object.
   * @param distance a double.
   * @param forceConstant the force constant in kcal/mole.
   * @param flatBottom Radius of a flat-bottom potential in Angstroms.
   * @param lamStart At what lambda does the restraint begin to take effect?
   * @param lamEnd At what lambda does the restraint hit full strength?
   * @param switchingFunction Switching function to use as a lambda dependence.
   */
  private void setRestraintBond(
      Atom a1,
      Atom a2,
      double distance,
      double forceConstant,
      double flatBottom,
      double lamStart,
      double lamEnd,
      UnivariateSwitchingFunction switchingFunction) {
    restraintBondTerm = true;
    boolean rbLambda = !(switchingFunction instanceof ConstantSwitch) && lambdaTerm;
    RestraintBond rb =
        new RestraintBond(a1, a2, crystal, rbLambda, lamStart, lamEnd, switchingFunction);
    int[] classes = {a1.getAtomType().atomClass, a2.getAtomType().atomClass};
    if (flatBottom != 0) {
      rb.setBondType(
          new BondType(
              classes,
              forceConstant,
              distance,
              BondType.BondFunction.FLAT_BOTTOM_HARMONIC,
              flatBottom));
    } else {
      rb.setBondType(
          (new BondType(classes, forceConstant, distance, BondType.BondFunction.HARMONIC)));
    }

    // As long as we continue to add elements one-at-a-time to an array, this code will continue to
    // be ugly.
    RestraintBond[] newRbs = new RestraintBond[++nRestraintBonds];
    if (restraintBonds != null && restraintBonds.length != 0) {
      System.arraycopy(restraintBonds, 0, newRbs, 0, (nRestraintBonds - 1));
    }
    newRbs[nRestraintBonds - 1] = rb;
    restraintBonds = newRbs;
    rb.energy(false);
    rb.log();
  }

  private Crystal configureNCS(ForceField forceField, Crystal unitCell) {
    // MTRIXn to be permuted with standard space group in NCSCrystal.java for experimental
    // refinement.
    if (forceField.getProperties().containsKey("MTRIX1")
        && forceField.getProperties().containsKey("MTRIX2")
        && forceField.getProperties().containsKey("MTRIX3")) {
      Crystal unitCell2 =
          new Crystal(
              unitCell.a,
              unitCell.b,
              unitCell.c,
              unitCell.alpha,
              unitCell.beta,
              unitCell.gamma,
              unitCell.spaceGroup.pdbName);
      SpaceGroup spaceGroup = unitCell2.spaceGroup;
      // Separate string list MTRIXn into Double matricies then pass into symops
      CompositeConfiguration properties = forceField.getProperties();
      String[] MTRX1List = properties.getStringArray("MTRIX1");
      String[] MTRX2List = properties.getStringArray("MTRIX2");
      String[] MTRX3List = properties.getStringArray("MTRIX3");
      spaceGroup.symOps.clear();
      double number1;
      double number2;
      double number3;
      for (int i = 0; i < MTRX1List.length; i++) {
        double[][] Rot_MTRX = {{0, 0, 0}, {0, 0, 0}, {0, 0, 0}};
        double[] Tr_MTRX = {0, 0, 0};
        String[] tokens1 = MTRX1List[i].trim().split(" +"); // 4 items: rot [0][1-3] * trans[0]
        String[] tokens2 = MTRX2List[i].trim().split(" +"); // 4 items: rot [1][1-3] * trans[1]
        String[] tokens3 = MTRX3List[i].trim().split(" +"); // 4 items: rot [2][1-3] * trans[2]
        for (int k = 0; k < 4; k++) {
          number1 = Double.parseDouble(tokens1[k]);
          number2 = Double.parseDouble(tokens2[k]);
          number3 = Double.parseDouble(tokens3[k]);
          if (k != 3) {
            Rot_MTRX[0][k] = number1;
            Rot_MTRX[1][k] = number2;
            Rot_MTRX[2][k] = number3;
          } else {
            Tr_MTRX[0] = number1;
            Tr_MTRX[1] = number2;
            Tr_MTRX[2] = number3;
          }
        }
        SymOp symOp = new SymOp(Rot_MTRX, Tr_MTRX);
        if (logger.isLoggable(Level.FINEST)) {
          logger.info(
              format(" MTRIXn SymOp: %d of %d\n" + symOp.toString(), i + 1, MTRX1List.length));
        }
        spaceGroup.symOps.add(symOp);
      }
      unitCell = NCSCrystal.NCSCrystalFactory(unitCell, spaceGroup.symOps);
      unitCell.updateCrystal();
    }
    return unitCell;
  }

  /**
   * Getter for the field <code>restraintBonds</code>.
   *
   * @return a {@link java.util.List} object.
   */
  protected List<RestraintBond> getRestraintBonds() {
    if (restraintBonds != null && restraintBonds.length > 0) {
      return Arrays.asList(restraintBonds);
    } else {
      return null;
    }
  }

  /**
   * Getter for the RestrainGroup field.
   *
   * @return Returns RestrainGroup.
   */
  protected RestrainGroups getRestrainGroups() {
    return restrainGroups;
  }

  /**
   * Platform describes a set of force field implementations that include a pure Java reference
   * implementation (FFX), and two OpenMM implementations (OMM_CUDA and OMM_REF are supported)
   *
   * <p>FFX: reference FFX implementation
   *
   * <p>OMM: Currently an alias for OMM_CUDA, may eventually become "try to find best OpenMM
   * implementation" OMM_CUDA:
   *
   * <p>OpenMM CUDA implementation OMM_REF: OpenMM reference implementation
   *
   * <p>OMM_OPTCPU: Optimized OpenMM CPU implementation (no AMOEBA)
   *
   * <p>OMM_OPENCL: OpenMM OpenCL implementation (no AMOEBA)
   */
  public enum Platform {
    FFX,
    OMM,
    OMM_CUDA,
    OMM_REF,
    OMM_OPTCPU,
    OMM_OPENCL
  }

  private class BondedRegion extends ParallelRegion {

    // Shared RMSD variables.
    private final SharedDouble sharedBondRMSD;
    private final SharedDouble sharedAngleRMSD;
    // Shared force field bonded energy accumulation variables.
    private final SharedDouble sharedBondEnergy;
    private final SharedDouble sharedAngleEnergy;
    private final SharedDouble sharedOutOfPlaneBendEnergy;
    private final SharedDouble sharedPiOrbitalTorsionEnergy;
    private final SharedDouble sharedStretchBendEnergy;
    private final SharedDouble sharedUreyBradleyEnergy;
    private final SharedDouble sharedImproperTorsionEnergy;
    private final SharedDouble sharedTorsionEnergy;
    private final SharedDouble sharedStretchTorsionEnergy;
    private final SharedDouble sharedAngleTorsionEnergy;
    private final SharedDouble sharedTorsionTorsionEnergy;
    // Shared restraint terms.
    private final SharedDouble sharedRestraintBondEnergy;
    private final SharedDouble sharedRestTorsEnergy;
    // Number of threads.
    private final int nThreads;
    // Gradient loops.
    private final GradInitLoop[] gradInitLoops;
    private final GradReduceLoop[] gradReduceLoops;
    // Force field bonded energy parallel loops.
    private final BondedTermLoop[] bondLoops;
    private final BondedTermLoop[] angleLoops;
    private final BondedTermLoop[] outOfPlaneBendLoops;
    private final BondedTermLoop[] improperTorsionLoops;
    private final BondedTermLoop[] piOrbitalTorsionLoops;
    private final BondedTermLoop[] stretchBendLoops;
    private final BondedTermLoop[] torsionLoops;
    private final BondedTermLoop[] stretchTorsionLoops;
    private final BondedTermLoop[] angleTorsionLoops;
    private final BondedTermLoop[] torsionTorsionLoops;
    private final BondedTermLoop[] ureyBradleyLoops;
    // Retraint energy parallel loops.
    private final BondedTermLoop[] restraintBondLoops;
<<<<<<< HEAD
    private final BondedTermLoop[] rTorsLoops;
=======
    private final AtomicDoubleArray3D grad;
>>>>>>> 66b360df
    // Flag to indicate gradient computation.
    private boolean gradient = false;
    private AtomicDoubleArrayImpl atomicDoubleArrayImpl;
    private AtomicDoubleArray3D lambdaGrad;

    BondedRegion() {

      // Allocate shared RMSD variables.
      sharedAngleRMSD = new SharedDouble();
      sharedBondRMSD = new SharedDouble();

      // Allocate shared force field bonded energy variables.
      sharedBondEnergy = new SharedDouble();
      sharedAngleEnergy = new SharedDouble();
      sharedImproperTorsionEnergy = new SharedDouble();
      sharedOutOfPlaneBendEnergy = new SharedDouble();
      sharedPiOrbitalTorsionEnergy = new SharedDouble();
      sharedStretchBendEnergy = new SharedDouble();
      sharedTorsionEnergy = new SharedDouble();
      sharedStretchTorsionEnergy = new SharedDouble();
      sharedAngleTorsionEnergy = new SharedDouble();
      sharedTorsionTorsionEnergy = new SharedDouble();
      sharedUreyBradleyEnergy = new SharedDouble();
      sharedRestTorsEnergy = new SharedDouble();

      // Allocate shared restraint variables.
      sharedRestraintBondEnergy = new SharedDouble();

      nThreads = parallelTeam.getThreadCount();

      // Gradient initialization loops.
      gradInitLoops = new GradInitLoop[nThreads];
      gradReduceLoops = new GradReduceLoop[nThreads];

      // Allocate memory for force field bonded energy loop arrays.
      angleLoops = new BondedTermLoop[nThreads];
      bondLoops = new BondedTermLoop[nThreads];
      improperTorsionLoops = new BondedTermLoop[nThreads];
      outOfPlaneBendLoops = new BondedTermLoop[nThreads];
      piOrbitalTorsionLoops = new BondedTermLoop[nThreads];
      stretchBendLoops = new BondedTermLoop[nThreads];
      torsionLoops = new BondedTermLoop[nThreads];
      stretchTorsionLoops = new BondedTermLoop[nThreads];
      angleTorsionLoops = new BondedTermLoop[nThreads];
      torsionTorsionLoops = new BondedTermLoop[nThreads];
      ureyBradleyLoops = new BondedTermLoop[nThreads];
      rTorsLoops = new BondedTermLoop[nThreads];

      // Allocate memory for restrain energy terms.
      restraintBondLoops = new BondedTermLoop[nThreads];

      // Define how the gradient will be accumulated.
      atomicDoubleArrayImpl = AtomicDoubleArrayImpl.MULTI;
      ForceField forceField = molecularAssembly.getForceField();

      String value = forceField.getString("ARRAY_REDUCTION", "MULTI");
      try {
        atomicDoubleArrayImpl = AtomicDoubleArrayImpl.valueOf(toEnumForm(value));
      } catch (Exception e) {
        logger.info(
            format(
                " Unrecognized ARRAY-REDUCTION %s; defaulting to %s",
                value, atomicDoubleArrayImpl));
      }
      logger.fine(format("  Bonded using %s arrays.", atomicDoubleArrayImpl.toString()));

      grad = new AtomicDoubleArray3D(atomicDoubleArrayImpl, nAtoms, nThreads);
      if (lambdaTerm) {
        lambdaGrad = new AtomicDoubleArray3D(atomicDoubleArrayImpl, nAtoms, nThreads);
      }
    }

    @Override
    public void finish() {
      // Finalize bond and angle RMSD values.
      if (bondTerm) {
        bondRMSD = sqrt(sharedBondRMSD.get() / bonds.length);
      }
      if (angleTerm) {
        angleRMSD = sqrt(sharedAngleRMSD.get() / angles.length);
      }

      // Load shared energy values into their respective fields.
      angleEnergy = sharedAngleEnergy.get();
      bondEnergy = sharedBondEnergy.get();
      improperTorsionEnergy = sharedImproperTorsionEnergy.get();
      outOfPlaneBendEnergy = sharedOutOfPlaneBendEnergy.get();
      piOrbitalTorsionEnergy = sharedPiOrbitalTorsionEnergy.get();
      stretchBendEnergy = sharedStretchBendEnergy.get();
      ureyBradleyEnergy = sharedUreyBradleyEnergy.get();
      torsionEnergy = sharedTorsionEnergy.get();
      stretchTorsionEnergy = sharedStretchTorsionEnergy.get();
      angleTorsionEnergy = sharedAngleTorsionEnergy.get();
      torsionTorsionEnergy = sharedTorsionTorsionEnergy.get();
      ureyBradleyEnergy = sharedUreyBradleyEnergy.get();

      // Load shared restraint energy values.
      restraintBondEnergy = sharedRestraintBondEnergy.get();
      rTorsEnergy = sharedRestTorsEnergy.get();

      if (esvTerm) {
        if (angleTerm) {
          for (BondedTerm term : angles) {
            term.reduceEsvDeriv();
          }
        }
        if (bondTerm) {
          for (BondedTerm term : bonds) {
            term.reduceEsvDeriv();
          }
        }
        if (improperTorsionTerm) {
          for (BondedTerm term : improperTorsions) {
            term.reduceEsvDeriv();
          }
        }
        if (outOfPlaneBendTerm) {
          for (BondedTerm term : outOfPlaneBends) {
            term.reduceEsvDeriv();
          }
        }
        if (piOrbitalTorsionTerm) {
          for (BondedTerm term : piOrbitalTorsions) {
            term.reduceEsvDeriv();
          }
        }
        if (stretchBendTerm) {
          for (BondedTerm term : stretchBends) {
            term.reduceEsvDeriv();
          }
        }
        if (torsionTerm) {
          for (BondedTerm term : torsions) {
            term.reduceEsvDeriv();
          }
        }
        if (stretchTorsionTerm) {
          for (BondedTerm term : stretchTorsions) {
            term.reduceEsvDeriv();
          }
        }
        if (angleTorsionTerm) {
          for (BondedTerm term : angleTorsions) {
            term.reduceEsvDeriv();
          }
        }
        if (torsionTorsionTerm) {
          for (BondedTerm term : torsionTorsions) {
            term.reduceEsvDeriv();
          }
        }
        if (ureyBradleyTerm) {
          for (BondedTerm term : ureyBradleys) {
            term.reduceEsvDeriv();
          }
        }
        if (restraintBondTerm) {
          for (BondedTerm term : restraintBonds) {
            term.reduceEsvDeriv();
          }
        }
      }
    }

    @Override
    public void run() throws Exception {
      int threadID = getThreadIndex();

      // Initialize the Gradient to zero.
      if (gradient) {
        if (gradInitLoops[threadID] == null) {
          gradInitLoops[threadID] = new GradInitLoop();
        }
        execute(0, nAtoms - 1, gradInitLoops[threadID]);
      }

      // Evaluate force field bonded energy terms in parallel.
      if (angleTerm) {
        if (angleLoops[threadID] == null) {
          angleLoops[threadID] = new BondedTermLoop(angles, sharedAngleEnergy, sharedAngleRMSD);
        }
        if (threadID == 0) {
          angleTime = -System.nanoTime();
        }
        execute(0, nAngles - 1, angleLoops[threadID]);
        if (threadID == 0) {
          angleTime += System.nanoTime();
        }
      }

      if (bondTerm) {
        if (bondLoops[threadID] == null) {
          bondLoops[threadID] = new BondedTermLoop(bonds, sharedBondEnergy, sharedBondRMSD);
        }
        if (threadID == 0) {
          bondTime = -System.nanoTime();
        }
        execute(0, nBonds - 1, bondLoops[threadID]);
        if (threadID == 0) {
          bondTime += System.nanoTime();
        }
      }

      if (improperTorsionTerm) {
        if (improperTorsionLoops[threadID] == null) {
          improperTorsionLoops[threadID] =
              new BondedTermLoop(improperTorsions, sharedImproperTorsionEnergy);
        }
        if (threadID == 0) {
          improperTorsionTime = -System.nanoTime();
        }
        execute(0, nImproperTorsions - 1, improperTorsionLoops[threadID]);
        if (threadID == 0) {
          improperTorsionTime += System.nanoTime();
        }
      }

      if (outOfPlaneBendTerm) {
        if (outOfPlaneBendLoops[threadID] == null) {
          outOfPlaneBendLoops[threadID] =
              new BondedTermLoop(outOfPlaneBends, sharedOutOfPlaneBendEnergy);
        }
        if (threadID == 0) {
          outOfPlaneBendTime = -System.nanoTime();
        }
        execute(0, nOutOfPlaneBends - 1, outOfPlaneBendLoops[threadID]);
        if (threadID == 0) {
          outOfPlaneBendTime += System.nanoTime();
        }
      }

      if (piOrbitalTorsionTerm) {
        if (piOrbitalTorsionLoops[threadID] == null) {
          piOrbitalTorsionLoops[threadID] =
              new BondedTermLoop(piOrbitalTorsions, sharedPiOrbitalTorsionEnergy);
        }
        if (threadID == 0) {
          piOrbitalTorsionTime = -System.nanoTime();
        }
        execute(0, nPiOrbitalTorsions - 1, piOrbitalTorsionLoops[threadID]);
        if (threadID == 0) {
          piOrbitalTorsionTime += System.nanoTime();
        }
      }

      if (stretchBendTerm) {
        if (stretchBendLoops[threadID] == null) {
          stretchBendLoops[threadID] = new BondedTermLoop(stretchBends, sharedStretchBendEnergy);
        }
        if (threadID == 0) {
          stretchBendTime = -System.nanoTime();
        }
        execute(0, nStretchBends - 1, stretchBendLoops[threadID]);
        if (threadID == 0) {
          stretchBendTime += System.nanoTime();
        }
      }

      if (torsionTerm) {
        if (torsionLoops[threadID] == null) {
          torsionLoops[threadID] = new BondedTermLoop(torsions, sharedTorsionEnergy);
        }
        if (threadID == 0) {
          torsionTime = -System.nanoTime();
        }
        execute(0, nTorsions - 1, torsionLoops[threadID]);
        if (threadID == 0) {
          torsionTime += System.nanoTime();
        }
      }

      if (stretchTorsionTerm) {
        if (stretchTorsionLoops[threadID] == null) {
          stretchTorsionLoops[threadID] =
              new BondedTermLoop(stretchTorsions, sharedStretchTorsionEnergy);
        }
        if (threadID == 0) {
          stretchTorsionTime = -System.nanoTime();
        }
        execute(0, nStretchTorsions - 1, stretchTorsionLoops[threadID]);
        if (threadID == 0) {
          stretchTorsionTime += System.nanoTime();
        }
      }

      if (angleTorsionTerm) {
        if (angleTorsionLoops[threadID] == null) {
          angleTorsionLoops[threadID] = new BondedTermLoop(angleTorsions, sharedAngleTorsionEnergy);
        }
        if (threadID == 0) {
          angleTorsionTime = -System.nanoTime();
        }
        execute(0, nAngleTorsions - 1, angleTorsionLoops[threadID]);
        if (threadID == 0) {
          angleTorsionTime += System.nanoTime();
        }
      }

      if (torsionTorsionTerm) {
        if (torsionTorsionLoops[threadID] == null) {
          torsionTorsionLoops[threadID] =
              new BondedTermLoop(torsionTorsions, sharedTorsionTorsionEnergy);
        }
        if (threadID == 0) {
          torsionTorsionTime = -System.nanoTime();
        }
        execute(0, nTorsionTorsions - 1, torsionTorsionLoops[threadID]);
        if (threadID == 0) {
          torsionTorsionTime += System.nanoTime();
        }
      }

      if (ureyBradleyTerm) {
        if (ureyBradleyLoops[threadID] == null) {
          ureyBradleyLoops[threadID] = new BondedTermLoop(ureyBradleys, sharedUreyBradleyEnergy);
        }
        if (threadID == 0) {
          ureyBradleyTime = -System.nanoTime();
        }
        execute(0, nUreyBradleys - 1, ureyBradleyLoops[threadID]);
        if (threadID == 0) {
          ureyBradleyTime += System.nanoTime();
        }
      }

      // Evaluate restraint terms in parallel.
      if (restraintBondTerm) {
        if (restraintBondLoops[threadID] == null) {
          restraintBondLoops[threadID] =
              new BondedTermLoop(restraintBonds, sharedRestraintBondEnergy);
        }
        if (threadID == 0) {
          restraintBondTime = -System.nanoTime();
        }
        execute(0, nRestraintBonds - 1, restraintBondLoops[threadID]);
        if (threadID == 0) {
          restraintBondTime += System.nanoTime();
        }
      }

      if (rTorsTerm) {
        if (rTorsLoops[threadID] == null) {
          rTorsLoops[threadID] = new BondedTermLoop(rTors, sharedRestTorsEnergy);
        }
        if (threadID == 0) {
          rTorsTime = -System.nanoTime();
        }
        execute(0, nRestTors - 1, rTorsLoops[threadID]);
        if (threadID == 0) {
          rTorsTime += System.nanoTime();
        }
      }

      // Reduce the Gradient and load it into Atom instances.
      if (gradient) {
        if (gradReduceLoops[threadID] == null) {
          gradReduceLoops[threadID] = new GradReduceLoop();
        }
        execute(0, nAtoms - 1, gradReduceLoops[threadID]);
      }
    }

    public void setGradient(boolean gradient) {
      this.gradient = gradient;
    }

    @Override
    public void start() {
      // Zero out shared RMSD values.
      sharedAngleRMSD.set(0.0);
      sharedBondRMSD.set(0.0);

      // Zero out shared energy values.
      sharedAngleEnergy.set(0.0);
      sharedBondEnergy.set(0.0);
      sharedImproperTorsionEnergy.set(0.0);
      sharedOutOfPlaneBendEnergy.set(0.0);
      sharedPiOrbitalTorsionEnergy.set(0.0);
      sharedStretchBendEnergy.set(0.0);
      sharedTorsionEnergy.set(0.0);
      sharedStretchTorsionEnergy.set(0.0);
      sharedAngleTorsionEnergy.set(0.0);
      sharedTorsionTorsionEnergy.set(0.0);
      sharedUreyBradleyEnergy.set(0.0);

      // Zero out shared restraint energy values.
      sharedRestraintBondEnergy.set(0.0);
      sharedRestTorsEnergy.set(0.0);

      // Assure capacity of the gradient arrays.
      if (gradient) {
        grad.alloc(nAtoms);
      }
      if (lambdaTerm) {
        lambdaGrad.alloc(nAtoms);
      }
    }

    private class GradInitLoop extends IntegerForLoop {

      @Override
      public void run(int first, int last) throws Exception {
        int threadID = getThreadIndex();
        if (gradient) {
          grad.reset(threadID, first, last);
          for (int i = first; i <= last; i++) {
            atoms[i].setXYZGradient(0.0, 0.0, 0.0);
          }
        }
        if (lambdaTerm) {
          lambdaGrad.reset(threadID, first, last);
          for (int i = first; i <= last; i++) {
            atoms[i].setLambdaXYZGradient(0.0, 0.0, 0.0);
          }
        }
      }

      @Override
      public IntegerSchedule schedule() {
        return IntegerSchedule.fixed();
      }
    }

    private class GradReduceLoop extends IntegerForLoop {

      @Override
      public void run(int first, int last) throws Exception {
        if (gradient) {
          grad.reduce(first, last);
          for (int i = first; i <= last; i++) {
            Atom a = atoms[i];
            a.setXYZGradient(grad.getX(i), grad.getY(i), grad.getZ(i));
          }
        }
        if (lambdaTerm) {
          lambdaGrad.reduce(first, last);
          for (int i = first; i <= last; i++) {
            Atom a = atoms[i];
            a.setLambdaXYZGradient(lambdaGrad.getX(i), lambdaGrad.getY(i), lambdaGrad.getZ(i));
          }
        }
      }

      @Override
      public IntegerSchedule schedule() {
        return IntegerSchedule.fixed();
      }
    }

    private class BondedTermLoop extends IntegerForLoop {

      private final BondedTerm[] terms;
      private final SharedDouble sharedEnergy;
      private final SharedDouble sharedRMSD;
      private final boolean computeRMSD;
      private double localEnergy;
      private double localRMSD;
      private int threadID;

      BondedTermLoop(BondedTerm[] terms, SharedDouble sharedEnergy) {
        this(terms, sharedEnergy, null);
      }

      BondedTermLoop(BondedTerm[] terms, SharedDouble sharedEnergy, SharedDouble sharedRMSD) {
        this.terms = terms;
        this.sharedEnergy = sharedEnergy;
        this.sharedRMSD = sharedRMSD;
        computeRMSD = (sharedRMSD != null);
      }

      @Override
      public void finish() {
        sharedEnergy.addAndGet(localEnergy);
        if (computeRMSD) {
          sharedRMSD.addAndGet(localRMSD);
        }
      }

      @Override
      public void run(int first, int last) throws Exception {
        for (int i = first; i <= last; i++) {
          BondedTerm term = terms[i];
          /*
           * The logic here deals with how DualTopologyEnergy (DTE) works.
           * If this ForceFieldEnergy (FFE) is not part of a DTE, lambdaBondedTerms is always false, and the term is always evaluated.
           *
           * Most bonded terms should be at full-strength, regardless of lambda, "complemented" to 1.0*strength.
           * Outside FFE, DTE scales the initial, !lambdaBondedTerms evaluation by f(lambda).
           *
           * In the case of a bonded term lacking any softcore atoms, this will be externally complemented by the other FFE topology.
           * If there is internal lambda-scaling, that will separately apply at both ends.
           *
           * In the case of a bonded term with a softcore atom, it's a bit trickier.
           * If it's unscaled by lambda, it needs to be internally complemented; we re-evaluate it with lambdaBondedTerms true.
           * This second evaluation is scaled by DTE by a factor of f(1-lambda), and becomes "restraintEnergy".
           * If it is scaled internally by lambda, we assume that the energy term is not meant to be internally complemented.
           * In that case, we skip evaluation into restraintEnergy.
           */
          boolean used = !lambdaBondedTerms || (term.applyLambda() && !term.isLambdaScaled());
          if (used) {
            localEnergy += term.energy(gradient, threadID, grad, lambdaGrad);
            if (computeRMSD) {
              double value = term.getValue();
              localRMSD += value * value;
            }
          }
        }
      }

      @Override
      public void start() {
        localEnergy = 0.0;
        localRMSD = 0.0;
        threadID = getThreadIndex();
      }
    }
  }
}<|MERGE_RESOLUTION|>--- conflicted
+++ resolved
@@ -228,7 +228,7 @@
   private TorsionTorsion[] torsionTorsions;
   /** An array of Improper Torsion terms. */
   private ImproperTorsion[] improperTorsions;
-  private RestraintTorsion[] rTors;
+  protected RestraintTorsion[] rTors;
   /** Number of atoms in the system. */
   private int nAtoms;
   /** Number of bond terms in the system. */
@@ -255,12 +255,7 @@
   private int nVanDerWaalInteractions;
   /** Number of electrostatic interactions evaluated. */
   private int nPermanentInteractions;
-<<<<<<< HEAD
   private int nRestTors = 0;
-  private final boolean relativeSolvationTerm;
-  private final Platform platform = Platform.FFX;
-=======
->>>>>>> 66b360df
   /** The boundary conditions used when evaluating the force field energy. */
   private Crystal crystal;
   /** A Parallel Java Region used to evaluate Bonded energy values. */
@@ -4051,11 +4046,8 @@
     private final BondedTermLoop[] ureyBradleyLoops;
     // Retraint energy parallel loops.
     private final BondedTermLoop[] restraintBondLoops;
-<<<<<<< HEAD
     private final BondedTermLoop[] rTorsLoops;
-=======
     private final AtomicDoubleArray3D grad;
->>>>>>> 66b360df
     // Flag to indicate gradient computation.
     private boolean gradient = false;
     private AtomicDoubleArrayImpl atomicDoubleArrayImpl;
