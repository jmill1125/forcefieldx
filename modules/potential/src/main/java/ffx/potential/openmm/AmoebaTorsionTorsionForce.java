// ******************************************************************************
//
// Title:       Force Field X.
// Description: Force Field X - Software for Molecular Biophysics.
// Copyright:   Copyright (c) Michael J. Schnieders 2001-2025.
//
// This file is part of Force Field X.
//
// Force Field X is free software; you can redistribute it and/or modify it
// under the terms of the GNU General Public License version 3 as published by
// the Free Software Foundation.
//
// Force Field X is distributed in the hope that it will be useful, but WITHOUT
// ANY WARRANTY; without even the implied warranty of MERCHANTABILITY or FITNESS
// FOR A PARTICULAR PURPOSE. See the GNU General Public License for more
// details.
//
// You should have received a copy of the GNU General Public License along with
// Force Field X; if not, write to the Free Software Foundation, Inc., 59 Temple
// Place, Suite 330, Boston, MA 02111-1307 USA
//
// Linking this library statically or dynamically with other modules is making a
// combined work based on this library. Thus, the terms and conditions of the
// GNU General Public License cover the whole combination.
//
// As a special exception, the copyright holders of this library give you
// permission to link this library with independent modules to produce an
// executable, regardless of the license terms of these independent modules, and
// to copy and distribute the resulting executable under terms of your choice,
// provided that you also meet, for each linked independent module, the terms
// and conditions of the license of that module. An independent module is a
// module which is not derived from or based on this library. If you modify this
// library, you may extend this exception to your version of the library, but
// you are not obligated to do so. If you do not wish to do so, delete this
// exception statement from your version.
//
// ******************************************************************************
package ffx.potential.openmm;

import ffx.openmm.DoubleArray;
import ffx.openmm.amoeba.DoubleArray3D;
import ffx.openmm.Force;
import ffx.openmm.amoeba.TorsionTorsionForce;
import ffx.potential.ForceFieldEnergy;
import ffx.potential.bonded.Atom;
import ffx.potential.bonded.Torsion;
import ffx.potential.bonded.TorsionTorsion;
import ffx.potential.parameters.TorsionTorsionType;
import ffx.potential.parameters.TorsionType;

import java.util.LinkedHashMap;
import java.util.Map;
import java.util.logging.Logger;

import static edu.uiowa.jopenmm.OpenMMAmoebaLibrary.OpenMM_KJPerKcal;
import static edu.uiowa.jopenmm.OpenMMAmoebaLibrary.OpenMM_RadiansPerDegree;
import static java.lang.String.format;

/**
 * OpenMM TorsionTorsion Force.
 */
public class AmoebaTorsionTorsionForce extends TorsionTorsionForce {

  private static final Logger logger = Logger.getLogger(AmoebaTorsionTorsionForce.class.getName());

  /**
   * Create an OpenMM TorsionTorsion Force.
   *
   * @param openMMEnergy The OpenMM Energy instance that contains the torsion-torsions.
   */
  public AmoebaTorsionTorsionForce(OpenMMEnergy openMMEnergy) {
    TorsionTorsion[] torsionTorsions = openMMEnergy.getTorsionTorsions();
    if (torsionTorsions == null || torsionTorsions.length < 1) {
      destroy();
      return;
    }

    // Load the torsion-torsions.
    Map<String, TorsionTorsionType> torTorTypes = new LinkedHashMap<>();
    for (TorsionTorsion torsionTorsion : torsionTorsions) {
      int ia = torsionTorsion.getAtom(0).getArrayIndex();
      int ib = torsionTorsion.getAtom(1).getArrayIndex();
      int ic = torsionTorsion.getAtom(2).getArrayIndex();
      int id = torsionTorsion.getAtom(3).getArrayIndex();
      int ie = torsionTorsion.getAtom(4).getArrayIndex();

      TorsionTorsionType torsionTorsionType = torsionTorsion.torsionTorsionType;
      String key = torsionTorsionType.getKey();

      // Check if the TorTor parameters have already been added to the Hash.
      int gridIndex = 0;
      if (torTorTypes.containsKey(key)) {

        // If the TorTor has been added, get its (ordered) index in the Hash.
        int index = 0;
        for (String entry : torTorTypes.keySet()) {
          if (entry.equalsIgnoreCase(key)) {
            gridIndex = index;
            break;
          } else {
            index++;
          }
        }
      } else {
        // Add the new TorTor.
        torTorTypes.put(key, torsionTorsionType);
        gridIndex = torTorTypes.size() - 1;
      }

      Atom atom = torsionTorsion.getChiralAtom();
      int iChiral = -1;
      if (atom != null) {
        iChiral = atom.getArrayIndex();
      }
      addTorsionTorsion(ia, ib, ic, id, ie, iChiral, gridIndex);
    }

    // Load the Torsion-Torsion parameters.
    DoubleArray values = new DoubleArray(6);
    int gridIndex = 0;
    for (String key : torTorTypes.keySet()) {
      TorsionTorsionType torTorType = torTorTypes.get(key);
      int nx = torTorType.nx;
      int ny = torTorType.ny;
      double[] tx = torTorType.tx;
      double[] ty = torTorType.ty;
      double[] f = torTorType.energy;
      double[] dx = torTorType.dx;
      double[] dy = torTorType.dy;
      double[] dxy = torTorType.dxy;

      // Create the 3D grid.
      DoubleArray3D grid3D = new DoubleArray3D(nx, ny, 6);
      int xIndex = 0;
      int yIndex = 0;
      for (int j = 0; j < nx * ny; j++) {
        int addIndex = 0;
        values.set(addIndex++, tx[xIndex]);
        values.set(addIndex++, ty[yIndex]);
        values.set(addIndex++, OpenMM_KJPerKcal * f[j]);
        values.set(addIndex++, OpenMM_KJPerKcal * dx[j]);
        values.set(addIndex++, OpenMM_KJPerKcal * dy[j]);
        values.set(addIndex, OpenMM_KJPerKcal * dxy[j]);
        grid3D.set(yIndex, xIndex, values);
        xIndex++;
        if (xIndex == nx) {
          xIndex = 0;
          yIndex++;
        }
      }
      setTorsionTorsionGrid(gridIndex++, grid3D.getPointer());
      grid3D.destroy();
    }
    values.destroy();

    int forceGroup = openMMEnergy.getMolecularAssembly().getForceField().getInteger("TORSION_TORSION_FORCE_GROUP", 0);
    setForceGroup(forceGroup);
    logger.info(format("  Torsion-Torsions:                  %10d", torsionTorsions.length));
    logger.fine(format("   Force Group:                      %10d", forceGroup));
  }

  /**
   * Create a Dual Topology OpenMM TorsionTorsion Force.
   *
   * @param topology The topology index for the OpenMM System.
   * @param openMMDualTopologyEnergy The OpenMMDualTopologyEnergy instance.
   */
  public AmoebaTorsionTorsionForce(int topology, OpenMMDualTopologyEnergy openMMDualTopologyEnergy) {
    ForceFieldEnergy forceFieldEnergy = openMMDualTopologyEnergy.getForceFieldEnergy(topology);
    TorsionTorsion[] torsionTorsions = forceFieldEnergy.getTorsionTorsions();
    if (torsionTorsions == null || torsionTorsions.length < 1) {
      destroy();
      return;
    }

<<<<<<< HEAD
    double scale = openMMDualTopologyEnergy.getTopologyScale(topology);

    // Load the torsion-torsions.
    int nTypes = 0;
    LinkedHashMap<String, TorsionTorsionType> torTorTypes = new LinkedHashMap<>();

=======
    // ToDo: There is no support in OpenMM yet to updateParametersInContext for AmoebaTorsionTorsionForce.
    // double scale = openMMDualTopologyEnergy.getTopologyScale(topology);

    Map<String, TorsionTorsionType> torTorTypes = new LinkedHashMap<>();
>>>>>>> b370ff0c
    for (TorsionTorsion torsionTorsion : torsionTorsions) {
      int ia = torsionTorsion.getAtom(0).getArrayIndex();
      int ib = torsionTorsion.getAtom(1).getArrayIndex();
      int ic = torsionTorsion.getAtom(2).getArrayIndex();
      int id = torsionTorsion.getAtom(3).getArrayIndex();
      int ie = torsionTorsion.getAtom(4).getArrayIndex();

      TorsionTorsionType torsionTorsionType = torsionTorsion.torsionTorsionType;
      String key = torsionTorsionType.getKey();

      // Check if the TorTor parameters have already been added to the Hash.
      int gridIndex = 0;
      if (torTorTypes.containsKey(key)) {
<<<<<<< HEAD

=======
>>>>>>> b370ff0c
        // If the TorTor has been added, get its (ordered) index in the Hash.
        int index = 0;
        for (String entry : torTorTypes.keySet()) {
          if (entry.equalsIgnoreCase(key)) {
            gridIndex = index;
            break;
          } else {
            index++;
          }
        }
      } else {
        // Add the new TorTor.
        torTorTypes.put(key, torsionTorsionType);
<<<<<<< HEAD
        gridIndex = nTypes;
        nTypes++;
=======
        gridIndex = torTorTypes.size() - 1;
>>>>>>> b370ff0c
      }

      Atom atom = torsionTorsion.getChiralAtom();
      int iChiral = -1;
      if (atom != null) {
        iChiral = atom.getArrayIndex();
<<<<<<< HEAD
=======
        iChiral = openMMDualTopologyEnergy.mapToDualTopologyIndex(topology, iChiral);
>>>>>>> b370ff0c
      }
      ia = openMMDualTopologyEnergy.mapToDualTopologyIndex(topology, ia);
      ib = openMMDualTopologyEnergy.mapToDualTopologyIndex(topology, ib);
      ic = openMMDualTopologyEnergy.mapToDualTopologyIndex(topology, ic);
      id = openMMDualTopologyEnergy.mapToDualTopologyIndex(topology, id);
      ie = openMMDualTopologyEnergy.mapToDualTopologyIndex(topology, ie);
<<<<<<< HEAD
      iChiral = openMMDualTopologyEnergy.mapToDualTopologyIndex(topology, iChiral);
=======
>>>>>>> b370ff0c
      addTorsionTorsion(ia, ib, ic, id, ie, iChiral, gridIndex);
    }

    // Load the Torsion-Torsion parameters.
    DoubleArray values = new DoubleArray(6);
    int gridIndex = 0;
    for (String key : torTorTypes.keySet()) {
      TorsionTorsionType torTorType = torTorTypes.get(key);
      int nx = torTorType.nx;
      int ny = torTorType.ny;
      double[] tx = torTorType.tx;
      double[] ty = torTorType.ty;
      double[] f = torTorType.energy;
      double[] dx = torTorType.dx;
      double[] dy = torTorType.dy;
      double[] dxy = torTorType.dxy;

<<<<<<< HEAD
      // todo - no lambda scaling for now - how to treat derivatives

=======
>>>>>>> b370ff0c
      // Create the 3D grid.
      DoubleArray3D grid3D = new DoubleArray3D(nx, ny, 6);
      int xIndex = 0;
      int yIndex = 0;
      for (int j = 0; j < nx * ny; j++) {
        int addIndex = 0;
        values.set(addIndex++, tx[xIndex]);
        values.set(addIndex++, ty[yIndex]);
        values.set(addIndex++, OpenMM_KJPerKcal * f[j]);
        values.set(addIndex++, OpenMM_KJPerKcal * dx[j]);
        values.set(addIndex++, OpenMM_KJPerKcal * dy[j]);
        values.set(addIndex, OpenMM_KJPerKcal * dxy[j]);
        grid3D.set(yIndex, xIndex, values);
        xIndex++;
        if (xIndex == nx) {
          xIndex = 0;
          yIndex++;
        }
      }
      setTorsionTorsionGrid(gridIndex++, grid3D.getPointer());
      grid3D.destroy();
    }
    values.destroy();

    int forceGroup = forceFieldEnergy.getMolecularAssembly().getForceField().getInteger("TORSION_TORSION_FORCE_GROUP", 0);
    setForceGroup(forceGroup);
    logger.info(format("  Torsion-Torsions:                  %10d", torsionTorsions.length));
    logger.fine(format("   Force Group:                      %10d", forceGroup));
  }

  /**
   * Convenience method to construct an OpenMM Torsion-Torsion Force.
   *
   * @param openMMEnergy The OpenMM Energy instance that contains the torsion-torsions.
   * @return A Torsion-Torsion Force, or null if there are no torsion-torsions.
   */
  public static Force constructForce(OpenMMEnergy openMMEnergy) {
    TorsionTorsion[] torsionTorsion = openMMEnergy.getTorsionTorsions();
    if (torsionTorsion == null || torsionTorsion.length < 1) {
      return null;
    }
    return new AmoebaTorsionTorsionForce(openMMEnergy);
  }

  /**
   * Convenience method to construct a Dual Topology OpenMM Torsion-Torsion Force.
   *
   * @param topology The topology index for the OpenMM System.
   * @param openMMDualTopologyEnergy The OpenMMDualTopologyEnergy instance.
   * @return A Torsion-Torsion Force, or null if there are no torsion-torsions.
   */
  public static Force constructForce(int topology, OpenMMDualTopologyEnergy openMMDualTopologyEnergy) {
    ForceFieldEnergy forceFieldEnergy = openMMDualTopologyEnergy.getForceFieldEnergy(topology);
    TorsionTorsion[] torsionTorsion = forceFieldEnergy.getTorsionTorsions();
    if (torsionTorsion == null || torsionTorsion.length < 1) {
      return null;
    }
    return new AmoebaTorsionTorsionForce(topology, openMMDualTopologyEnergy);
  }
<<<<<<< HEAD
=======

>>>>>>> b370ff0c
}<|MERGE_RESOLUTION|>--- conflicted
+++ resolved
@@ -173,19 +173,10 @@
       return;
     }
 
-<<<<<<< HEAD
-    double scale = openMMDualTopologyEnergy.getTopologyScale(topology);
-
-    // Load the torsion-torsions.
-    int nTypes = 0;
-    LinkedHashMap<String, TorsionTorsionType> torTorTypes = new LinkedHashMap<>();
-
-=======
     // ToDo: There is no support in OpenMM yet to updateParametersInContext for AmoebaTorsionTorsionForce.
     // double scale = openMMDualTopologyEnergy.getTopologyScale(topology);
 
     Map<String, TorsionTorsionType> torTorTypes = new LinkedHashMap<>();
->>>>>>> b370ff0c
     for (TorsionTorsion torsionTorsion : torsionTorsions) {
       int ia = torsionTorsion.getAtom(0).getArrayIndex();
       int ib = torsionTorsion.getAtom(1).getArrayIndex();
@@ -199,10 +190,6 @@
       // Check if the TorTor parameters have already been added to the Hash.
       int gridIndex = 0;
       if (torTorTypes.containsKey(key)) {
-<<<<<<< HEAD
-
-=======
->>>>>>> b370ff0c
         // If the TorTor has been added, get its (ordered) index in the Hash.
         int index = 0;
         for (String entry : torTorTypes.keySet()) {
@@ -216,32 +203,20 @@
       } else {
         // Add the new TorTor.
         torTorTypes.put(key, torsionTorsionType);
-<<<<<<< HEAD
-        gridIndex = nTypes;
-        nTypes++;
-=======
         gridIndex = torTorTypes.size() - 1;
->>>>>>> b370ff0c
       }
 
       Atom atom = torsionTorsion.getChiralAtom();
       int iChiral = -1;
       if (atom != null) {
         iChiral = atom.getArrayIndex();
-<<<<<<< HEAD
-=======
         iChiral = openMMDualTopologyEnergy.mapToDualTopologyIndex(topology, iChiral);
->>>>>>> b370ff0c
       }
       ia = openMMDualTopologyEnergy.mapToDualTopologyIndex(topology, ia);
       ib = openMMDualTopologyEnergy.mapToDualTopologyIndex(topology, ib);
       ic = openMMDualTopologyEnergy.mapToDualTopologyIndex(topology, ic);
       id = openMMDualTopologyEnergy.mapToDualTopologyIndex(topology, id);
       ie = openMMDualTopologyEnergy.mapToDualTopologyIndex(topology, ie);
-<<<<<<< HEAD
-      iChiral = openMMDualTopologyEnergy.mapToDualTopologyIndex(topology, iChiral);
-=======
->>>>>>> b370ff0c
       addTorsionTorsion(ia, ib, ic, id, ie, iChiral, gridIndex);
     }
 
@@ -259,11 +234,6 @@
       double[] dy = torTorType.dy;
       double[] dxy = torTorType.dxy;
 
-<<<<<<< HEAD
-      // todo - no lambda scaling for now - how to treat derivatives
-
-=======
->>>>>>> b370ff0c
       // Create the 3D grid.
       DoubleArray3D grid3D = new DoubleArray3D(nx, ny, 6);
       int xIndex = 0;
@@ -323,8 +293,5 @@
     }
     return new AmoebaTorsionTorsionForce(topology, openMMDualTopologyEnergy);
   }
-<<<<<<< HEAD
-=======
-
->>>>>>> b370ff0c
+
 }