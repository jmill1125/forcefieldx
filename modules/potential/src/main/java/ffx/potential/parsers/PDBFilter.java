--- conflicted
+++ resolved
@@ -3228,11 +3228,6 @@
         return true;
     }
 
-<<<<<<< HEAD
-
-=======
-    
->>>>>>> dd607714
     public boolean writeSIFTFile(File saveFile, boolean append, String[] resAndScore) {
         if (saveFile == null) {
             return false;
@@ -3393,16 +3388,12 @@
                         String[] entries = null;
                         for (; i < resAndScore.length; i++) {
                             entries = resAndScore[i].split("\\t");
-<<<<<<< HEAD
-                            if (entries[0].substring(1, entries[0].length()-1).equals(String.valueOf(resID))) {
-=======
                             if (!entries[0].equals(entries[0].replaceAll("\\D+",""))) {
                                 String[] subEntries = entries[0].split("[^0-9]");
                                 entries[0] = subEntries[0];
                             }
-                            if (entries[0].equals(String.valueOf(resID)) 
+                            if (entries[0].equals(String.valueOf(resID))
                                     && !".".equals(entries[1])) {
->>>>>>> dd607714
                                 break;
                             }
                         }
@@ -3708,11 +3699,7 @@
         }
         if (siftScore == null) {
             sb.replace(30, 66, String.format("%8.3f%8.3f%8.3f%6.2f%6.2f",
-<<<<<<< HEAD
-                xyz[0], xyz[1], xyz[2], atom.getOccupancy(), atom.getTempFactor()));
-=======
                 xyz[0], xyz[1], xyz[2], atom.getOccupancy(), 2.00));
->>>>>>> dd607714
         } else {
             sb.replace(30, 66, String.format("%8.3f%8.3f%8.3f%6.2f%6.2f",
                 xyz[0], xyz[1], xyz[2], atom.getOccupancy(), Float.parseFloat(siftScore)));
@@ -3763,11 +3750,7 @@
             }
         }
     }
-<<<<<<< HEAD
-
-=======
     
->>>>>>> dd607714
     public void setListMode(boolean set) {
         listMode = set;
         listOutput = new ArrayList<>();
