// ******************************************************************************
//
// Title:       Force Field X.
// Description: Force Field X - Software for Molecular Biophysics.
// Copyright:   Copyright (c) Michael J. Schnieders 2001-2023.
//
// This file is part of Force Field X.
//
// Force Field X is free software; you can redistribute it and/or modify it
// under the terms of the GNU General Public License version 3 as published by
// the Free Software Foundation.
//
// Force Field X is distributed in the hope that it will be useful, but WITHOUT
// ANY WARRANTY; without even the implied warranty of MERCHANTABILITY or FITNESS
// FOR A PARTICULAR PURPOSE. See the GNU General Public License for more
// details.
//
// You should have received a copy of the GNU General Public License along with
// Force Field X; if not, write to the Free Software Foundation, Inc., 59 Temple
// Place, Suite 330, Boston, MA 02111-1307 USA
//
// Linking this library statically or dynamically with other modules is making a
// combined work based on this library. Thus, the terms and conditions of the
// GNU General Public License cover the whole combination.
//
// As a special exception, the copyright holders of this library give you
// permission to link this library with independent modules to produce an
// executable, regardless of the license terms of these independent modules, and
// to copy and distribute the resulting executable under terms of your choice,
// provided that you also meet, for each linked independent module, the terms
// and conditions of the license of that module. An independent module is a
// module which is not derived from or based on this library. If you modify this
// library, you may extend this exception to your version of the library, but
// you are not obligated to do so. If you do not wish to do so, delete this
// exception statement from your version.
//
// ******************************************************************************
package ffx.potential.parsers;

import static ffx.potential.bonded.BondedUtils.numberAtoms;
import static ffx.potential.bonded.NamingUtils.renameAtomsToPDBStandard;
import static ffx.potential.bonded.PolymerUtils.assignAtomTypes;
import static ffx.potential.bonded.PolymerUtils.buildDisulfideBonds;
import static ffx.potential.bonded.PolymerUtils.buildMissingResidues;
import static ffx.potential.bonded.PolymerUtils.locateDisulfideBonds;
import static ffx.potential.parsers.PDBFilter.PDBFileStandard.VERSION3_2;
import static ffx.potential.parsers.PDBFilter.PDBFileStandard.VERSION3_3;
import static ffx.utilities.StringUtils.padLeft;
import static java.lang.Double.parseDouble;
import static java.lang.Integer.parseInt;
import static java.lang.String.format;
import static org.apache.commons.lang3.StringUtils.repeat;
import static org.apache.commons.math3.util.FastMath.min;

import ffx.crystal.Crystal;
import ffx.crystal.SpaceGroup;
import ffx.crystal.SpaceGroupDefinitions;
import ffx.crystal.SpaceGroupInfo;
import ffx.crystal.SymOp;
import ffx.potential.MolecularAssembly;
import ffx.potential.Utilities.FileType;
import ffx.potential.bonded.AminoAcidUtils;
import ffx.potential.bonded.AminoAcidUtils.AminoAcid3;
import ffx.potential.bonded.Atom;
import ffx.potential.bonded.Bond;
import ffx.potential.bonded.MSNode;
import ffx.potential.bonded.Molecule;
import ffx.potential.bonded.Polymer;
import ffx.potential.bonded.Residue;
import ffx.potential.parameters.ForceField;
import ffx.utilities.Hybrid36;
import ffx.utilities.StringUtils;
import java.io.BufferedReader;
import java.io.BufferedWriter;
import java.io.File;
import java.io.FileNotFoundException;
import java.io.FileReader;
import java.io.FileWriter;
import java.io.IOException;
import java.util.ArrayList;
import java.util.Collections;
import java.util.HashMap;
import java.util.List;
import java.util.Map;
import java.util.Objects;
import java.util.OptionalDouble;
import java.util.Set;
import java.util.logging.Level;
import java.util.logging.Logger;
import java.util.regex.Matcher;
import java.util.regex.Pattern;
import java.util.stream.Collectors;
import org.apache.commons.configuration2.CompositeConfiguration;

/**
 * The PDBFilter class parses data from a Protein DataBank (*.PDB) file. The following records are
 * recognized: ANISOU, ATOM, CONECT, CRYST1, END, HELIX, HETATM, LINK, SHEET, SSBOND, REMARK. The
 * rest are currently ignored.
 *
 * @author Michael J. Schnieders
 * @see <a href="http://www.wwpdb.org/documentation/format32/v3.2.html">PDB format 3.2</a>
 * @since 1.0
 */
public final class PDBFilter extends SystemFilter {

  private static final Logger logger = Logger.getLogger(PDBFilter.class.getName());
  private static final Set<String> backboneNames;
  private static final Set<String> constantPhBackboneNames;

  static {
    String[] names = {"C", "CA", "N", "O", "OXT", "OT2"};
    backboneNames = Set.of(names);

    String[] constantPhNames = {"C", "CA", "N", "O", "OXT", "OT2", "H", "HA", "H1", "H2", "H3"};
    constantPhBackboneNames = Set.of(constantPhNames);
  }

  /** Map of SEQRES entries. */
  private final Map<Character, String[]> seqRes = new HashMap<>();
  /** Map of DBREF entries. */
  private final Map<Character, int[]> dbRef = new HashMap<>();
  /** List of altLoc characters seen in the PDB file. */
  private final List<Character> altLocs = new ArrayList<>();
  /**
   * List of segIDs defined for the PDB file.
   *
   * <p>The expectation is for chain naming from A-Z, then from 0-9. For large systems, chain names
   * are sometimes reused due to limitations in the PDB format.
   *
   * <p>However, we define segIDs to always be unique. For the first A-Z,0-9 series chainID ==
   * segID. Then, for second A-Z,0-9 series, the segID = 1A-1Z,10-19, and for the third series segID
   * = 2A-2Z,20-29, and so on.
   */
  private final List<String> segIDs = new ArrayList<>();

  private final Map<Character, List<String>> segidMap = new HashMap<>();
  /** Maps a chain to the number of insertion codes encountered in that chain. */
  private final Map<Character, Integer> insertionCodeCount = new HashMap<>();
  /**
   * Maps chainIDResNumInsCode to renumbered chainIDResNum. For example, residue 52A in chain C might
   * be renumbered to residue 53, and mapped as "C52A" to "C53".
   */
  private final Map<String, String> pdbToNewResMap = new HashMap<>();
  /** List of modified residues * */
  private final Map<String, String> modRes = new HashMap<>();
  /** Keep track of ATOM record serial numbers to match them with ANISOU records. */
  private final HashMap<Integer, Atom> atoms = new HashMap<>();

  private final Map<MolecularAssembly, BufferedReader> readers = new HashMap<>();
  /** The current altLoc - i.e., the one we are defining a chemical system for. */
  private Character currentAltLoc = 'A';
  /** Character for the current chain ID. */
  private Character currentChainID = null;
  /** String for the current SegID. */
  private String currentSegID = null;
  /** Flag to indicate a mutation is requested. */
  private boolean mutate = false;
  private List<Mutation> mutations = null;
  private List<Integer> resNumberList = null;
  /** Flag to indicate if missing fields should be printed (i.e. missing B-factors). */
  private boolean printMissingFields = true;
  /** Number of symmetry operators when expanding to a P1 unit cell (-1 saves as current spacegroup). */
  private int nSymOp = -1;
  /**
   * The serial field continues from the previous asymmetric unit when expanding to P1. This is not
   * used when saving as the current spacegroup.
   */
  private int serialP1 = 0;
  /** Assume current standard. */
  private PDBFileStandard fileStandard = VERSION3_3;
  /** If false, skip logging "Saving file". */
  private boolean logWrites = true;
  /** Keep track of the current MODEL in the file. */
  private int modelsRead = 1;
  /** Tracks output MODEL numbers. Unused if below zero. */
  private int modelsWritten = -1;
  private String versionFileName;

  private final File readFile;
  private List<String> remarkLines = Collections.emptyList();
  private double lastReadLambda = Double.NaN;

  /**
   * If true, read in titratable residues in their fully protonated form.
   */
  private boolean constantPH = false;
  /**
   * If true, read in titratable residues in their protonated form.
   */
  private boolean rotamerTitration = false;
  /**
   * List of residue to rename for constantPH simulations.
   */
  private static final HashMap<AminoAcid3, AminoAcid3> constantPHResidueMap = new HashMap<>();

  static {
    // Lysine
    constantPHResidueMap.put(AminoAcidUtils.AminoAcid3.LYD, AminoAcidUtils.AminoAcid3.LYS);
    // Cysteine
    constantPHResidueMap.put(AminoAcidUtils.AminoAcid3.CYD, AminoAcidUtils.AminoAcid3.CYS);
    // Histidine
    constantPHResidueMap.put(AminoAcidUtils.AminoAcid3.HID, AminoAcidUtils.AminoAcid3.HIS);
    constantPHResidueMap.put(AminoAcidUtils.AminoAcid3.HIE, AminoAcidUtils.AminoAcid3.HIS);
    // Aspartate
    constantPHResidueMap.put(AminoAcidUtils.AminoAcid3.ASP, AminoAcidUtils.AminoAcid3.ASD);
    constantPHResidueMap.put(AminoAcidUtils.AminoAcid3.ASH, AminoAcidUtils.AminoAcid3.ASD);
    // Glutamate
    constantPHResidueMap.put(AminoAcidUtils.AminoAcid3.GLU, AminoAcidUtils.AminoAcid3.GLD);
    constantPHResidueMap.put(AminoAcidUtils.AminoAcid3.GLH, AminoAcidUtils.AminoAcid3.GLD);
  }

  /**
   * List of residue to rename for rotamer titration simulations.
   */
  private static final HashMap<AminoAcid3, AminoAcid3> rotamerResidueMap = new HashMap<>();

  static {
    // Lysine
    rotamerResidueMap.put(AminoAcidUtils.AminoAcid3.LYD, AminoAcidUtils.AminoAcid3.LYS);
    // Histidine
    rotamerResidueMap.put(AminoAcidUtils.AminoAcid3.HID, AminoAcidUtils.AminoAcid3.HIS);
    rotamerResidueMap.put(AminoAcidUtils.AminoAcid3.HIE, AminoAcidUtils.AminoAcid3.HIS);
    // Aspartate
    rotamerResidueMap.put(AminoAcidUtils.AminoAcid3.ASP, AminoAcidUtils.AminoAcid3.ASH);
    // Glutamate
    rotamerResidueMap.put(AminoAcidUtils.AminoAcid3.GLU, AminoAcidUtils.AminoAcid3.GLH);
    //Cysteine
    rotamerResidueMap.put(AminoAcidUtils.AminoAcid3.CYD, AminoAcidUtils.AminoAcid3.CYS);
  }

  /**
   * Constructor for PDBFilter.
   *
   * @param files a {@link java.util.List} object.
   * @param molecularAssembly a {@link ffx.potential.MolecularAssembly} object.
   * @param forceField a {@link ffx.potential.parameters.ForceField} object.
   * @param properties a {@link org.apache.commons.configuration2.CompositeConfiguration}
   *     object.
   */
  public PDBFilter(List<File> files, MolecularAssembly molecularAssembly, ForceField forceField,
      CompositeConfiguration properties) {
    super(files, molecularAssembly, forceField, properties);
    bondList = new ArrayList<>();
    this.fileType = FileType.PDB;
    readFile = files.get(0);
  }

  /**
   * Parse the PDB File from a URL.
   *
   * @param file a {@link java.io.File} object.
   * @param molecularAssembly a {@link ffx.potential.MolecularAssembly} object.
   * @param forceField a {@link ffx.potential.parameters.ForceField} object.
   * @param properties a {@link org.apache.commons.configuration2.CompositeConfiguration}
   *     object.
   */
  public PDBFilter(File file, MolecularAssembly molecularAssembly, ForceField forceField,
      CompositeConfiguration properties) {
    super(file, molecularAssembly, forceField, properties);
    bondList = new ArrayList<>();
    this.fileType = FileType.PDB;
    readFile = file;
  }

  /**
   * Parse the PDB File from a URL.
   *
   * @param file a {@link java.io.File} object.
   * @param molecularAssemblies a {@link java.util.List} object.
   * @param forceField a {@link ffx.potential.parameters.ForceField} object.
   * @param properties a {@link org.apache.commons.configuration2.CompositeConfiguration}
   *     object.
   */
  public PDBFilter(File file, List<MolecularAssembly> molecularAssemblies, ForceField forceField,
      CompositeConfiguration properties) {
    super(file, molecularAssemblies, forceField, properties);
    bondList = new ArrayList<>();
    this.fileType = FileType.PDB;
    readFile = file;
  }

  /**
   * Constructor for PDBFilter with residue numbers.
   *
   * @param file a {@link java.util.List} object.
   * @param molecularAssembly a {@link ffx.potential.MolecularAssembly} object.
   * @param forceField a {@link ffx.potential.parameters.ForceField} object.
   * @param properties a {@link org.apache.commons.configuration2.CompositeConfiguration}
   *     object.
   * @param resNumberList a List of integer residue numbers for constant pH rotamer
   *     optimization.
   */
  public PDBFilter(File file, MolecularAssembly molecularAssembly, ForceField forceField,
      CompositeConfiguration properties, List<Integer> resNumberList) {
    super(file, molecularAssembly, forceField, properties);
    bondList = new ArrayList<>();
    this.fileType = FileType.PDB;
    this.readFile = file;
    this.resNumberList = resNumberList;
    //this.chainList = chainList;
  }


  /**
   * Simple method useful for converting files to PDB format.
   *
   * @param atom a {@link ffx.potential.bonded.Atom} object.
   * @return Returns a PDB ATOM or HETATM record for the passed Atom.
   */
  public static String toPDBAtomLine(Atom atom) {
    StringBuilder sb;
    if (atom.isHetero()) {
      sb = new StringBuilder("HETATM");
    } else {
      sb = new StringBuilder("ATOM  ");
    }
    sb.append(repeat(" ", 74));

    String name = atom.getName();
    if (name.length() > 4) {
      name = name.substring(0, 4);
    } else if (name.length() == 1) {
      name = name + "  ";
    } else if (name.length() == 2) {
      name = name + " ";
    }
    int serial = atom.getXyzIndex();
    sb.replace(6, 16, format("%5s " + padLeft(name.toUpperCase(), 4), Hybrid36.encode(5, serial)));

    Character altLoc = atom.getAltLoc();
    if (altLoc != null) {
      sb.setCharAt(16, altLoc);
    } else {
      char blankChar = ' ';
      sb.setCharAt(16, blankChar);
    }

    String resName = atom.getResidueName();
    sb.replace(17, 20, padLeft(resName.toUpperCase(), 3));

    char chain = atom.getChainID();
    sb.setCharAt(21, chain);

    int resID = atom.getResidueNumber();
    sb.replace(22, 26, format("%4s", Hybrid36.encode(4, resID)));

    double[] xyz = atom.getXYZ(null);
    StringBuilder decimals = new StringBuilder();
    for (int i = 0; i < 3; i++) {
      try {
        decimals.append(StringUtils.fwFpDec(xyz[i], 8, 3));
      } catch (IllegalArgumentException ex) {
        String newValue = StringUtils.fwFpTrunc(xyz[i], 8, 3);
        logger.info(
            format(" XYZ coordinate %8.3f for atom %s overflowed PDB format and is truncated to %s.",
                xyz[i], atom, newValue));
        decimals.append(newValue);
      }
    }
    try {
      decimals.append(StringUtils.fwFpDec(atom.getOccupancy(), 6, 2));
    } catch (IllegalArgumentException ex) {
      logger.severe(
          format(" Occupancy %6.2f for atom %s must be between 0 and 1.", atom.getOccupancy(),
              atom));
    }
    try {
      decimals.append(StringUtils.fwFpDec(atom.getTempFactor(), 6, 2));
    } catch (IllegalArgumentException ex) {
      String newValue = StringUtils.fwFpTrunc(atom.getTempFactor(), 6, 2);
      logger.info(
          format(" B-factor %6.2f for atom %s overflowed the PDB format and is truncated to %s.",
              atom.getTempFactor(), atom, newValue));
      decimals.append(newValue);
    }

    sb.replace(30, 66, decimals.toString());
    sb.replace(78, 80, format("%2d", 0));
    sb.append("\n");
    return sb.toString();
  }

  public void setConstantPH(boolean constantPH) {
    this.constantPH = constantPH;
  }

  public void setRotamerTitration(boolean rotamerTitration) {
    this.rotamerTitration = rotamerTitration;
  }

  /** clearSegIDs */
  public void clearSegIDs() {
    segIDs.clear();
  }

  /** {@inheritDoc} */
  @Override
  public void closeReader() {
    for (MolecularAssembly system : systems) {
      BufferedReader br = readers.get(system);
      if (br != null) {
        try {
          br.close();
        } catch (IOException ex) {
          logger.warning(format(" Exception in closing system %s: %s", system.toString(), ex));
        }
      }
    }
  }

  @Override
  public int countNumModels() {
    Set<File> files = systems.stream().map(MolecularAssembly::getFile).map(File::toString).distinct()
        .map(File::new).collect(Collectors.toSet());

    // Dangers of parallelism are minimized by: unique files/filenames, read-only access.
    return files.parallelStream().mapToInt((File fi) -> {
      int nModelsLocal = 0;
      try (BufferedReader br = new BufferedReader(new FileReader(fi))) {
        String line = br.readLine();
        while (line != null) {
          if (line.startsWith("MODEL")) {
            ++nModelsLocal;
          }
          line = br.readLine();
        }
        nModelsLocal = Math.max(1, nModelsLocal);
      } catch (IOException ex) {
        logger.info(format(" Exception in parsing file %s: %s", fi, ex));
      }
      return nModelsLocal;
    }).sum();
  }

  /**
   * Get the list of alternate locations encountered.
   *
   * @return the alternate location list.
   */
  public List<Character> getAltLocs() {
    return altLocs;
  }

  /** {@inheritDoc} */
  @Override
  public OptionalDouble getLastReadLambda() {
    return Double.isNaN(lastReadLambda) ? OptionalDouble.empty() : OptionalDouble.of(lastReadLambda);
  }

  /**
   * Returns all the remark lines found by the last readFile call.
   *
   * @return Remark lines from the last readFile call.
   */
  @Override
  public String[] getRemarkLines() {
    int nRemarks = remarkLines.size();
    return remarkLines.toArray(new String[nRemarks]);
  }

  @Override
  public int getSnapshot() {
    return modelsRead;
  }

  /**
   * Mutate a residue at the PDB file is being parsed.
   *
   * @param chainID the Chain ID of the residue to mutate.
   * @param resID the Residue ID of the residue to mutate.
   * @param name the 3-letter code of the amino acid to mutate to.
   */
  public void mutate(Character chainID, int resID, String name) {
    logger.info(format(" Mutating chain %c residue %d to %s.", chainID, resID, name));
    mutate = true;
    if (mutations == null) {
      mutations = new ArrayList<>();
    }
    mutations.add(new Mutation(resID, chainID, name));
  }

  /**
   * mutate.
   *
   * @param mutations a {@link java.util.List} object.
   */
  public void mutate(List<Mutation> mutations) {
    if (this.mutations == null) {
      this.mutations = new ArrayList<>();
    }
    this.mutations.addAll(mutations);
  }

  /** Parse the PDB File */
  @Override
  public boolean readFile() {
    remarkLines = new ArrayList<>();
    // First atom is #1, to match xyz file format
    int xyzIndex = 1;
    setFileRead(false);
    systems.add(activeMolecularAssembly);

    List<String> conects = new ArrayList<>();
    List<String> links = new ArrayList<>();
    List<String> ssbonds = new ArrayList<>();
    List<String> structs = new ArrayList<>();
    try {
      for (File file : files) {
        currentFile = file;
        if (mutate) {
          List<Character> chainIDs = new ArrayList<>();
          try (BufferedReader br = new BufferedReader(new FileReader(file))) {
            String line = br.readLine();
            while (line != null) {
              // Replace all tabs w/ 4x spaces
              line = line.replaceAll("\t", "    ");
              String identity = line;
              if (line.length() > 6) {
                identity = line.substring(0, 6);
              }
              identity = identity.trim().toUpperCase();
              Record record;
              try {
                record = Record.valueOf(identity);
              } catch (Exception e) {
                // Continue until the record is recognized.
                line = br.readLine();
                continue;
              }
              switch (record) {
                case ANISOU, HETATM, ATOM -> {
                  char c22 = line.charAt(21);
                  boolean idFound = false;
                  for (Character chainID : chainIDs) {
                    if (c22 == chainID) {
                      idFound = true;
                      break;
                    }
                  }
                  if (!idFound) {
                    chainIDs.add(c22);
                  }
                }
              }
              line = br.readLine();
            }
            for (Mutation mtn : mutations) {
              if (!chainIDs.contains(mtn.chainChar)) {
                if (chainIDs.size() == 1) {
                  logger.warning(
                      format(" Chain ID %c for mutation not found: only one chain %c found.",
                          mtn.chainChar, chainIDs.get(0)));
                } else {
                  logger.warning(
                      format(" Chain ID %c for mutation not found: mutation will not proceed.",
                          mtn.chainChar));
                }
              }
            }
          } catch (IOException ioException) {
            logger.fine(format(" Exception %s in parsing file to find chain IDs", ioException));
          }
        }

        // Check that the current file exists and that we can read it.
        if (currentFile == null || !currentFile.exists() || !currentFile.canRead()) {
          return false;
        }

        // Open the current file for parsing.
        try (BufferedReader br = new BufferedReader(new FileReader(currentFile))) {
          // Echo the alternate location being parsed.
          if (currentAltLoc == 'A') {
            logger.info(format(" Reading %s", currentFile.getName()));
          } else {
            logger.info(format(" Reading %s alternate location %s", currentFile.getName(), currentAltLoc));

          }
          activeMolecularAssembly.setAlternateLocation(currentAltLoc);

          // Reset the current chain and segID.
          currentChainID = null;
          currentSegID = null;
          boolean containsInsCode = false;

          // Read the first line of the file.
          String line = br.readLine();

          // Parse until END or ENDMDL is found, or to the end of the file.
          while (line != null) {
            // Replace all tabs w/ 4x spaces
            line = line.replaceAll("\t", "    ");
            String identity = line;
            if (line.length() > 6) {
              identity = line.substring(0, 6);
            }
            identity = identity.trim().toUpperCase();
            Record record;
            try {
              record = Record.valueOf(identity);
            } catch (Exception e) {
              // Continue until the record is recognized.
              line = br.readLine();
              continue;
            }

            // Switch on the known record.
            switch (record) {
              case ENDMDL:
              case END:
                // Setting "line" to null will exit the loop.
                line = null;
                continue;
              case DBREF:
// =============================================================================
//  1 -  6       Record name   "DBREF "
//  8 - 11       IDcode        idCode             ID code of this entry.
// 13            Character     chainID            Chain identifier.
// 15 - 18       Integer       seqBegin           Initial sequence number of the
//                                                PDB sequence segment.
// 19            AChar         insertBegin        Initial insertion code of the
//                                                PDB sequence segment.
// 21 - 24       Integer       seqEnd             Ending sequence number of the
//                                                PDB sequence segment.
// 25            AChar         insertEnd          Ending insertion code of the
//                                                PDB sequence segment.
// 27 - 32       LString       database           Sequence database name.
// 34 - 41       LString       dbAccession        Sequence database accession code.
// 43 - 54       LString       dbIdCode           Sequence  database identification code.
// 56 - 60       Integer       dbseqBegin         Initial sequence number of the
//                                                database seqment.
// 61            AChar         idbnsBeg           Insertion code of initial residue of the
//                                                segment, if PDB is the reference.
// 63 - 67       Integer       dbseqEnd           Ending sequence number of the
//                                                database segment.
// 68            AChar         dbinsEnd           Insertion code of the ending residue of
//                                                the segment, if PDB is the reference.
// =============================================================================
                Character chainID = line.substring(12, 13).toUpperCase().charAt(0);
                int seqBegin = parseInt(line.substring(14, 18).trim());
                int seqEnd = parseInt(line.substring(20, 24).trim());
                int[] seqRange = dbRef.computeIfAbsent(chainID, k -> new int[2]);
                seqRange[0] = seqBegin;
                seqRange[1] = seqEnd;
                break;
              case SEQRES:
// =============================================================================
//  1 -  6        Record name    "SEQRES"
//  8 - 10        Integer        serNum       Serial number of the SEQRES record for the
//                                            current  chain. Starts at 1 and increments
//                                            by one  each line. Reset to 1 for each chain.
// 12             Character      chainID      Chain identifier. This may be any single
//                                            legal  character, including a blank which is
//                                            is used if there is only one chain.
// 14 - 17        Integer        numRes       Number of residues in the chain.
//                                            This  value is repeated on every record.
// 20 - 22        Residue name   resName      Residue name.
// 24 - 26        Residue name   resName      Residue name.
// 28 - 30        Residue name   resName      Residue name.
// 32 - 34        Residue name   resName      Residue name.
// 36 - 38        Residue name   resName      Residue name.
// 40 - 42        Residue name   resName      Residue name.
// 44 - 46        Residue name   resName      Residue name.
// 48 - 50        Residue name   resName      Residue name.
// 52 - 54        Residue name   resName      Residue name.
// 56 - 58        Residue name   resName      Residue name.
// 60 - 62        Residue name   resName      Residue name.
// 64 - 66        Residue name   resName      Residue name.
// 68 - 70        Residue name   resName      Residue name.
// =============================================================================
                activeMolecularAssembly.addHeaderLine(line);
                chainID = line.substring(11, 12).toUpperCase().charAt(0);
                int serNum = parseInt(line.substring(7, 10).trim());
                String[] chain = seqRes.get(chainID);
                int numRes = parseInt(line.substring(13, 17).trim());
                if (chain == null) {
                  chain = new String[numRes];
                  seqRes.put(chainID, chain);
                }
                int resID = (serNum - 1) * 13;
                int end = line.length();
                for (int start = 19; start + 3 <= end; start += 4) {
                  String res = line.substring(start, start + 3).trim();
                  if (res == null || res.length() < 1) {
                    break;
                  }
                  chain[resID++] = res;
                }
                break;
              case MODRES:
                String modResName = line.substring(12, 15).trim();
                String stdName = line.substring(24, 27).trim();
                modRes.put(modResName.toUpperCase(), stdName.toUpperCase());
                activeMolecularAssembly.addHeaderLine(line);
// =============================================================================
//  1 -  6        Record name     "MODRES"
//  8 - 11        IDcode          idCode         ID code of this entry.
// 13 - 15        Residue name    resName        Residue name used in this entry.
// 17             Character       chainID        Chain identifier.
// 19 - 22        Integer         seqNum         Sequence number.
// 23             AChar           iCode          Insertion code.
// 25 - 27        Residue name    stdRes         Standard residue name.
// 30 - 70        String          comment        Description of the residue modification.
// =============================================================================
                break;
              case ANISOU:
// =============================================================================
//  1 - 6        Record name   "ANISOU"
//  7 - 11       Integer       serial         Atom serial number.
// 13 - 16       Atom          name           Atom name.
// 17            Character     altLoc         Alternate location indicator
// 18 - 20       Residue name  resName        Residue name.
// 22            Character     chainID        Chain identifier.
// 23 - 26       Integer       resSeq         Residue sequence number.
// 27            AChar         iCode          Insertion code.
// 29 - 35       Integer       u[0][0]        U(1,1)
// 36 - 42       Integer       u[1][1]        U(2,2)
// 43 - 49       Integer       u[2][2]        U(3,3)
// 50 - 56       Integer       u[0][1]        U(1,2)
// 57 - 63       Integer       u[0][2]        U(1,3)
// 64 - 70       Integer       u[1][2]        U(2,3)
// 77 - 78       LString(2)    element        Element symbol, right-justified.
// 79 - 80       LString(2)    charge         Charge on the atom.
// =============================================================================
                boolean deleteAnisou = properties.getBoolean("delete-anisou", false);
                if (deleteAnisou) {
                  break;
                }
                Integer serial = Hybrid36.decode(5, line.substring(6, 11));
                Character altLoc = line.substring(16, 17).toUpperCase().charAt(0);
                if (!altLocs.contains(altLoc)) {
                  altLocs.add(altLoc);
                }
                if (!altLoc.equals(' ') && !altLoc.equals('A') && !altLoc.equals(currentAltLoc)) {
                  break;
                }
                double[] adp = new double[6];
                adp[0] = parseInt(line.substring(28, 35).trim()) * 1.0e-4;
                adp[1] = parseInt(line.substring(35, 42).trim()) * 1.0e-4;
                adp[2] = parseInt(line.substring(42, 49).trim()) * 1.0e-4;
                adp[3] = parseInt(line.substring(49, 56).trim()) * 1.0e-4;
                adp[4] = parseInt(line.substring(56, 63).trim()) * 1.0e-4;
                adp[5] = parseInt(line.substring(63, 70).trim()) * 1.0e-4;
                if (atoms.containsKey(serial)) {
                  Atom a = atoms.get(serial);
                  a.setAltLoc(altLoc);
                  a.setAnisou(adp);
                } else {
                  logger.info(
                      format(" No ATOM record for ANISOU serial number %d has been found.", serial));
                  logger.info(format(" This ANISOU record will be ignored:\n %s", line));
                }
                break;
              case ATOM:
// =============================================================================
//  1 -  6        Record name   "ATOM  "
//  7 - 11        Integer       serial       Atom serial number.
// 13 - 16        Atom          name         Atom name.
// 17             Character     altLoc       Alternate location indicator.
// 18 - 20        Residue name  resName      Residue name.
// 22             Character     chainID      Chain identifier.
// 23 - 26        Integer       resSeq       Residue sequence number.
// 27             AChar         iCode        Code for insertion of residues.
// 31 - 38        Real(8.3)     x            Orthogonal coordinates for X in Angstroms.
// 39 - 46        Real(8.3)     y            Orthogonal coordinates for Y in Angstroms.
// 47 - 54        Real(8.3)     z            Orthogonal coordinates for Z in Angstroms.
// 55 - 60        Real(6.2)     occupancy    Occupancy.
// 61 - 66        Real(6.2)     tempFactor   Temperature factor.
// 77 - 78        LString(2)    element      Element symbol, right-justified.
// 79 - 80        LString(2)    charge       Charge  on the atom.
// =============================================================================
                String name;
                String resName;
                String segID;
                int resSeq;
                boolean printAtom;
                double[] d;
                double occupancy;
                double tempFactor;
                Atom newAtom;
                Atom returnedAtom;
                // If it's a misnamed water, it will fall through to HETATM.
                if (!line.substring(17, 20).trim().equals("HOH")) {
                  serial = Hybrid36.decode(5, line.substring(6, 11));
                  name = line.substring(12, 16).trim();
                  if (name.toUpperCase().contains("1H") || name.toUpperCase().contains("2H")
                      || name.toUpperCase().contains("3H")) {
                    // VERSION3_2 is presently just a placeholder for "anything non-standard".
                    fileStandard = VERSION3_2;
                  }
                  altLoc = line.substring(16, 17).toUpperCase().charAt(0);
                  if (!altLocs.contains(altLoc)) {
                    altLocs.add(altLoc);
                  }
                  if (!altLoc.equals(' ') && !altLoc.equals(currentAltLoc)) {
                    break;
                  }
                  // if (!altLoc.equals(' ') && !altLoc.equals('A') && !altLoc.equals(currentAltLoc)) {
                  //  break;
                  // }
                  resName = line.substring(17, 20).trim();
                  chainID = line.substring(21, 22).charAt(0);
                  segID = getSegID(chainID);
                  resSeq = Hybrid36.decode(4, line.substring(22, 26));

                  char insertionCode = line.charAt(26);
                  if (insertionCode != ' ' && !containsInsCode) {
                    containsInsCode = true;
                    logger.warning(
                        " FFX support for files with " + "insertion codes is experimental. "
                            + "Residues will be renumbered to " + "eliminate insertion codes (52A "
                            + "becomes 53, 53 becomes 54, etc)");
                  }

                  int offset = insertionCodeCount.getOrDefault(chainID, 0);
                  String pdbResNum = format("%c%d%c", chainID, resSeq, insertionCode);
                  if (!pdbToNewResMap.containsKey(pdbResNum)) {
                    if (insertionCode != ' ') {
                      ++offset;
                      insertionCodeCount.put(chainID, offset);
                    }
                    resSeq += offset;
                    if (offset != 0) {
                      logger.info(
                          format(" Chain %c " + "residue %s-%s renumbered to %c %s-%d", chainID,
                              pdbResNum.substring(1).trim(), resName, chainID, resName, resSeq));
                    }
                    String newNum = format("%c%d", chainID, resSeq);
                    pdbToNewResMap.put(pdbResNum, newNum);
                  } else {
                    resSeq += offset;
                  }

                  printAtom = false;
                  if (mutate) {
                    boolean doBreak = false;
                    for (Mutation mtn : mutations) {
                      if (chainID == mtn.chainChar && resSeq == mtn.resID) {
                        String atomName = name.toUpperCase();
                        if (backboneNames.contains(atomName)) {
                          printAtom = true;
                          resName = mtn.resName;
                        } else {
                          logger.info(
                              format(" Deleting atom %s of %s %d", atomName, resName, resSeq));
                          doBreak = true;
                          break;
                        }
                      }
                    }
                    if (doBreak) {
                      break;
                    }
                  }

                  if (constantPH) {
                    AminoAcid3 aa3 = AminoAcidUtils.getAminoAcid(resName.toUpperCase());
                    if (constantPHResidueMap.containsKey(aa3)) {
                      String atomName = name.toUpperCase();
                      AminoAcid3 aa3PH = constantPHResidueMap.get(aa3);
                      resName = aa3PH.name();
                      if (constantPhBackboneNames.contains(atomName)) {
                        logger.info(format(" %s-%d %s", resName, resSeq, atomName));
                      } else if (!atomName.startsWith("H")) {
                        logger.info(format(" %s-%d %s", resName, resSeq, atomName));
                      } else {
                        logger.info(format(" %s-%d %s skipped", resName, resSeq, atomName));
                        break;
                      }
                    }
                  } else if (rotamerTitration) {
                    AminoAcid3 aa3 = AminoAcidUtils.getAminoAcid(resName.toUpperCase());
                    if (rotamerResidueMap.containsKey(aa3) && resNumberList.contains(resSeq)) {
                      AminoAcid3 aa3rotamer = rotamerResidueMap.get(aa3);
                      resName = aa3rotamer.name();
                    }
                  }
                  d = new double[3];
                  d[0] = parseDouble(line.substring(30, 38).trim());
                  d[1] = parseDouble(line.substring(38, 46).trim());
                  d[2] = parseDouble(line.substring(46, 54).trim());
                  occupancy = 1.0;
                  tempFactor = 1.0;
                  try {
                    occupancy = parseDouble(line.substring(54, 60).trim());
                    tempFactor = parseDouble(line.substring(60, 66).trim());
                  } catch (NumberFormatException | StringIndexOutOfBoundsException e) {
                    // Use default values.
                    if (printMissingFields) {
                      logger.info(" Missing occupancy and b-factors set to 1.0.");
                      printMissingFields = false;
                    } else if (logger.isLoggable(Level.FINE)) {
                      logger.fine(" Missing occupancy and b-factors set to 1.0.");
                    }
                  }
                  newAtom = new Atom(0, name, altLoc, d, resName, resSeq, chainID, occupancy,
                      tempFactor, segID);

                  // Check if this is a modified residue.
                  if (modRes.containsKey(resName.toUpperCase())) {
                    newAtom.setModRes(true);
                  }
                  returnedAtom = (Atom) activeMolecularAssembly.addMSNode(newAtom);
                  if (returnedAtom != newAtom) {
                    // A previously added atom has been retained.
                    atoms.put(serial, returnedAtom);
                    if (logger.isLoggable(Level.FINE)) {
                      logger.fine(returnedAtom + " has been retained over\n" + newAtom);
                    }
                  } else {
                    // The new atom has been added.
                    atoms.put(serial, newAtom);
                    // Check if the newAtom took the xyzIndex of a previous alternate conformer.
                    if (newAtom.getIndex() == 0) {
                      newAtom.setXyzIndex(xyzIndex++);
                    }
                    if (printAtom) {
                      logger.info(newAtom.toString());
                    }
                  }
                  break;
                }
              case HETATM:
// =============================================================================
//  1 - 6        Record name    "HETATM"
//  7 - 11       Integer        serial        Atom serial number.
// 13 - 16       Atom           name          Atom name.
// 17            Character      altLoc        Alternate location indicator.
// 18 - 20       Residue name   resName       Residue name.
// 22            Character      chainID       Chain identifier.
// 23 - 26       Integer        resSeq        Residue sequence number.
// 27            AChar          iCode         Code for insertion of residues.
// 31 - 38       Real(8.3)      x             Orthogonal coordinates for X.
// 39 - 46       Real(8.3)      y             Orthogonal coordinates for Y.
// 47 - 54       Real(8.3)      z             Orthogonal coordinates for Z.
// 55 - 60       Real(6.2)      occupancy     Occupancy.
// 61 - 66       Real(6.2)      tempFactor    Temperature factor.
// 77 - 78       LString(2)     element       Element symbol; right-justified.
// 79 - 80       LString(2)     charge        Charge on the atom.
// =============================================================================
                serial = Hybrid36.decode(5, line.substring(6, 11));
                name = line.substring(12, 16).trim();
                altLoc = line.substring(16, 17).toUpperCase().charAt(0);
                if (!altLocs.contains(altLoc)) {
                  altLocs.add(altLoc);
                }
                if (!altLoc.equals(' ') && !altLoc.equals(currentAltLoc)) {
                  break;
                }
                // if (!altLoc.equals(' ') && !altLoc.equals('A') && !altLoc.equals(currentAltLoc)) {
                //  break;
                //}
                resName = line.substring(17, 20).trim();
                chainID = line.substring(21, 22).charAt(0);
                segID = getSegID(chainID);
                resSeq = Hybrid36.decode(4, line.substring(22, 26));

                char insertionCode = line.charAt(26);
                if (insertionCode != ' ' && !containsInsCode) {
                  containsInsCode = true;
                  logger.warning(" FFX support for files with " + "insertion codes is experimental. "
                      + "Residues will be renumbered to " + "eliminate insertion codes (52A "
                      + "becomes 53, 53 becomes 54, etc)");
                }

                int offset = insertionCodeCount.getOrDefault(chainID, 0);
                String pdbResNum = format("%c%d%c", chainID, resSeq, insertionCode);
                if (!pdbToNewResMap.containsKey(pdbResNum)) {
                  if (insertionCode != ' ') {
                    ++offset;
                    insertionCodeCount.put(chainID, offset);
                  }
                  resSeq += offset;
                  if (offset != 0) {
                    logger.info(
                        format(" Chain %c " + "molecule %s-%s renumbered to %c %s-%d", chainID,
                            pdbResNum.substring(1).trim(), resName, chainID, resName, resSeq));
                  }
                  String newNum = format("%c%d", chainID, resSeq);
                  pdbToNewResMap.put(pdbResNum, newNum);
                } else {
                  resSeq += offset;
                }

                d = new double[3];
                d[0] = parseDouble(line.substring(30, 38).trim());
                d[1] = parseDouble(line.substring(38, 46).trim());
                d[2] = parseDouble(line.substring(46, 54).trim());
                occupancy = 1.0;
                tempFactor = 1.0;
                try {
                  occupancy = parseDouble(line.substring(54, 60).trim());
                  tempFactor = parseDouble(line.substring(60, 66).trim());
                } catch (NumberFormatException | StringIndexOutOfBoundsException e) {
                  // Use default values.
                  if (printMissingFields) {
                    logger.info(" Missing occupancy and b-factors set to 1.0.");
                    printMissingFields = false;
                  } else if (logger.isLoggable(Level.FINE)) {
                    logger.fine(" Missing occupancy and b-factors set to 1.0.");
                  }
                }
                newAtom = new Atom(0, name, altLoc, d, resName, resSeq, chainID, occupancy,
                    tempFactor, segID);
                newAtom.setHetero(true);
                // Check if this is a modified residue.
                if (modRes.containsKey(resName.toUpperCase())) {
                  newAtom.setModRes(true);
                }
                returnedAtom = (Atom) activeMolecularAssembly.addMSNode(newAtom);
                if (returnedAtom != newAtom) {
                  // A previously added atom has been retained.
                  atoms.put(serial, returnedAtom);
                  if (logger.isLoggable(Level.FINE)) {
                    logger.fine(returnedAtom + " has been retained over\n" + newAtom);
                  }
                } else {
                  // The new atom has been added.
                  atoms.put(serial, newAtom);
                  newAtom.setXyzIndex(xyzIndex++);
                }
                break;
              case CRYST1:
// =============================================================================
// The CRYST1 record presents the unit cell parameters, space group, and Z
// value. If the structure was not determined by crystallographic means, CRYST1
// simply provides the unitary values, with an appropriate REMARK.
//
//  7 - 15       Real(9.3)     a              a (Angstroms).
// 16 - 24       Real(9.3)     b              b (Angstroms).
// 25 - 33       Real(9.3)     c              c (Angstroms).
// 34 - 40       Real(7.2)     alpha          alpha (degrees).
// 41 - 47       Real(7.2)     beta           beta (degrees).
// 48 - 54       Real(7.2)     gamma          gamma (degrees).
// 56 - 66       LString       sGroup         Space  group.
// 67 - 70       Integer       z              Z value.
// =============================================================================
                if (line.length() < 55) {
                  logger.severe(" CRYST1 record is improperly formatted.");
                }
                double aaxis = parseDouble(line.substring(6, 15).trim());
                double baxis = parseDouble(line.substring(15, 24).trim());
                double caxis = parseDouble(line.substring(24, 33).trim());
                double alpha = parseDouble(line.substring(33, 40).trim());
                double beta = parseDouble(line.substring(40, 47).trim());
                double gamma = parseDouble(line.substring(47, 54).trim());
                int limit = min(line.length(), 66);
                String sg = line.substring(55, limit).trim();
                properties.addProperty("a-axis", aaxis);
                properties.addProperty("b-axis", baxis);
                properties.addProperty("c-axis", caxis);
                properties.addProperty("alpha", alpha);
                properties.addProperty("beta", beta);
                properties.addProperty("gamma", gamma);
                properties.addProperty("spacegroup", SpaceGroupInfo.pdb2ShortName(sg));
                break;
              case CONECT:
// =============================================================================
//  7 - 11        Integer        serial       Atom  serial number
// 12 - 16        Integer        serial       Serial number of bonded atom
// 17 - 21        Integer        serial       Serial number of bonded atom
// 22 - 26        Integer        serial       Serial number of bonded atom
// 27 - 31        Integer        serial       Serial number of bonded atom
//
// CONECT records involving atoms for which the coordinates are not present
// in the entry (e.g., symmetry-generated) are not given.
// CONECT records involving atoms for which the coordinates are missing due
// to disorder, are also not provided.
// =============================================================================
                conects.add(line);
                break;
              case LINK:
// =============================================================================
// The LINK records specify connectivity between residues that is not implied by
// the primary structure. Connectivity is expressed in terms of the atom names.
// They also include the distance associated with each linkage following the
// symmetry operations at the end of each record.
// 13 - 16         Atom           name1           Atom name.
// 17              Character      altLoc1         Alternate location indicator.
// 18 - 20         Residue name   resName1        Residue  name.
// 22              Character      chainID1        Chain identifier.
// 23 - 26         Integer        resSeq1         Residue sequence number.
// 27              AChar          iCode1          Insertion code.
// 43 - 46         Atom           name2           Atom name.
// 47              Character      altLoc2         Alternate location indicator.
// 48 - 50         Residue name   resName2        Residue name.
// 52              Character      chainID2        Chain identifier.
// 53 - 56         Integer        resSeq2         Residue sequence number.
// 57              AChar          iCode2          Insertion code.
// 60 - 65         SymOP          sym1            Symmetry operator atom 1.
// 67 - 72         SymOP          sym2            Symmetry operator atom 2.
// 74 – 78         Real(5.2)      Length          Link distance
// =============================================================================
                Character a1 = line.charAt(16);
                Character a2 = line.charAt(46);
                if (a1 != a2) {
                  // logger.info(format(" Ignoring LINK record as alternate locations do not match\n
                  // %s.", line));
                  break;
                }
                if (currentAltLoc == 'A') {
                  if ((a1 == ' ' || a1 == 'A') && (a2 == ' ' || a2 == 'A')) {
                    links.add(line);
                  }
                } else if (a1 == currentAltLoc && a2 == currentAltLoc) {
                  links.add(line);
                }
                break;
              case SSBOND:
// =============================================================================
// The SSBOND record identifies each disulfide bond in protein and polypeptide
// structures by identifying the two residues involved in the bond.
// The disulfide bond distance is included after the symmetry operations at
// the end of the SSBOND record.
//
//  8 - 10        Integer         serNum       Serial number.
// 12 - 14        LString(3)      "CYS"        Residue name.
// 16             Character       chainID1     Chain identifier.
// 18 - 21        Integer         seqNum1      Residue sequence number.
// 22             AChar           icode1       Insertion code.
// 26 - 28        LString(3)      "CYS"        Residue name.
// 30             Character       chainID2     Chain identifier.
// 32 - 35        Integer         seqNum2      Residue sequence number.
// 36             AChar           icode2       Insertion code.
// 60 - 65        SymOP           sym1         Symmetry oper for 1st resid
// 67 - 72        SymOP           sym2         Symmetry oper for 2nd resid
// 74 – 78        Real(5.2)      Length        Disulfide bond distance
//
// If SG of cysteine is disordered then there are possible alternate linkages.
// wwPDB practice is to put together all possible SSBOND records. This is
// problematic because the alternate location identifier is not specified in
// the SSBOND record.
//
// Notes:
// SSBOND records may be invalid if chain IDs are reused.
// SSBOND records are applied by FFX to all conformers.
// =============================================================================
                ssbonds.add(line);
                break;
              case HELIX:
// =============================================================================
// HELIX records are used to identify the position of helices in the molecule.
// Helices are named, numbered, and classified by type. The residues where the
// helix begins and ends are noted, as well as the total length.
//
//  8 - 10        Integer        serNum        Serial number of the helix. This starts
//                                             at 1  and increases incrementally.
// 12 - 14        LString(3)     helixID       Helix  identifier. In addition to a serial
//                                             number, each helix is given an
//                                             alphanumeric character helix identifier.
// 16 - 18        Residue name   initResName   Name of the initial residue.
// 20             Character      initChainID   Chain identifier for the chain containing
//                                             this  helix.
// 22 - 25        Integer        initSeqNum    Sequence number of the initial residue.
// 26             AChar          initICode     Insertion code of the initial residue.
// 28 - 30        Residue  name  endResName    Name of the terminal residue of the helix.
// 32             Character      endChainID    Chain identifier for the chain containing
//                                             this  helix.
// 34 - 37        Integer        endSeqNum     Sequence number of the terminal residue.
// 38             AChar          endICode      Insertion code of the terminal residue.
// 39 - 40        Integer        helixClass    Helix class (see below).
// 41 - 70        String         comment       Comment about this helix.
// 72 - 76        Integer        length        Length of this helix.
//
//                                      CLASS NUMBER
// TYPE OF  HELIX                     (COLUMNS 39 - 40)
// --------------------------------------------------------------
// Right-handed alpha (default)                1
// Right-handed omega                          2
// Right-handed pi                             3
// Right-handed gamma                          4
// Right-handed 3 - 10                         5
// Left-handed alpha                           6
// Left-handed omega                           7
// Left-handed gamma                           8
// 2 - 7 ribbon/helix                          9
// Polyproline                                10
// =============================================================================
              case SHEET:
// =============================================================================
// SHEET records are used to identify the position of sheets in the molecule.
// Sheets are both named and numbered. The residues where the sheet begins and
// ends are noted.
//
//  8 - 10        Integer       strand         Strand  number which starts at 1 for each
//                                             strand within a sheet and increases by one.
// 12 - 14        LString(3)    sheetID        Sheet  identifier.
// 15 - 16        Integer       numStrands     Number  of strands in sheet.
// 18 - 20        Residue name  initResName    Residue  name of initial residue.
// 22             Character     initChainID    Chain identifier of initial residue in strand.
// 23 - 26        Integer       initSeqNum     Sequence number of initial residue in strand.
// 27             AChar         initICode      Insertion code of initial residue in  strand.
// 29 - 31        Residue name  endResName     Residue name of terminal residue.
// 33             Character     endChainID     Chain identifier of terminal residue.
// 34 - 37        Integer       endSeqNum      Sequence number of terminal residue.
// 38             AChar         endICode       Insertion code of terminal residue.
// 39 - 40        Integer       sense          Sense of strand with respect to previous
//                                             strand in the sheet. 0 if first strand,
//                                             1 if  parallel,and -1 if anti-parallel.
// 42 - 45        Atom          curAtom        Registration.  Atom name in current strand.
// 46 - 48        Residue name  curResName     Registration.  Residue name in current strand
// 50             Character     curChainId     Registration. Chain identifier in current strand.
// 51 - 54        Integer       curResSeq      Registration.  Residue sequence number
//                                             in current strand.
// 55             AChar         curICode       Registration. Insertion code in current strand.
// 57 - 60        Atom          prevAtom       Registration.  Atom name in previous strand.
// 61 - 63        Residue name  prevResName    Registration.  Residue name in previous strand.
// 65             Character     prevChainId    Registration.  Chain identifier in previous strand.
// 66 - 69        Integer       prevResSeq     Registration. Residue sequence number
//                                             in previous strand.
// 70             AChar         prevICode      Registration.  Insertion code in
//                                             previous strand.
// =============================================================================
                structs.add(line);
                break;
              case MODEL: // Currently, no handling in initial read.
                break;
              case MTRIX1:
// ================================================================================
// MTRIXn (n = 1, 2, or 3) records present transformations expressing
// non-crystallographic symmetry.
// MTRIXn will appear only when such transformations are required to generate an
// entire asymmetric unit,
// such as a large viral structure.
//
//  8 - 10        Integer       serial         Serial number.
// 11 - 20        Real(10.6)    m[n][1]        Mn1
// 21 - 30        Real(10.6)    m[n][2]        Mn2
// 31 - 40        Real(10.6)    m[n][3]        Mn3
// 21 - 30        Real(10.6)    v[n]           Vn
// 60             Integer       iGiven         1 if coordinates for the representations which are
//                                              approximately related by the transformations of the
//                                              molecule are contained in the entry. Otherwise, blank.
// =================================================================================
                StringBuilder MTRX1 = new StringBuilder(line.substring(11, 55));
                properties.addProperty("MTRIX1", MTRX1);
                break;
              case MTRIX2:
                StringBuilder MTRX2 = new StringBuilder(line.substring(11, 55));
                properties.addProperty("MTRIX2", MTRX2);
                break;
              case MTRIX3:
                StringBuilder MTRX3 = new StringBuilder(line.substring(11, 55));
                properties.addProperty("MTRIX3", MTRX3);
                break;
              case REMARK:
                remarkLines.add(line.trim());
                if (line.contains("Lambda:")) {
                  Matcher m = lambdaPattern.matcher(line);
                  if (m.find()) {
                    lastReadLambda = Double.parseDouble(m.group(1));
                  }
                }
// =================================================================================
// REMARK 350: presents all transformations, both crystallographic and non-crystallographic,
// needed to generate the biomolecule. These transformations operate on the coordinates in the
// entry. Both author and computational descriptions of assemblies are provided, if applicable.
// For strict ncs case where more than one assembly presents in asymmetric unit, only one
// chain with unit matrix will reported in REMARK 350, the other chain will be generated
// by rotation and translation.
//
// 20 - 23        Integer       serial         Serial number.
// 24 - 33        Real(10.6)    m[n][1]        Mn1
// 34 - 43        Real(10.6)    m[n][2]        Mn2
// 44 - 53        Real(10.6)    m[n][3]        Mn3
// 59 - 68        Real(10.6)    v[n]           Vn
// =================================================================================
                if (line.length() >= 68) {
                  String remarkType = line.substring(7, 10).trim();
                  if (remarkType.matches("\\d+") && parseInt(remarkType) == 350 && line.substring(13,
                      18).equalsIgnoreCase("BIOMT")) {
                    properties.addProperty("BIOMTn", new StringBuilder(line.substring(24, 68)));
                  }
                }
                break;
              default:
                break;
            }
            line = br.readLine();
          }

        } catch (FileNotFoundException fileNotFoundException) {
          logger.log(Level.SEVERE, " PDB file not found", fileNotFoundException);
        }
      }
      xyzIndex--;
      setFileRead(true);
    } catch (IOException e) {
      logger.exiting(PDBFilter.class.getName(), "readFile", e);
      return false;
    }

    // Locate disulfide bonds; bond parameters are assigned below.
    List<Bond> ssBondList = locateDisulfideBonds(ssbonds, activeMolecularAssembly, pdbToNewResMap);

    // Record the number of atoms read in from the PDB file before applying
    // algorithms that may build new atoms.
    int pdbAtoms = activeMolecularAssembly.getAtomArray().length;

    // Build missing backbone atoms in loops.
    buildMissingResidues(xyzIndex, activeMolecularAssembly, seqRes, dbRef);

    // Assign atom types. Missing side-chains atoms and missing hydrogen will be built in.
    bondList = assignAtomTypes(activeMolecularAssembly, fileStandard);

    // Assign disulfide bonds parameters and log their creation.
    buildDisulfideBonds(ssBondList, activeMolecularAssembly, bondList);

    // Finally, re-number the atoms if missing atoms were created.
    if (pdbAtoms != activeMolecularAssembly.getAtomArray().length) {
      numberAtoms(activeMolecularAssembly);
    }
    return true;
  }

  /** {@inheritDoc} */
  @Override
  public boolean readNext() {
    return readNext(false);
  }

  /** {@inheritDoc} */
  @Override
  public boolean readNext(boolean resetPosition) {
    return readNext(resetPosition, false);
  }

  /** {@inheritDoc} */
  @Override
  public boolean readNext(boolean resetPosition, boolean print) {
    return readNext(resetPosition, print, true);
  }

  /** {@inheritDoc} */
  @Override
  public boolean readNext(boolean resetPosition, boolean print, boolean parse) {
    modelsRead = resetPosition ? 1 : modelsRead + 1;
    if (!parse) {
      if (print) {
        logger.info(format(" Skipped Model %d.", modelsRead));
      }
      return true;
    }
    remarkLines = new ArrayList<>(remarkLines.size());
    // ^ is beginning of line, \\s+ means "one or more whitespace", (\\d+) means match and capture
    // one or more digits.
    Pattern modelPatt = Pattern.compile("^MODEL\\s+(\\d+)");
    boolean eof = true;
    for (MolecularAssembly system : systems) {
      try {
        BufferedReader currentReader;
        if (readers.containsKey(system)) {
          currentReader = readers.get(system);
          try {
            if (!currentReader.ready()) {
              currentReader = new BufferedReader(new FileReader(readFile));
              // Mark the start of the file.
              currentReader.mark(0);
              readers.remove(system);
              readers.put(system, currentReader);
            } else if (resetPosition) {
              // If the BufferedReader has been opened, and reset is requested, reset the position.
              currentReader.reset();
            }
          } catch (Exception exception) {
            // If all structures in the PDB file have been read, the currentReader may have closed.
            // The try block will catch this case and reset to the beginning of the file.
            currentReader = new BufferedReader(new FileReader(readFile));
            // Mark the start of the file.
            currentReader.mark(0);
            readers.remove(system);
            readers.put(system, currentReader);
          }
        } else {
          currentReader = new BufferedReader(new FileReader(readFile));
          // Mark the start of the file.
          currentReader.mark(0);
          readers.put(system, currentReader);
        }

        // Skip to appropriate model.
        String line = currentReader.readLine();
        while (line != null) {
          line = line.trim();
          Matcher m = modelPatt.matcher(line);
          if (m.find()) {
            int modelNum = parseInt(m.group(1));
            if (modelNum == modelsRead) {
              if (print) {
                logger.log(Level.INFO, format(" Reading model %d for %s", modelNum, currentFile));
              }
              eof = false;
              break;
            }
          }
          line = currentReader.readLine();
        }
        if (eof) {
          if (logger.isLoggable(Level.FINEST)) {
            logger.log(Level.FINEST, format("\n End of file reached for %s", readFile));
          }
          currentReader.close();
          return false;
        }

        // Begin parsing the model.
        boolean modelDone = false;
        line = currentReader.readLine();
        while (line != null) {
          line = line.trim();
          String recID = line.substring(0, Math.min(6, line.length())).trim();
          try {
            Record record = Record.valueOf(recID);
            boolean hetatm = true;
            switch (record) {
              // =============================================================================
              //
              //  7 - 11        Integer       serial       Atom serial number.
              // 13 - 16        Atom          name         Atom name.
              // 17             Character     altLoc       Alternate location indicator.
              // 18 - 20        Residue name  resName      Residue name.
              // 22             Character     chainID      Chain identifier.
              // 23 - 26        Integer       resSeq       Residue sequence number.
              // 27             AChar         iCode        Code for insertion of residues.
              // 31 - 38        Real(8.3)     x            Orthogonal coordinates for X in
              // Angstroms.
              // 39 - 46        Real(8.3)     y            Orthogonal coordinates for Y in
              // Angstroms.
              // 47 - 54        Real(8.3)     z            Orthogonal coordinates for Z in
              // Angstroms.
              // 55 - 60        Real(6.2)     occupancy    Occupancy.
              // 61 - 66        Real(6.2)     tempFactor   Temperature factor.
              // 77 - 78        LString(2)    element      Element symbol, right-justified.
              // 79 - 80        LString(2)    charge       Charge  on the atom.
              // =============================================================================
              //         1         2         3         4         5         6         7
              // 123456789012345678901234567890123456789012345678901234567890123456789012345678
              // ATOM      1  N   ILE A  16      60.614  71.140 -10.592  1.00  7.38           N
              // ATOM      2  CA  ILE A  16      60.793  72.149  -9.511  1.00  6.91           C
              case ATOM:
                hetatm = false;
              case HETATM:
                String name = line.substring(12, 16).trim();
                if (name.toUpperCase().contains("1H") || name.toUpperCase().contains("2H")
                    || name.toUpperCase().contains("3H")) {
                  // VERSION3_2 is presently just a placeholder for "anything non-standard".
                  fileStandard = VERSION3_2;
                }
                Character altLoc = line.substring(16, 17).toUpperCase().charAt(0);
                if (!altLoc.equals(' ') && !altLoc.equals(currentAltLoc)) {
                  break;
                }
                // if (!altLoc.equals(' ') && !altLoc.equals('A') && !altLoc.equals(currentAltLoc)) {
                //  break;
                // }
                String resName = line.substring(17, 20).trim();
                Character chainID = line.substring(21, 22).charAt(0);
                String segID = getExistingSegID(chainID);
                int resSeq = Hybrid36.decode(4, line.substring(22, 26));
                double[] d = new double[3];
                d[0] = parseDouble(line.substring(30, 38).trim());
                d[1] = parseDouble(line.substring(38, 46).trim());
                d[2] = parseDouble(line.substring(46, 54).trim());
                double occupancy = 1.0;
                double tempFactor = 1.0;
                Atom newAtom = new Atom(0, name, altLoc, d, resName, resSeq, chainID, occupancy,
                    tempFactor, segID);
                newAtom.setHetero(hetatm);
                // Check if this is a modified residue.
                if (modRes.containsKey(resName.toUpperCase())) {
                  newAtom.setModRes(true);
                }

                Atom returnedAtom = activeMolecularAssembly.findAtom(newAtom);
                if (returnedAtom != null) {
                  returnedAtom.setXYZ(d);
                  double[] retXYZ = new double[3];
                  returnedAtom.getXYZ(retXYZ);
                } else {
                  String message = format(" Could not find atom %s in assembly", newAtom);
                  if (dieOnMissingAtom) {
                    logger.severe(message);
                  } else {
                    logger.warning(message);
                  }
                }
                break;
              case CRYST1:
                // =============================================================================
                // The CRYST1 record presents the unit cell parameters, space group, and Z
                // value. If the structure was not determined by crystallographic means, CRYST1
                // simply provides the unitary values, with an appropriate REMARK.
                //
                //  7 - 15       Real(9.3)     a              a (Angstroms).
                // 16 - 24       Real(9.3)     b              b (Angstroms).
                // 25 - 33       Real(9.3)     c              c (Angstroms).
                // 34 - 40       Real(7.2)     alpha          alpha (degrees).
                // 41 - 47       Real(7.2)     beta           beta (degrees).
                // 48 - 54       Real(7.2)     gamma          gamma (degrees).
                // 56 - 66       LString       sGroup         Space  group.
                // 67 - 70       Integer       z              Z value.
                // =============================================================================
                logger.info(" Crystal record found.");
                if (line.length() < 55) {
                  logger.severe(" CRYST1 record is improperly formatted.");
                }
                double aaxis = parseDouble(line.substring(6, 15).trim());
                double baxis = parseDouble(line.substring(15, 24).trim());
                double caxis = parseDouble(line.substring(24, 33).trim());
                double alpha = parseDouble(line.substring(33, 40).trim());
                double beta = parseDouble(line.substring(40, 47).trim());
                double gamma = parseDouble(line.substring(47, 54).trim());
                int limit = min(line.length(), 66);
                String sg = line.substring(55, limit).trim();
//                properties.clearProperty("a-axis");
//                properties.clearProperty("b-axis");
//                properties.clearProperty("c-axis");
//                properties.clearProperty("alpha");
//                properties.clearProperty("beta");
//                properties.clearProperty("gamma");
//                properties.clearProperty("spacegroup");
//
//                properties.addProperty("a-axis", aaxis);
//                properties.addProperty("b-axis", baxis);
//                properties.addProperty("c-axis", caxis);
//                properties.addProperty("alpha", alpha);
//                properties.addProperty("beta", beta);
//                properties.addProperty("gamma", gamma);
//                properties.addProperty("spacegroup", SpaceGroupInfo.pdb2ShortName(sg));
                Crystal crystal = activeMolecularAssembly.getCrystal();
                SpaceGroup spaceGroup = SpaceGroupDefinitions.spaceGroupFactory(sg);
                if (Objects.equals(crystal.spaceGroup.shortName, spaceGroup.shortName)) {
                  crystal.changeUnitCellParameters(aaxis, baxis, caxis, alpha, beta, gamma);
                } else {
                  // TODO: Handle changes in space groups... Means recalculating force field terms.
                  logger.warning(format(" Original space group %s could not be changed to %s",
                      crystal.spaceGroup.shortName, spaceGroup.shortName));
                }
                break;
              case ENDMDL:
              case END: // Technically speaking, END should be at the end of the file, not end of
                // the model.
                logger.log(Level.FINE, format(" Model %d successfully read", modelsRead));
                modelDone = true;
                break;
              case REMARK:
                remarkLines.add(line.trim());
                if (line.contains("Lambda:")) {
                  Matcher m = lambdaPattern.matcher(line);
                  if (m.find()) {
                    lastReadLambda = Double.parseDouble(m.group(1));
                  }
                }
                break;
              default:
                break;
            }
          } catch (Exception ex) {
            // Do nothing; it's not an ATOM/HETATM line.
          }
          if (modelDone) {
            break;
          }
          line = currentReader.readLine();
        }
        return true;
      } catch (IOException ex) {
        logger.info(
            format(" Exception in parsing frame %d of %s:" + " %s", modelsRead, system.toString(),
                ex));
      }
    }
    return false;
  }

  /**
   * Specify the alternate location.
   *
   * @param molecularAssembly The MolecularAssembly to populate.
   * @param altLoc The alternate location to use.
   */
  public void setAltID(MolecularAssembly molecularAssembly, Character altLoc) {
    setMolecularSystem(molecularAssembly);
    currentAltLoc = altLoc;
  }

  /**
   * Sets whether this PDBFilter should log each time it saves to a file.
   *
   * @param logWrites a boolean.
   */
  public void setLogWrites(boolean logWrites) {
    this.logWrites = logWrites;
  }

  /**
   * setModelNumbering.
   *
   * @param modelsWritten the number of models written.
   */
  public void setModelNumbering(int modelsWritten) {
    this.modelsWritten = modelsWritten;
  }

  /**
   * setSymOp.
   *
   * @param symOp a int.
   */
  public void setSymOp(int symOp) {
    this.nSymOp = symOp;
  }

  /**
   * Expand the current system to P1 during the save operation.
   *
   * @param file The file to write.
   * @return Return true on a successful write.
   */
  public boolean writeFileAsP1(File file) {

    Crystal crystal = activeMolecularAssembly.getCrystal();
    int nSymOps = crystal.getUnitCell().spaceGroup.getNumberOfSymOps();

    if (nSymOps == 1) {
      // This is a P1 system.
      if (!writeFile(file, false)) {
        logger.info(format(" Save failed for %s", activeMolecularAssembly));
        return false;
      } else {
        return true;
      }
    } else {
      Polymer[] polymers = activeMolecularAssembly.getChains();
      int chainCount = 0;
      for (Polymer polymer : polymers) {
        Character chainID = Polymer.CHAIN_IDS.charAt(chainCount++);
        polymer.setChainID(chainID);
        polymer.setSegID(chainID.toString());
      }
      nSymOp = 0;
      logWrites = false;
      boolean writeEnd = false;
      if (!writeFile(file, false, false, writeEnd)) {
        logger.info(format(" Save failed for %s", activeMolecularAssembly));
        return false;
      } else {
        for (int i = 1; i < nSymOps; i++) {
          nSymOp = i;
          for (Polymer polymer : polymers) {
            Character chainID = Polymer.CHAIN_IDS.charAt(chainCount++);
            polymer.setChainID(chainID);
            polymer.setSegID(chainID.toString());
          }
          writeEnd = i == nSymOps - 1;
          if (!writeFile(file, true, false, writeEnd)) {
            logger.info(format(" Save failed for %s", activeMolecularAssembly));
            return false;
          }
        }
      }

      // Reset the chainIDs.
      chainCount = 0;
      for (Polymer polymer : polymers) {
        Character chainID = Polymer.CHAIN_IDS.charAt(chainCount++);
        polymer.setChainID(chainID);
        polymer.setSegID(chainID.toString());
      }

    }

    return true;
  }


  /**
   * writeFile
   *
   * @param saveFile a {@link java.io.File} object.
   * @param append Whether to append to saveFile (vs over-write).
   * @param printLinear Ignored (remains to present a different method signature).
   * @param writeEnd True if this is the final model.
   * @return Success of writing.
   */
  public boolean writeFile(File saveFile, boolean append, boolean printLinear, boolean writeEnd) {
    return writeFile(saveFile, append, Collections.emptySet(), writeEnd, true);
  }

  /**
   * writeFile
   *
   * @param saveFile a {@link java.io.File} object to save to.
   * @param append Whether to append to saveFile (vs over-write).
   * @param toExclude A {@link java.util.Set} of {@link ffx.potential.bonded.Atom}s to exclude
   *     from writing.
   * @param writeEnd True if this is the final model.
   * @param versioning True if the file being saved to should be versioned. False if the file
   *     being saved to should be overwritten.
   * @return Success of writing.
   */
  public boolean writeFile(File saveFile, boolean append, Set<Atom> toExclude, boolean writeEnd,
      boolean versioning) {
    return writeFile(saveFile, append, toExclude, writeEnd, versioning, null);
  }

  /**
   * writeFile
   *
   * @param saveFile a {@link java.io.File} object to save to.
   * @param append Whether to append to saveFile (vs over-write).
   * @param toExclude A {@link java.util.Set} of {@link ffx.potential.bonded.Atom}s to exclude
   *     from writing.
   * @param writeEnd True if this is the final model.
   * @param versioning True if the file being saved to should be versioned. False if the file
   *     being saved to should be overwritten.
   * @param extraLines Extra comment/header lines to write.
   * @return Success of writing.
   */
  public boolean writeFile(File saveFile, boolean append, Set<Atom> toExclude, boolean writeEnd,
      boolean versioning, String[] extraLines) {
    if (standardizeAtomNames) {
      logger.info(" Setting atom names to PDB standard.");
      renameAtomsToPDBStandard(activeMolecularAssembly);
    }
    final Set<Atom> atomExclusions = toExclude == null ? Collections.emptySet() : toExclude;
    if (saveFile == null) {
      return false;
    }
    if (vdwH) {
      logger.info(" Saving hydrogen to van der Waals centers instead of nuclear locations.");
    }
    if (nSymOp > -1) {
      logger.info(format(" Saving atoms using the symmetry operator:\n%s\n",
          activeMolecularAssembly.getCrystal().getUnitCell().spaceGroup.getSymOp(nSymOp)
              .toString()));
    }

    // Create StringBuilders for ATOM, ANISOU and TER records that can be reused.
    StringBuilder sb = new StringBuilder("ATOM  ");
    StringBuilder anisouSB = new StringBuilder("ANISOU");
    StringBuilder terSB = new StringBuilder("TER   ");
    StringBuilder model = null;
    for (int i = 6; i < 80; i++) {
      sb.append(' ');
      anisouSB.append(' ');
      terSB.append(' ');
    }

    File newFile = saveFile;
    if (!append) {
      if (versioning) {
        newFile = version(saveFile);
        versionFileName = newFile.getName();
      }
    } else if (modelsWritten >= 0) {
      model = new StringBuilder(format("MODEL     %-4d", ++modelsWritten));
      model.append(repeat(" ", 65));
    }
    activeMolecularAssembly.setFile(newFile);
    if (activeMolecularAssembly.getName() == null) {
      activeMolecularAssembly.setName(newFile.getName());
    }
    if (logWrites) {
      logger.log(Level.INFO, " Saving {0}", newFile.getName());
    }

    try (FileWriter fw = new FileWriter(newFile, append);
        BufferedWriter bw = new BufferedWriter(fw)) {
      /*
       Will come before CRYST1 and ATOM records, but after anything
       written by writeFileWithHeader (particularly X-ray refinement statistics).
      */
      String[] headerLines = activeMolecularAssembly.getHeaderLines();
      for (String line : headerLines) {
        bw.write(format("%s\n", line));
      }
      if (extraLines != null) {
        if (rotamerTitration && extraLines[0].contains("REMARK")) {
          for (String line : extraLines) {
            bw.write(line + "\n");
          }
        } else {
          for (String line : extraLines) {
            bw.write(format("REMARK 999 %s\n", line));
          }
        }
      }
      if (model != null) {
        bw.write(model.toString());
        bw.newLine();
      }
      // =============================================================================
      // The CRYST1 record presents the unit cell parameters, space group, and Z
      // value. If the structure was not determined by crystallographic means, CRYST1
      // simply provides the unitary values, with an appropriate REMARK.
      //
      //  7 - 15       Real(9.3)     a              a (Angstroms).
      // 16 - 24       Real(9.3)     b              b (Angstroms).
      // 25 - 33       Real(9.3)     c              c (Angstroms).
      // 34 - 40       Real(7.2)     alpha          alpha (degrees).
      // 41 - 47       Real(7.2)     beta           beta (degrees).
      // 48 - 54       Real(7.2)     gamma          gamma (degrees).
      // 56 - 66       LString       sGroup         Space  group.
      // 67 - 70       Integer       z              Z value.
      // =============================================================================
      if (nSymOp < 0) {
        // Write out the unit cell.
        Crystal crystal = activeMolecularAssembly.getCrystal();
        if (crystal != null && !crystal.aperiodic()) {
          Crystal c = crystal.getUnitCell();
          bw.write(c.toCRYST1());
        }
      } else if (nSymOp == 0) {
        // Write a P1 cell.
        Crystal crystal = activeMolecularAssembly.getCrystal();
        if (crystal != null && !crystal.aperiodic()) {
          Crystal c = crystal.getUnitCell();
          Crystal p1 = new Crystal(c.a, c.b, c.c, c.alpha, c.beta, c.gamma, "P1");
          bw.write(p1.toCRYST1());
        }
      }
      // =============================================================================
      // The SSBOND record identifies each disulfide bond in protein and polypeptide
      // structures by identifying the two residues involved in the bond.
      // The disulfide bond distance is included after the symmetry operations at
      // the end of the SSBOND record.
      //
      //  8 - 10        Integer         serNum       Serial number.
      // 12 - 14        LString(3)      "CYS"        Residue name.
      // 16             Character       chainID1     Chain identifier.
      // 18 - 21        Integer         seqNum1      Residue sequence number.
      // 22             AChar           icode1       Insertion code.
      // 26 - 28        LString(3)      "CYS"        Residue name.
      // 30             Character       chainID2     Chain identifier.
      // 32 - 35        Integer         seqNum2      Residue sequence number.
      // 36             AChar           icode2       Insertion code.
      // 60 - 65        SymOP           sym1         Symmetry oper for 1st resid
      // 67 - 72        SymOP           sym2         Symmetry oper for 2nd resid
      // 74 – 78        Real(5.2)      Length        Disulfide bond distance
      //
      // If SG of cysteine is disordered then there are possible alternate linkages.
      // wwPDB practice is to put together all possible SSBOND records. This is
      // problematic because the alternate location identifier is not specified in
      // the SSBOND record.
      // =============================================================================
      int serNum = 1;
      Polymer[] polymers = activeMolecularAssembly.getChains();
      boolean noCys = false;
      if (polymers != null) {
        for (Polymer polymer : polymers) {
          List<Residue> residues = polymer.getResidues();
          for (Residue residue : residues) {
            if (residue.getName().equalsIgnoreCase("CYS")) {
              List<Atom> cysAtoms = residue.getAtomList().stream()
                  .filter(a -> !atomExclusions.contains(a)).toList();
              Atom SG1 = null;
              if(cysAtoms.size() == 0){
                noCys = true;
              }
              for (Atom atom : cysAtoms) {

                String atName = atom.getName().toUpperCase();
                if (atName.equals("SG") || atName.equals("SH")
                    || atom.getAtomType().atomicNumber == 16) {
                  SG1 = atom;
                  break;
                }

              }
<<<<<<< HEAD

              if(!noCys){
                List<Bond> bonds = SG1.getBonds();
                for (Bond bond : bonds) {
                  Atom SG2 = bond.get1_2(SG1);
                  if (SG2.getAtomType().atomicNumber == 16 && !atomExclusions.contains(SG2)) {
                    if (SG1.getIndex() < SG2.getIndex()) {
                      bond.energy(false);
                      bw.write(
                              format(
                                      "SSBOND %3d CYS %1s %4s    CYS %1s %4s %36s %5.2f\n",
                                      serNum++,
                                      SG1.getChainID().toString(),
                                      Hybrid36.encode(4, SG1.getResidueNumber()),
                                      SG2.getChainID().toString(),
                                      Hybrid36.encode(4, SG2.getResidueNumber()),
                                      "",
                                      bond.getValue()));
                    }
=======
              List<Bond> bonds = SG1.getBonds();
              for (Bond bond : bonds) {
                Atom SG2 = bond.get1_2(SG1);
                if (SG2.getAtomType().atomicNumber == 16 && !atomExclusions.contains(SG2)) {
                  if (SG1.getIndex() < SG2.getIndex()) {
                    bond.energy(false);
                    bw.write(format("SSBOND %3d CYS %1s %4s    CYS %1s %4s %36s %5.2f\n", serNum++,
                        SG1.getChainID().toString(), Hybrid36.encode(4, SG1.getResidueNumber()),
                        SG2.getChainID().toString(), Hybrid36.encode(4, SG2.getResidueNumber()), "",
                        bond.getValue()));
>>>>>>> b2bf6519
                  }
                }
              }

            }
          }
        }
      }
      // =============================================================================
      //
      //  7 - 11        Integer       serial       Atom serial number.
      // 13 - 16        Atom          name         Atom name.
      // 17             Character     altLoc       Alternate location indicator.
      // 18 - 20        Residue name  resName      Residue name.
      // 22             Character     chainID      Chain identifier.
      // 23 - 26        Integer       resSeq       Residue sequence number.
      // 27             AChar         iCode        Code for insertion of residues.
      // 31 - 38        Real(8.3)     x            Orthogonal coordinates for X in Angstroms.
      // 39 - 46        Real(8.3)     y            Orthogonal coordinates for Y in Angstroms.
      // 47 - 54        Real(8.3)     z            Orthogonal coordinates for Z in Angstroms.
      // 55 - 60        Real(6.2)     occupancy    Occupancy.
      // 61 - 66        Real(6.2)     tempFactor   Temperature factor.
      // 77 - 78        LString(2)    element      Element symbol, right-justified.
      // 79 - 80        LString(2)    charge       Charge  on the atom.
      // =============================================================================
      //         1         2         3         4         5         6         7
      // 123456789012345678901234567890123456789012345678901234567890123456789012345678
      // ATOM      1  N   ILE A  16      60.614  71.140 -10.592  1.00  7.38           N
      // ATOM      2  CA  ILE A  16      60.793  72.149  -9.511  1.00  6.91           C
      MolecularAssembly[] molecularAssemblies = this.getMolecularAssemblyArray();
      int serial = 1;
      if (nSymOp > 0) {
        serial = serialP1;
      }

      // Loop over biomolecular chains
      if (polymers != null) {
        for (Polymer polymer : polymers) {
          currentSegID = polymer.getName();
          currentChainID = polymer.getChainID();
          sb.setCharAt(21, currentChainID);
          // Loop over residues
          List<Residue> residues = polymer.getResidues();
          for (Residue residue : residues) {
            String resName = residue.getName();
            if (resName.length() > 3) {
              resName = resName.substring(0, 3);
            }
            int resID = residue.getResidueNumber();
            sb.replace(17, 20, padLeft(resName.toUpperCase(), 3));
            sb.replace(22, 26, format("%4s", Hybrid36.encode(4, resID)));
            // Loop over atoms
            List<Atom> residueAtoms = residue.getAtomList().stream()
                .filter(a -> !atomExclusions.contains(a)).collect(Collectors.toList());
            List<Atom> backboneAtoms = residue.getBackboneAtoms().stream()
                .filter(a -> !atomExclusions.contains(a)).collect(Collectors.toList());
            boolean altLocFound = false;
            for (Atom atom : backboneAtoms) {
              writeAtom(atom, serial++, sb, anisouSB, bw);
              Character altLoc = atom.getAltLoc();
              if (altLoc != null && !altLoc.equals(' ')) {
                altLocFound = true;
              }
              residueAtoms.remove(atom);
            }
            for (Atom atom : residueAtoms) {
              writeAtom(atom, serial++, sb, anisouSB, bw);
              Character altLoc = atom.getAltLoc();
              if (altLoc != null && !altLoc.equals(' ')) {
                altLocFound = true;
              }
            }
            // Write out alternate conformers
            if (altLocFound) {
              for (int ma = 1; ma < molecularAssemblies.length; ma++) {
                MolecularAssembly altMolecularAssembly = molecularAssemblies[ma];
                Polymer altPolymer = altMolecularAssembly.getPolymer(currentChainID, currentSegID,
                    false);
                Residue altResidue = altPolymer.getResidue(resName, resID, false,
                    Residue.ResidueType.AA);
                if (altResidue == null) {
                  resName = AminoAcid3.UNK.name();
                  altResidue = altPolymer.getResidue(resName, resID, false, Residue.ResidueType.AA);
                }
                backboneAtoms = altResidue.getBackboneAtoms();
                residueAtoms = altResidue.getAtomList();
                for (Atom atom : backboneAtoms) {
                  if (atom.getAltLoc() != null && !atom.getAltLoc().equals(' ') && !atom.getAltLoc()
                      .equals('A')) {
                    sb.replace(17, 20, padLeft(atom.getResidueName().toUpperCase(), 3));
                    writeAtom(atom, serial++, sb, anisouSB, bw);
                  }
                  residueAtoms.remove(atom);
                }
                for (Atom atom : residueAtoms) {
                  if (atom.getAltLoc() != null && !atom.getAltLoc().equals(' ') && !atom.getAltLoc()
                      .equals('A')) {
                    writeAtom(atom, serial++, sb, anisouSB, bw);
                  }
                }
              }
            }
          }
          terSB.replace(6, 11, format("%5s", Hybrid36.encode(5, serial++)));
          terSB.replace(12, 16, "    ");
          terSB.replace(16, 26, sb.substring(16, 26));
          bw.write(terSB.toString());
          bw.newLine();
        }
      }
      sb.replace(0, 6, "HETATM");
      sb.setCharAt(21, 'A');

      Character chainID = 'A';
      if (polymers != null) {
        chainID = polymers[0].getChainID();
      }
      activeMolecularAssembly.setChainIDAndRenumberMolecules(chainID);

      // Loop over molecules, ions and then water.
      List<MSNode> molecules = activeMolecularAssembly.getMolecules();
      for (int i = 0; i < molecules.size(); i++) {
        Molecule molecule = (Molecule) molecules.get(i);
        chainID = molecule.getChainID();
        sb.setCharAt(21, chainID);
        String resName = molecule.getResidueName();
        int resID = molecule.getResidueNumber();
        if (resName.length() > 3) {
          resName = resName.substring(0, 3);
        }
        sb.replace(17, 20, padLeft(resName.toUpperCase(), 3));
        sb.replace(22, 26, format("%4s", Hybrid36.encode(4, resID)));
        // List<Atom> moleculeAtoms = molecule.getAtomList();
        List<Atom> moleculeAtoms = molecule.getAtomList().stream()
            .filter(a -> !atomExclusions.contains(a)).collect(Collectors.toList());
        boolean altLocFound = false;
        for (Atom atom : moleculeAtoms) {
          writeAtom(atom, serial++, sb, anisouSB, bw);
          Character altLoc = atom.getAltLoc();
          if (altLoc != null && !altLoc.equals(' ')) {
            altLocFound = true;
          }
        }
        // Write out alternate conformers
        if (altLocFound) {
          for (int ma = 1; ma < molecularAssemblies.length; ma++) {
            MolecularAssembly altMolecularAssembly = molecularAssemblies[ma];
            MSNode altmolecule = altMolecularAssembly.getMolecules().get(i);
            moleculeAtoms = altmolecule.getAtomList();
            for (Atom atom : moleculeAtoms) {
              if (atom.getAltLoc() != null && !atom.getAltLoc().equals(' ') && !atom.getAltLoc()
                  .equals('A')) {
                writeAtom(atom, serial++, sb, anisouSB, bw);
              }
            }
          }
        }
      }

      List<MSNode> ions = activeMolecularAssembly.getIons();
      for (int i = 0; i < ions.size(); i++) {
        Molecule ion = (Molecule) ions.get(i);
        chainID = ion.getChainID();
        sb.setCharAt(21, chainID);
        String resName = ion.getResidueName();
        int resID = ion.getResidueNumber();
        if (resName.length() > 3) {
          resName = resName.substring(0, 3);
        }
        sb.replace(17, 20, padLeft(resName.toUpperCase(), 3));
        sb.replace(22, 26, format("%4s", Hybrid36.encode(4, resID)));
        // List<Atom> ionAtoms = ion.getAtomList();
        List<Atom> ionAtoms = ion.getAtomList().stream().filter(a -> !atomExclusions.contains(a))
            .collect(Collectors.toList());
        boolean altLocFound = false;
        for (Atom atom : ionAtoms) {
          writeAtom(atom, serial++, sb, anisouSB, bw);
          Character altLoc = atom.getAltLoc();
          if (altLoc != null && !altLoc.equals(' ')) {
            altLocFound = true;
          }
        }
        // Write out alternate conformers
        if (altLocFound) {
          for (int ma = 1; ma < molecularAssemblies.length; ma++) {
            MolecularAssembly altMolecularAssembly = molecularAssemblies[ma];
            MSNode altion = altMolecularAssembly.getIons().get(i);
            ionAtoms = altion.getAtomList();
            for (Atom atom : ionAtoms) {
              if (atom.getAltLoc() != null && !atom.getAltLoc().equals(' ') && !atom.getAltLoc()
                  .equals('A')) {
                writeAtom(atom, serial++, sb, anisouSB, bw);
              }
            }
          }
        }
      }

      List<MSNode> water = activeMolecularAssembly.getWater();
      for (int i = 0; i < water.size(); i++) {
        Molecule wat = (Molecule) water.get(i);
        chainID = wat.getChainID();
        sb.setCharAt(21, chainID);
        String resName = wat.getResidueName();
        int resID = wat.getResidueNumber();
        if (resName.length() > 3) {
          resName = resName.substring(0, 3);
        }
        sb.replace(17, 20, padLeft(resName.toUpperCase(), 3));
        sb.replace(22, 26, format("%4s", Hybrid36.encode(4, resID)));
        List<Atom> waterAtoms = wat.getAtomList().stream().filter(a -> !atomExclusions.contains(a))
            .collect(Collectors.toList());
        boolean altLocFound = false;
        for (Atom atom : waterAtoms) {
          writeAtom(atom, serial++, sb, anisouSB, bw);
          Character altLoc = atom.getAltLoc();
          if (altLoc != null && !altLoc.equals(' ')) {
            altLocFound = true;
          }
        }
        // Write out alternate conformers
        if (altLocFound) {
          for (int ma = 1; ma < molecularAssemblies.length; ma++) {
            MolecularAssembly altMolecularAssembly = molecularAssemblies[ma];
            MSNode altwater = altMolecularAssembly.getWater().get(i);
            waterAtoms = altwater.getAtomList();
            for (Atom atom : waterAtoms) {
              if (atom.getAltLoc() != null && !atom.getAltLoc().equals(' ') && !atom.getAltLoc()
                  .equals('A')) {
                writeAtom(atom, serial++, sb, anisouSB, bw);
              }
            }
          }
        }
      }

      if (model != null) {
        bw.write("ENDMDL");
        bw.newLine();
      }

      if (writeEnd) {
        bw.write("END");
        bw.newLine();
      }

      if (nSymOp >= 0) {
        serialP1 = serial;
      }

    } catch (Exception e) {
      String message = "Exception writing to file: " + saveFile;
      logger.log(Level.WARNING, message, e);
      return false;
    }
    return true;
  }

  /**
   * {@inheritDoc}
   *
   * <p>Write out the Atomic information in PDB format.
   */
  @Override
  public boolean writeFile(File saveFile, boolean append) {
    return writeFile(saveFile, append, false, true);
  }

  public boolean writeFile(File saveFile, boolean append, String[] extraLines) {
    return writeFile(saveFile, append, Collections.emptySet(), false, !append, extraLines);
  }

  /**
   * Writes out the atomic information in PDB format.
   *
   * @param saveFile The file to save information to.
   * @param append True if the current data should be appended to the saveFile (as in arc
   *     files).
   * @param versioning True if the saveFile should be versioned. False if the saveFile should be
   *     overwritten.
   * @return Success of writing.
   */
  public boolean writeFile(File saveFile, boolean append, boolean versioning) {
    return writeFile(saveFile, append, Collections.emptySet(), true, versioning);
  }

  /**
   * writeFileWithHeader.
   *
   * @param saveFile a {@link java.io.File} object.
   * @param header a {@link java.lang.String} object.
   * @param append a boolean.
   * @return a boolean.
   */
  public boolean writeFileWithHeader(File saveFile, String header, boolean append) {
    if (standardizeAtomNames) {
      logger.info(" Setting atom names to PDB standard.");
      renameAtomsToPDBStandard(activeMolecularAssembly);
    }
    activeMolecularAssembly.setFile(saveFile);
    activeMolecularAssembly.setName(saveFile.getName());

    try (FileWriter fw = new FileWriter(saveFile, append); BufferedWriter bw = new BufferedWriter(
        fw)) {
      bw.write(header);
      bw.newLine();
    } catch (Exception e) {
      String message = " Exception writing to file: " + saveFile;
      logger.log(Level.WARNING, message, e);
      return false;
    }
    if (writeFile(saveFile, true)) {
      logger.log(Level.INFO, " Wrote PDB to file {0}", saveFile.getPath());
      return true;
    } else {
      logger.log(Level.INFO, " Error writing to file {0}", saveFile.getPath());
      return false;
    }
  }

  /**
   * writeFileWithHeader.
   *
   * @param saveFile a {@link java.io.File} object.
   * @param header a {@link java.lang.String} object.
   * @return a boolean.
   */
  public boolean writeFileWithHeader(File saveFile, String header) {
    return writeFileWithHeader(saveFile, header, true);
  }

  /**
   * writeFileWithHeader.
   *
   * @param saveFile a {@link java.io.File} object.
   * @param header a {@link java.lang.StringBuilder} object.
   * @return a boolean.
   */
  public boolean writeFileWithHeader(File saveFile, StringBuilder header) {
    return writeFileWithHeader(saveFile, header.toString());
  }

  /**
   * Get unique SegID for possibly duplicate chain IDs.
   *
   * @param c chain ID just read.
   * @return a unique segID.
   */
  private String getExistingSegID(Character c) {
    if (c.equals(' ')) {
      c = 'A';
    }

    List<String> segIDs = segidMap.get(c);
    if (segIDs != null) {
      String segID = segIDs.get(0);
      if (segIDs.size() > 1) {
        logger.log(Level.INFO, format(" Multiple SegIDs for to chain %s; using %s.", c, segID));
      }
      return segID;
    } else {
      logger.log(Level.INFO, format(" Creating SegID for to chain %s", c));
      return getSegID(c);
    }
  }

  /**
   * Convert possibly duplicate chain IDs into unique segIDs.
   *
   * @param c chain ID just read.
   * @return a unique segID.
   */
  private String getSegID(Character c) {
    if (c.equals(' ')) {
      c = 'A';
    }

    // If the chain ID has not changed, return the existing segID.
    if (c.equals(currentChainID)) {
      return currentSegID;
    }

    // Loop through existing segIDs to find the first one that is unused.
    int count = 0;
    for (String segID : segIDs) {
      if (segID.endsWith(c.toString())) {
        count++;
      }
    }

    // If the count is greater than 0, then append it.
    String newSegID;
    if (count == 0) {
      newSegID = c.toString();
    } else {
      newSegID = count + c.toString();
    }
    segIDs.add(newSegID);
    currentChainID = c;
    currentSegID = newSegID;

    if (segidMap.containsKey(c)) {
      segidMap.get(c).add(newSegID);
    } else {
      List<String> newChainList = new ArrayList<>();
      newChainList.add(newSegID);
      segidMap.put(c, newChainList);
    }

    return newSegID;
  }

  /**
   * writeAtom
   *
   * @param atom a {@link ffx.potential.bonded.Atom} object.
   * @param serial a int.
   * @param sb a {@link java.lang.StringBuilder} object.
   * @param anisouSB a {@link java.lang.StringBuilder} object.
   * @param bw a {@link java.io.BufferedWriter} object.
   * @throws java.io.IOException if any.
   */
  private void writeAtom(Atom atom, int serial, StringBuilder sb, StringBuilder anisouSB,
      BufferedWriter bw) throws IOException {
    String name = atom.getName();
    if (name.length() > 4) {
      name = name.substring(0, 4);
    } else if (name.length() == 1) {
      name = name + "  ";
    } else if (name.length() == 2) {
      if (atom.getAtomType().valence == 0) {
        name = name + "  ";
      } else {
        name = name + " ";
      }
    }
    double[] xyz = vdwH ? atom.getRedXYZ() : atom.getXYZ(null);
    if (nSymOp >= 0) {
      Crystal crystal = activeMolecularAssembly.getCrystal().getUnitCell();
      SymOp symOp = crystal.spaceGroup.getSymOp(nSymOp);
      double[] newXYZ = new double[xyz.length];
      crystal.applySymOp(xyz, newXYZ, symOp);
      xyz = newXYZ;
    }
    sb.replace(6, 16, format("%5s " + padLeft(name.toUpperCase(), 4), Hybrid36.encode(5, serial)));
    Character altLoc = atom.getAltLoc();
    sb.setCharAt(16, Objects.requireNonNullElse(altLoc, ' '));


    /*
     * On the following code:
     * #1: StringBuilder.replace will allow for longer strings, expanding the StringBuilder's length if necessary.
     *
     * #2: sb was never re-initialized, so if there was overflow,
     * sb would continue to be > 80 characters long, resulting in broken PDB files
     *
     * #3: It may be wiser to have XYZ coordinates result in shutdown, not
     * truncation of coordinates. #4: Excessive B-factors aren't much of an
     * issue; if the B-factor is past 999.99, that's the difference between
     * "density extends to Venus" and "density extends to Pluto".
     */
    StringBuilder decimals = new StringBuilder();
    for (int i = 0; i < 3; i++) {
      try {
        decimals.append(StringUtils.fwFpDec(xyz[i], 8, 3));
      } catch (IllegalArgumentException ex) {
        String newValue = StringUtils.fwFpTrunc(xyz[i], 8, 3);
        logger.info(format(" XYZ %d coordinate %8.3f for atom %s "
            + "overflowed bounds of 8.3f string specified by PDB "
            + "format; truncating value to %s", i, xyz[i], atom, newValue));
        decimals.append(newValue);
      }
    }
    try {
      decimals.append(StringUtils.fwFpDec(atom.getOccupancy(), 6, 2));
    } catch (IllegalArgumentException ex) {
      logger.severe(
          format(" Occupancy %f for atom %s is impossible; " + "value must be between 0 and 1",
              atom.getOccupancy(), atom));
    }
    try {
      decimals.append(StringUtils.fwFpDec(atom.getTempFactor(), 6, 2));
    } catch (IllegalArgumentException ex) {
      String newValue = StringUtils.fwFpTrunc(atom.getTempFactor(), 6, 2);
      logger.info(format(" Atom temp factor %6.2f for atom %s overflowed "
              + "bounds of 6.2f string specified by PDB format; truncating " + "value to %s",
          atom.getTempFactor(), atom, newValue));
      decimals.append(newValue);
    }
    sb.replace(30, 66, decimals.toString());

    name = Atom.ElementSymbol.values()[atom.getAtomicNumber() - 1].toString();
    name = name.toUpperCase();
    if (atom.isDeuterium()) {
      name = "D";
    }
    sb.replace(76, 78, padLeft(name, 2));
    sb.replace(78, 80, format("%2d", 0));
    bw.write(sb.toString());
    bw.newLine();
    // =============================================================================
    //  1 - 6        Record name   "ANISOU"
    //  7 - 11       Integer       serial         Atom serial number.
    // 13 - 16       Atom          name           Atom name.
    // 17            Character     altLoc         Alternate location indicator
    // 18 - 20       Residue name  resName        Residue name.
    // 22            Character     chainID        Chain identifier.
    // 23 - 26       Integer       resSeq         Residue sequence number.
    // 27            AChar         iCode          Insertion code.
    // 29 - 35       Integer       u[0][0]        U(1,1)
    // 36 - 42       Integer       u[1][1]        U(2,2)
    // 43 - 49       Integer       u[2][2]        U(3,3)
    // 50 - 56       Integer       u[0][1]        U(1,2)
    // 57 - 63       Integer       u[0][2]        U(1,3)
    // 64 - 70       Integer       u[1][2]        U(2,3)
    // 77 - 78       LString(2)    element        Element symbol, right-justified.
    // 79 - 80       LString(2)    charge         Charge on the atom.
    // =============================================================================
    double[] anisou = atom.getAnisou(null);
    if (anisou != null) {
      anisouSB.replace(6, 80, sb.substring(6, 80));
      anisouSB.replace(28, 70,
          format("%7d%7d%7d%7d%7d%7d", (int) (anisou[0] * 1e4), (int) (anisou[1] * 1e4),
              (int) (anisou[2] * 1e4), (int) (anisou[3] * 1e4), (int) (anisou[4] * 1e4),
              (int) (anisou[5] * 1e4)));
      bw.write(anisouSB.toString());
      bw.newLine();
    }
  }

  public String getVersionFileName() {
    return versionFileName;
  }

  /** PDB records that are recognized. */
  private enum Record {
    ANISOU, ATOM, CONECT, CRYST1, DBREF, END, MODEL, ENDMDL, HELIX, HETATM, LINK, MTRIX1, MTRIX2, MTRIX3, MODRES, SEQRES, SHEET, SSBOND, REMARK
  }

  /** Presently, VERSION3_3 is default, and VERSION3_2 is anything non-standard. */
  public enum PDBFileStandard {
    VERSION2_3, VERSION3_0, VERSION3_1, VERSION3_2, VERSION3_3
  }

  public static class Mutation {

    /** Residue ID of the residue to mutate. */
    final int resID;
    /** Residue name after mutation. */
    final String resName;
    /** Character for the chain ID of the residue that will be mutated. */
    final char chainChar;

    public Mutation(int resID, char chainChar, String newResName) {
      newResName = newResName.toUpperCase();
      if (newResName.length() != 3) {
        logger.log(Level.WARNING, format("Invalid mutation target: %s.", newResName));
      }
      try {
        AminoAcidUtils.AminoAcid3.valueOf(newResName);
      } catch (IllegalArgumentException ex) {
        logger.log(Level.WARNING, format("Invalid mutation target: %s.", newResName));
      }
      this.resID = resID;
      this.chainChar = chainChar;
      this.resName = newResName;
    }
  }
}<|MERGE_RESOLUTION|>--- conflicted
+++ resolved
@@ -1868,8 +1868,6 @@
                 }
 
               }
-<<<<<<< HEAD
-
               if(!noCys){
                 List<Bond> bonds = SG1.getBonds();
                 for (Bond bond : bonds) {
@@ -1877,33 +1875,14 @@
                   if (SG2.getAtomType().atomicNumber == 16 && !atomExclusions.contains(SG2)) {
                     if (SG1.getIndex() < SG2.getIndex()) {
                       bond.energy(false);
-                      bw.write(
-                              format(
-                                      "SSBOND %3d CYS %1s %4s    CYS %1s %4s %36s %5.2f\n",
-                                      serNum++,
-                                      SG1.getChainID().toString(),
-                                      Hybrid36.encode(4, SG1.getResidueNumber()),
-                                      SG2.getChainID().toString(),
-                                      Hybrid36.encode(4, SG2.getResidueNumber()),
-                                      "",
-                                      bond.getValue()));
+                      bw.write(format("SSBOND %3d CYS %1s %4s    CYS %1s %4s %36s %5.2f\n", serNum++,
+                              SG1.getChainID().toString(), Hybrid36.encode(4, SG1.getResidueNumber()),
+                              SG2.getChainID().toString(), Hybrid36.encode(4, SG2.getResidueNumber()), "",
+                              bond.getValue()));
                     }
-=======
-              List<Bond> bonds = SG1.getBonds();
-              for (Bond bond : bonds) {
-                Atom SG2 = bond.get1_2(SG1);
-                if (SG2.getAtomType().atomicNumber == 16 && !atomExclusions.contains(SG2)) {
-                  if (SG1.getIndex() < SG2.getIndex()) {
-                    bond.energy(false);
-                    bw.write(format("SSBOND %3d CYS %1s %4s    CYS %1s %4s %36s %5.2f\n", serNum++,
-                        SG1.getChainID().toString(), Hybrid36.encode(4, SG1.getResidueNumber()),
-                        SG2.getChainID().toString(), Hybrid36.encode(4, SG2.getResidueNumber()), "",
-                        bond.getValue()));
->>>>>>> b2bf6519
                   }
                 }
               }
-
             }
           }
         }
