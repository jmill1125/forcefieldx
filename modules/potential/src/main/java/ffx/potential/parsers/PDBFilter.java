--- conflicted
+++ resolved
@@ -491,6 +491,7 @@
     int xyzIndex = 1;
     setFileRead(false);
     systems.add(activeMolecularAssembly);
+
     List<String> conects = new ArrayList<>();
     List<String> links = new ArrayList<>();
     List<String> ssbonds = new ArrayList<>();
@@ -781,7 +782,6 @@
                     fileStandard = VERSION3_2;
                   }
                   altLoc = line.substring(16, 17).toUpperCase().charAt(0);
-
                   if (!altLocs.contains(altLoc)) {
                     altLocs.add(altLoc);
                   }
@@ -791,7 +791,6 @@
                   }
 
                   resName = line.substring(17, 20).trim();
-
                   chainID = line.substring(21, 22).charAt(0);
                   segID = getSegID(chainID);
                   resSeq = Hybrid36.decode(4, line.substring(22, 26));
@@ -933,7 +932,6 @@
                     newAtom.setModRes(true);
                   }
                   returnedAtom = (Atom) activeMolecularAssembly.addMSNode(newAtom);
-//
                   if (returnedAtom != newAtom) {
                     // A previously added atom has been retained.
                     atoms.put(serial, returnedAtom);
@@ -941,11 +939,11 @@
                       logger.fine(returnedAtom + " has been retained over\n" + newAtom);
                     }
                   } else {
+                    // The new atom has been added.
                     atoms.put(serial, newAtom);
                     // Check if the newAtom took the xyzIndex of a previous alternate conformer.
                     if (newAtom.getIndex() == 0) {
                       newAtom.setXyzIndex(xyzIndex++);
-
                     }
                     if (printAtom) {
                       logger.info(newAtom.toString());
@@ -1831,9 +1829,7 @@
    * @return Success of writing.
    */
   public boolean writeFile(File saveFile, boolean append, Set<Atom> toExclude, boolean writeEnd,
-<<<<<<< HEAD
-      boolean versioning, String[] extraLines) {
-
+                           boolean versioning, String[] extraLines) {
     // Set standardize atom names to false in the presence of deuterium
     List<Atom> deuteriumAtoms = new ArrayList<>();
     for(Atom atom: activeMolecularAssembly.getAtomArray()){
@@ -1843,9 +1839,6 @@
         deuteriumAtoms.add(atom);
       }
     }
-=======
-                           boolean versioning, String[] extraLines) {
->>>>>>> f7c2a49b
     if (standardizeAtomNames) {
       logger.info(" Setting atom names to PDB standard.");
       renameAtomsToPDBStandard(activeMolecularAssembly);
