// ******************************************************************************
//
// Title:       Force Field X.
// Description: Force Field X - Software for Molecular Biophysics.
// Copyright:   Copyright (c) Michael J. Schnieders 2001-2021.
//
// This file is part of Force Field X.
//
// Force Field X is free software; you can redistribute it and/or modify it
// under the terms of the GNU General Public License version 3 as published by
// the Free Software Foundation.
//
// Force Field X is distributed in the hope that it will be useful, but WITHOUT
// ANY WARRANTY; without even the implied warranty of MERCHANTABILITY or FITNESS
// FOR A PARTICULAR PURPOSE. See the GNU General Public License for more
// details.
//
// You should have received a copy of the GNU General Public License along with
// Force Field X; if not, write to the Free Software Foundation, Inc., 59 Temple
// Place, Suite 330, Boston, MA 02111-1307 USA
//
// Linking this library statically or dynamically with other modules is making a
// combined work based on this library. Thus, the terms and conditions of the
// GNU General Public License cover the whole combination.
//
// As a special exception, the copyright holders of this library give you
// permission to link this library with independent modules to produce an
// executable, regardless of the license terms of these independent modules, and
// to copy and distribute the resulting executable under terms of your choice,
// provided that you also meet, for each linked independent module, the terms
// and conditions of the license of that module. An independent module is a
// module which is not derived from or based on this library. If you modify this
// library, you may extend this exception to your version of the library, but
// you are not obligated to do so. If you do not wish to do so, delete this
// exception statement from your version.
//
// ******************************************************************************
package ffx.potential.parameters;

import static ffx.potential.bonded.AminoAcidUtils.AA_CB;
import static ffx.potential.bonded.AminoAcidUtils.AminoAcid3.ASH;
import static ffx.potential.bonded.AminoAcidUtils.AminoAcid3.ASP;
import static ffx.potential.bonded.AminoAcidUtils.AminoAcid3.CYD;
import static ffx.potential.bonded.AminoAcidUtils.AminoAcid3.CYS;
import static ffx.potential.bonded.AminoAcidUtils.AminoAcid3.GLH;
import static ffx.potential.bonded.AminoAcidUtils.AminoAcid3.GLU;
import static ffx.potential.bonded.AminoAcidUtils.AminoAcid3.HID;
import static ffx.potential.bonded.AminoAcidUtils.AminoAcid3.HIE;
import static ffx.potential.bonded.AminoAcidUtils.AminoAcid3.HIS;
import static ffx.potential.bonded.AminoAcidUtils.AminoAcid3.LYD;
import static ffx.potential.bonded.AminoAcidUtils.AminoAcid3.LYS;
import static ffx.potential.bonded.BondedUtils.findAtomType;
import static ffx.potential.parameters.MultipoleType.assignAxisAtoms;
import static java.lang.String.format;
import static org.apache.commons.math3.util.FastMath.log;

import ffx.potential.bonded.AminoAcidUtils.AminoAcid3;
import ffx.potential.bonded.Angle;
import ffx.potential.bonded.AngleTorsion;
import ffx.potential.bonded.Atom;
import ffx.potential.bonded.Bond;
import ffx.potential.bonded.ImproperTorsion;
import ffx.potential.bonded.OutOfPlaneBend;
import ffx.potential.bonded.PiOrbitalTorsion;
import ffx.potential.bonded.Residue;
import ffx.potential.bonded.Rotamer;
import ffx.potential.bonded.StretchBend;
import ffx.potential.bonded.StretchTorsion;
import ffx.potential.bonded.Torsion;
import ffx.potential.bonded.TorsionTorsion;
import ffx.potential.bonded.UreyBradley;
import ffx.potential.extended.ExtendedSystem;
import ffx.potential.parameters.MultipoleType.MultipoleFrameDefinition;
import ffx.potential.parameters.SoluteType.SOLUTE_RADII_TYPE;
import ffx.utilities.Constants;
import java.util.Arrays;
import java.util.HashMap;
import java.util.List;
import java.util.logging.Level;
import java.util.logging.Logger;

/**
 * Utilities for interpolating between Amino Acid protonation and tautomer states.
 *
 * @author Michael Schnieders
 * @author Andrew Thiel
 * @since 1.0
 */
public class TitrationUtils {

  private static final Logger logger = Logger.getLogger(TitrationUtils.class.getName());

  private static final double LOG10 = log(10.0);

  private static final MultipoleType zeroMultipoleType =
      new MultipoleType(MultipoleType.zeroM, new int[] {0}, MultipoleFrameDefinition.NONE, false);

  private static final MultipoleType aspZeroMultipoleType =
      new MultipoleType(MultipoleType.zeroM, new int[] {0, 140, 139}, MultipoleFrameDefinition.ZTHENX, false);
  private static final MultipoleType ashZeroMultipoleType =
      new MultipoleType(MultipoleType.zeroM, new int[] {0, 144, 143}, MultipoleFrameDefinition.ZTHENX, false);

  private static final MultipoleType gluZeroMultipoleType =
      new MultipoleType(MultipoleType.zeroM, new int[] {0, 158, 157}, MultipoleFrameDefinition.ZTHENX, false);
  private static final MultipoleType glhZeroMultipoleType =
      new MultipoleType(MultipoleType.zeroM, new int[] {0, 164, 163}, MultipoleFrameDefinition.ZTHENX, false);

  private static final MultipoleType hieZeroMultipoleType =
      new MultipoleType(MultipoleType.zeroM, new int[] {0, 130, 129}, MultipoleFrameDefinition.ZTHENX, false);
  private static final MultipoleType hidZeroMultipoleType =
      new MultipoleType(MultipoleType.zeroM, new int[] {0, 126, 124}, MultipoleFrameDefinition.ZTHENX, false);

  private static final MultipoleType lydZeroMultipoleType =
      new MultipoleType(MultipoleType.zeroM, new int[] {0, 200, 198}, MultipoleFrameDefinition.ZTHENX, false);

  private static final PolarizeType zeroPolarizeType =
      new PolarizeType(0, 0.0, 0.39, new int[] {0});

  private static final SoluteType zeroSoluteType = new SoluteType(0, 1.0);

  private static final AtomType dummyHydrogenAtomType = new AtomType(0, 0,
      "H", "\"Dummy Hydrogen\"", 1, 1.0080, 1);

  private static final BondType zeroBondType =
      new BondType(new int[] {0, 0}, 0.0, 1.0);
  private static final AngleType zeroAngleType =
      new AngleType(new int[] {0, 0, 0}, 0.0, new double[] {0.0});
  private static final StretchBendType zeroStretchBendType =
      new StretchBendType(new int[] {0, 0, 0}, new double[] {0.0, 0.0});
  private static final OutOfPlaneBendType zeroOutOfPlaneBendType =
      new OutOfPlaneBendType(new int[] {0, 0, 0, 0}, 0.0);
  private static final TorsionType zeroTorsionType =
      new TorsionType(new int[] {0, 0, 0, 0}, new double[] {0.0}, new double[] {0.0}, new int[] {0});
  private static final PiOrbitalTorsionType zeroPiOrbitalTorsionType =
      new PiOrbitalTorsionType(new int[] {0, 0}, 0.0);

  enum AspStates {
    ASP, ASH1, ASH2
  }

  /** Constant <code>AspartateAtomNames</code> */
  private enum AspartateAtomNames {
    CB(0, 0, 0, 0),
    HB2(1, 1, 1, 0),
    HB3(1, 1, 1, 0),
    CG(2, 2, 2, 0),
    OD1(3, 4, 3, 0),
    OD2(3, 3, 4, 0),
    HD1(-1, 5, -1, 1),
    HD2(-1, -1, 5, -1);

    /**
     * Biotype offset relative to the CB biotype for charged aspartate (ASP).
     */
    private final int offsetASP;

    /**
     * Biotype offset relative to the CB biotype for neutral aspartic acid protonated on OD1 (ASH1).
     * <p>
     * This is set to negative -1 for the OD2 hydrogen.
     */
    private final int offsetASH1;

    /**
     * Biotype offset relative to the CB biotype for neutral aspartic acid protonated on OD2 (ASH2).
     * <p>
     * This is set to negative -1 for the OD1 hydrogen.
     */
    private final int offsetASH2;

    private final int tautomerDirection;

    public int getOffset(AspStates state) {
      if (state == AspStates.ASP) {
        return offsetASP;
      } else if (state == AspStates.ASH1) {
        return offsetASH1;
      } else {
        return offsetASH2;
      }
    }

    /**
     * Init the Histidine atom names.
     *
     * @param offsetASP Biotype relative to the CB biotype for ASP.
     * @param offsetASH1 Biotype relative to the CB biotype for ASH.
     * @param offsetASH2 Biotype relative to the CB biotype for ASH.
     */
    AspartateAtomNames(int offsetASP, int offsetASH1, int offsetASH2, int tautomerDirection) {
      this.offsetASP = offsetASP;
      this.offsetASH1 = offsetASH1;
      this.offsetASH2 = offsetASH2;
      this.tautomerDirection = tautomerDirection;
    }
  }

  enum GluStates {
    GLU, GLH1, GLH2
  }

  /** Constant <code>GlutamateAtomNames</code> */
  private enum GlutamateAtomNames {
    CB(0, 0, 0, 0),
    HB2(1, 1, 1, 0),
    HB3(1, 1, 1, 0),
    CG(2, 2, 2, 0),
    HG2(3, 3, 3, 0),
    HG3(3, 3, 3, 0),
    CD(4, 4, 4, 0),
    OE1(5, 6, 5, 0),
    OE2(5, 5, 6, 0),
    HE1(-1, 7, -1, 1),
    HE2(-1, -1, 7, -1);

    /**
     * Biotype offset relative to the CB biotype for charged Glutamate (GLU).
     */
    private final int offsetGLU;

    /**
     * Biotype offset relative to the CB biotype for neutral Glutamate acid protonated on OE1
     * (GLU1).
     * <p>
     * This is set to negative -1 for the OE2 hydrogen.
     */
    private final int offsetGLH1;

    /**
     * Biotype offset relative to the CB biotype for neutral Glutamate acid protonated on OE2
     * (GLU2).
     * <p>
     * This is set to negative -1 for the OE1 hydrogen.
     */
    private final int offsetGLH2;

    private final int tautomerDirection;

    public int getOffset(GluStates state) {
      if (state == GluStates.GLU) {
        return offsetGLU;
      } else if (state == GluStates.GLH1) {
        return offsetGLH1;
      } else {
        return offsetGLH2;
      }
    }

    /**
     * Init the Glutamate atom names.
     *
     * @param offsetGLU Biotype relative to the CB biotype for GLU.
     * @param offsetGLH1 Biotype relative to the CB biotype for GLH.
     * @param offsetGLH2 Biotype relative to the CB biotype for GLH.
     */
    GlutamateAtomNames(int offsetGLU, int offsetGLH1, int offsetGLH2, int tautomerDirection) {
      this.offsetGLU = offsetGLU;
      this.offsetGLH1 = offsetGLH1;
      this.offsetGLH2 = offsetGLH2;
      this.tautomerDirection = tautomerDirection;
    }
  }

  enum LysStates {
    LYD, LYS
  }

  /** Constant <code>lysineAtoms</code> */
  public enum LysineAtomNames {
    CB(0, 0), HB2(1, 1), HB3(1, 1),
    CG(2, 2), HG2(3, 3), HG3(3, 3),
    CD(4, 4), HD2(5, 5), HD3(5, 5),
    CE(6, 6), HE2(7, 7), HE3(7, 7),
    NZ(8, 8), HZ1(9, 9), HZ2(9, 9),
    HZ3(9, -1);

    /**
     * Biotype offset relative to the CB biotype for LYS.
     */
    private final int offsetLYS;

    /**
     * Biotype offset relative to the CB biotype for LYD.
     */
    private final int offsetLYD;

    public int getOffsetLYS(LysStates state) {
      if (state == LysStates.LYS) {
        return offsetLYS;
      } else {
        return offsetLYD;
      }
    }

    /**
     * Init the Lysine atom names.
     *
     * @param offsetLYS Biotype offset relative to the CB biotype for LYS.
     * @param offsetLYD Biotype offset relative to the CB biotype for LYD.
     */
    LysineAtomNames(int offsetLYS, int offsetLYD) {
      this.offsetLYS = offsetLYS;
      this.offsetLYD = offsetLYD;
    }
  }

  enum HisStates {
    HIS, HID, HIE
  }

  /** Constant <code>HistidineAtoms</code> */
  public enum HistidineAtomNames {
    // HIS, HID, HIE
    CB(0, 0, 0, 0),
    HB2(1, 1, 1, 0),
    HB3(1, 1, 1, 0),
    CG(2, 2, 2, 0),
    ND1(3, 3, 3, 0),
    // No HD1 proton for HIE; HIE HD1 offset is -1.
    HD1(4, 4, -1, -1),
    CD2(5, 5, 4, 0),
    HD2(6, 6, 5, 0),
    CE1(7, 7, 6, 0),
    HE1(8, 8, 7, 0),
    NE2(9, 9, 8, 0),
    // No HE2 proton for HID; HID HE2 offset is -1
    HE2(10, -1, 9, 1);

    /**
     * Biotype offset relative to the CB biotype for charged histidine (HIS).
     */
    private final int offsetHIS;

    /**
     * Biotype offset relative to the CB biotype for neutral histidine protonated on the delta
     * nitrogren (HID).
     * <p>
     * This is set to negative -1 for the epsilon hydrogen.
     */
    private final int offsetHID;

    /**
     * Biotype offset relative to the CB biotype for neutral histidine protonated the epsilon
     * nitrogen (HIE).
     * <p>
     * This is set to negative -1 for the delta hydrogen.
     */
    private final int offsetHIE;

    private int tautomerDirection;

    public int getOffsetHIS(HisStates state) {
      if (state == HisStates.HIS) {
        return offsetHIS;
      } else if (state == HisStates.HID) {
        return offsetHID;
      } else {
        return offsetHIE;
      }
    }

    /**
     * Init the Histidine atom names.
     *
     * @param offsetHIS Biotype relative to the CB biotype for HIS.
     * @param offsetHID Biotype relative to the CB biotype for HID.
     * @param offsetHIE Biotype relative to the CB biotype for HIE.
     */
    HistidineAtomNames(int offsetHIS, int offsetHID, int offsetHIE, int tautomerDirection) {
      this.offsetHIS = offsetHIS;
      this.offsetHID = offsetHID;
      this.offsetHIE = offsetHIE;
      this.tautomerDirection = tautomerDirection;
    }
  }

  enum CysStates {
    CYS, CYD
  }

  /** Constant <code>CystineAtoms</code> */
  public enum CystineAtomNames {
    CB(0, 0),
    HB2(1, 1),
    HB3(1, 1),
    SG(2, 2),
    HG(3, -1);

    /**
     * Biotype offset relative to the CB biotype for neutral cystine (CYS).
     */
    private final int offsetCYS;

    /**
     * Biotype offset relative to the CB biotype for negatively charged cysteine (CYD).
     * <p>
     * This is set to negative -1 for the gamma hydrogen.
     */
    private final int offsetCYD;

    public int getOffsetCYS(CysStates state) {
      if (state == CysStates.CYS) {
        return offsetCYS;
      } else {
        return offsetCYD;
      }
    }

    /**
     * Init the Cystin atom names.
     *
     * @param offsetCYS Biotype relative to the CB biotype for CYS.
     * @param offsetCYD Biotype relative to the CB biotype for CYD.
     */
    CystineAtomNames(int offsetCYS, int offsetCYD) {
      this.offsetCYS = offsetCYS;
      this.offsetCYD = offsetCYD;
    }
  }

  /**
   * Lysine atom types.
   */
  private final int nLysAtomNames = LysineAtomNames.values().length;
  private final int nLysStates = LysStates.values().length;
  private final AtomType[][] lysAtomTypes = new AtomType[nLysAtomNames][nLysStates];
  private final MultipoleType[][] lysMultipoleTypes = new MultipoleType[nLysAtomNames][nLysStates];
  private final PolarizeType[][] lysPolarizeTypes = new PolarizeType[nLysAtomNames][nLysStates];
  private final VDWType[][] lysVDWTypes = new VDWType[nLysAtomNames][nLysStates];
  private final SoluteType[][] lysSoluteTypes = new SoluteType[nLysAtomNames][nLysStates];

  /**
   * Histidine atom types.
   */
  private final int nHisAtomNames = HistidineAtomNames.values().length;
  private final int nHisStates = HisStates.values().length;
  private final AtomType[][] hisAtomTypes = new AtomType[nHisAtomNames][nHisStates];
  private final MultipoleType[][] hisMultipoleTypes = new MultipoleType[nHisAtomNames][nHisStates];
  private final PolarizeType[][] hisPolarizeTypes = new PolarizeType[nHisAtomNames][nHisStates];
  private final VDWType[][] hisVDWTypes = new VDWType[nHisAtomNames][nHisStates];
  private final SoluteType[][] hisSoluteTypes = new SoluteType[nHisAtomNames][nHisStates];

  /**
   * Aspartic acid atom types.
   */
  private final int nAspAtomNames = AspartateAtomNames.values().length;
  private final int nAspStates = AspStates.values().length;
  private final AtomType[][] aspAtomTypes = new AtomType[nAspAtomNames][nAspStates];
  private final MultipoleType[][] aspMultipoleTypes = new MultipoleType[nAspAtomNames][nAspStates];
  private final PolarizeType[][] aspPolarizeTypes = new PolarizeType[nAspAtomNames][nAspStates];
  private final VDWType[][] aspVDWTypes = new VDWType[nAspAtomNames][nAspStates];
  private final SoluteType[][] aspSoluteTypes = new SoluteType[nAspAtomNames][nAspStates];

  /**
   * Glutamic acid atom types.
   */
  private final int nGluAtomNames = GlutamateAtomNames.values().length;
  private final int nGluStates = GluStates.values().length;
  private final AtomType[][] gluAtomTypes = new AtomType[nGluAtomNames][nGluStates];
  private final MultipoleType[][] gluMultipoleTypes = new MultipoleType[nGluAtomNames][nGluStates];
  private final PolarizeType[][] gluPolarizeTypes = new PolarizeType[nGluAtomNames][nGluStates];
  private final VDWType[][] gluVDWTypes = new VDWType[nGluAtomNames][nGluStates];
  private final SoluteType[][] gluSoluteTypes = new SoluteType[nGluAtomNames][nGluStates];

  /**
   * Cystine atom types.
   */
  private final int nCysAtomNames = CystineAtomNames.values().length;
  private final int nCysStates = CysStates.values().length;
  private final AtomType[][] cysAtomTypes = new AtomType[nCysAtomNames][nCysStates];
  private final MultipoleType[][] cysMultipoleTypes = new MultipoleType[nCysAtomNames][nCysStates];
  private final PolarizeType[][] cysPolarizeTypes = new PolarizeType[nCysAtomNames][nCysStates];
  private final VDWType[][] cysVDWTypes = new VDWType[nCysAtomNames][nCysStates];
  private final SoluteType[][] cysSoluteTypes = new SoluteType[nCysAtomNames][nCysStates];

  private final ForceField forceField;
  private final SOLUTE_RADII_TYPE soluteRadiiType;
  private final boolean updateBondedTerms;

  private final HashMap<AminoAcid3, Double> rotamerPhBiasMap = new HashMap<>();

  public TitrationUtils(ForceField forceField) {
    this.forceField = forceField;

    String gkRadius = forceField.getString("GK_RADIUS", "SOLUTE");
    SOLUTE_RADII_TYPE tempType;
    try {
      tempType = SOLUTE_RADII_TYPE.valueOf(gkRadius.trim().toUpperCase());
    } catch (Exception e) {
      tempType = SOLUTE_RADII_TYPE.SOLUTE;
    }
    soluteRadiiType = tempType;

    updateBondedTerms = forceField.getBoolean("TITRATION_UPDATE_BONDED_TERMS", true);

    // Populate the Lysine types.
    constructLYSState(AA_CB[LYS.ordinal()], LysStates.LYS);
    constructLYSState(AA_CB[LYD.ordinal()], LysStates.LYD);
    checkParameterTypes("LYS", lysAtomTypes, lysPolarizeTypes, lysMultipoleTypes, lysVDWTypes);

    // Populate the Histidine types.
    constructHISState(AA_CB[HIS.ordinal()], HisStates.HIS);
    constructHISState(AA_CB[HID.ordinal()], HisStates.HID);
    constructHISState(AA_CB[HIE.ordinal()], HisStates.HIE);
    checkParameterTypes("HIS", hisAtomTypes, hisPolarizeTypes, hisMultipoleTypes, hisVDWTypes);

    // Populate the Aspartic acid types.
    constructASPState(AA_CB[ASP.ordinal()], AspStates.ASP);
    constructASPState(AA_CB[ASH.ordinal()], AspStates.ASH1); // First ASH Tautomer
    constructASPState(AA_CB[ASH.ordinal()], AspStates.ASH2); // Second ASH Tautomer
    checkParameterTypes("ASP", aspAtomTypes, aspPolarizeTypes, aspMultipoleTypes, aspVDWTypes);

    // Populate the Glutamic acid types.
    constructGLUState(AA_CB[GLU.ordinal()], GluStates.GLU);
    constructGLUState(AA_CB[GLH.ordinal()], GluStates.GLH1); // First GLH Tautomer
    constructGLUState(AA_CB[GLH.ordinal()], GluStates.GLH2); // Second GLH Tautomer
    checkParameterTypes("GLU", gluAtomTypes, gluPolarizeTypes, gluMultipoleTypes, gluVDWTypes);

    // Populate the Cystine types.
    constructCYSState(AA_CB[CYS.ordinal()], CysStates.CYS);
    constructCYSState(AA_CB[CYD.ordinal()], CysStates.CYD);
    checkParameterTypes("CYS", cysAtomTypes, cysPolarizeTypes, cysMultipoleTypes, cysVDWTypes);
  }

  public boolean testResidueTypes(Residue residue) {

    boolean testPassed = true;
    int nStates = 1;
    AminoAcid3 aminoAcid3 = residue.getAminoAcid3();
    switch (aminoAcid3) {
      case ASP:
      case ASH:
      case ASD:
      case GLU:
      case GLH:
      case GLD:
      case HIS:
      case HID:
      case HIE:
        nStates = 3;
        break;
      case CYS:
      case CYD:
      case LYS:
      case LYD:
        nStates = 2;
        break;
      default:
        logger.info(format(" Only one state for atom %s.", aminoAcid3));
    }

    List<Atom> atomList = residue.getSideChainAtoms();
    int nAtoms = atomList.size();
    int[][][] axisAtomIndices = new int[nAtoms][nStates][];
    AtomType[][] atomTypes = new AtomType[nAtoms][nStates];
    MultipoleType[][] multipoleTypes = new MultipoleType[nAtoms][nStates];

    AtomType[] initialAtomTypes = new AtomType[nAtoms];
    MultipoleType[] initialMultipoleTypes = new MultipoleType[nAtoms];
    // Store initial state
    for (int i=0; i<nAtoms; i++) {
      Atom atom = atomList.get(i);
      initialAtomTypes[i] = atom.getAtomType();
      initialMultipoleTypes[i] = atom.getMultipoleType();
    }

    // Load information for each state.
    for (int state=0; state < nStates; state++) {
      // Load AtomType and MultipoleType instances for each atom for this state.
      for (int i=0; i<nAtoms; i++) {
        Atom atom = atomList.get(i);
        String atomName = atom.getName();
        switch (aminoAcid3) {
          case ASP:
          case ASH:
          case ASD:
            int index = AspartateAtomNames.valueOf(atomName).ordinal();
            atom.setAtomType(aspAtomTypes[index][state]);
            atom.setMultipoleType(aspMultipoleTypes[index][state]);
            break;
          case CYS:
          case CYD:
            index = CystineAtomNames.valueOf(atomName).ordinal();
            atom.setAtomType(cysAtomTypes[index][state]);
            atom.setMultipoleType(cysMultipoleTypes[index][state]);
            break;
          case GLU:
          case GLH:
          case GLD:
            index = GlutamateAtomNames.valueOf(atomName).ordinal();
            atom.setAtomType(gluAtomTypes[index][state]);
            atom.setMultipoleType(gluMultipoleTypes[index][state]);
            break;
          case HIS:
          case HID:
          case HIE:
            index = HistidineAtomNames.valueOf(atomName).ordinal();
            atom.setAtomType(hisAtomTypes[index][state]);
            atom.setMultipoleType(hisMultipoleTypes[index][state]);
            break;
          case LYS:
          case LYD:
            index = LysineAtomNames.valueOf(atomName).ordinal();
            atom.setAtomType(lysAtomTypes[index][state]);
            atom.setMultipoleType(lysMultipoleTypes[index][state]);
            break;
          default:
            logger.info(format(" Only one state for atom %s.", atom));
        }
        atomTypes[i][state] = atom.getAtomType();
        multipoleTypes[i][state] = atom.getMultipoleType();
      }
      // Assign axis atoms for each atom for this state.
      for (int i=0; i<nAtoms; i++) {
        Atom atom = atomList.get(i);
        assignAxisAtoms(atom);
        axisAtomIndices[i][state] = atom.getAxisAtomIndices();
      }
    }

    // Check the local multipole frames.
    for (int i=0; i<nAtoms; i++) {
      Atom atom = atomList.get(i);
      int[] referenceIndices = axisAtomIndices[i][0];
      AtomType referenceAtomType = atomTypes[i][0];
      MultipoleType referenceMultipoleType = multipoleTypes[i][0];
      for (int state = 1; state < nStates; state++) {
        int[] stateIndices = axisAtomIndices[i][state];
        AtomType stateAtomType = atomTypes[i][state];
        MultipoleType stateMultipoleType = multipoleTypes[i][state];
        if (referenceMultipoleType.frameDefinition != stateMultipoleType.frameDefinition) {
          logger.info(format(" Local frame definition is inconsistent for atom %s", atom));
          logger.info(format("  %s\n  %s", referenceAtomType, referenceMultipoleType));
          logger.info(format("  %s\n  %s", stateAtomType, stateMultipoleType));
          testPassed = false;
          continue;
        }
        if (Arrays.compare(referenceIndices, stateIndices) != 0) {
          // Atom order does not matter for BISECTOR.
          if (referenceMultipoleType.frameDefinition == MultipoleFrameDefinition.BISECTOR) {
            if (referenceIndices[0] == stateIndices[1]
                && referenceIndices[1] == stateIndices[0]) {
              continue;
            }
          }
          logger.info(format(" Local frame atom indices are inconsistent for atom %s", atom));
          logger.info(format("  %s %s\n  %s", referenceAtomType, Arrays.toString(referenceIndices), referenceMultipoleType));
          logger.info(format("  %s %s\n  %s", stateAtomType, Arrays.toString(stateIndices), stateMultipoleType));
          testPassed = false;
        }
      }
    }

    // Revert initial state
    for (int i=0; i<nAtoms; i++) {
      Atom atom = atomList.get(i);
      atom.setAtomType(initialAtomTypes[i]);
      atom.setMultipoleType(initialMultipoleTypes[i]);
    }

    return testPassed;
  }

  /**
   * Update force field parameters for the side-chain atoms of the given residue based on the rotamer
   * amino acid type.
   *
   * @param residue Residue to update.
   * @param rotamer Rotamer that contains the amino acid residue identity.
   */
  public void updateResidueParameters(Residue residue, Rotamer rotamer) {
    if (!rotamer.isTitrating) {
      return;
    }

    AminoAcid3 aminoAcid3 = residue.getAminoAcid3();
    switch (aminoAcid3) {
      case ASH:
      case ASP:
        // Assume ASP types
        int aspIndex = AspStates.ASP.ordinal();
        if (rotamer.aminoAcid3 == ASH) {
          // Use ASH2 types
          aspIndex = AspStates.ASH2.ordinal();
        }
        for (AspartateAtomNames atomName : AspartateAtomNames.values()) {
          if (atomName.name().equals("HD1")) {
            // Skip the HD1 atom name (used only for ASD during constant pH).
            // This atom should not be present in the residue for ASH/ASP rot opt.
            continue;
          }
          int atomIndex = atomName.ordinal();
          Atom atom = (Atom) residue.getAtomNode(atomName.name());
          if (atom == null) {
            logger.severe(" Atom is null for " + atomName);
            return;
          }
          atom.setAtomType(aspAtomTypes[atomIndex][aspIndex]);
          atom.setMultipoleType(aspMultipoleTypes[atomIndex][aspIndex]);
          atom.setPolarizeType(aspPolarizeTypes[atomIndex][aspIndex]);
          atom.setVDWType(aspVDWTypes[atomIndex][aspIndex]);
          atom.setSoluteType(aspSoluteTypes[atomIndex][aspIndex]);
        }
        break;
      case GLU:
      case GLH:
        // Assume GLU types
        int gluIndex = GluStates.GLU.ordinal();
        if (rotamer.aminoAcid3 == GLH) {
          // Use GLH2 types
          gluIndex = GluStates.GLH2.ordinal();
        }
        for (GlutamateAtomNames atomName : GlutamateAtomNames.values()) {
          if (atomName.name().equals("HE1")) {
            // Skip the HE1 atom name (used only for GLD during constant pH).
            // This atom should not be present in the residue for GLH/GLU rot opt.
            continue;
          }
          int atomIndex = atomName.ordinal();
          Atom atom = (Atom) residue.getAtomNode(atomName.name());
          if (atom == null) {
            logger.severe(" Atom is null for " + atomName);
            return;
          }
          atom.setAtomType(gluAtomTypes[atomIndex][gluIndex]);
          atom.setMultipoleType(gluMultipoleTypes[atomIndex][gluIndex]);
          atom.setPolarizeType(gluPolarizeTypes[atomIndex][gluIndex]);
          atom.setVDWType(gluVDWTypes[atomIndex][gluIndex]);
          atom.setSoluteType(gluSoluteTypes[atomIndex][gluIndex]);
        }
        break;
      case LYS:
      case LYD:
        // Assume LYS types
        int lysIndex = LysStates.LYS.ordinal();
        if (rotamer.aminoAcid3 == LYD) {
          // Use LYD types
          lysIndex = LysStates.LYD.ordinal();
        }
        for (LysineAtomNames atomName : LysineAtomNames.values()) {
          int atomIndex = atomName.ordinal();
          Atom atom = (Atom) residue.getAtomNode(atomName.name());
          if (atom == null) {
            logger.severe(" Atom is null for " + atomName);
            return;
          }
          atom.setAtomType(lysAtomTypes[atomIndex][lysIndex]);
          atom.setMultipoleType(lysMultipoleTypes[atomIndex][lysIndex]);
          atom.setPolarizeType(lysPolarizeTypes[atomIndex][lysIndex]);
          atom.setVDWType(lysVDWTypes[atomIndex][lysIndex]);
          atom.setSoluteType(lysSoluteTypes[atomIndex][lysIndex]);
        }
        break;
      case CYS:
      case CYD:
        // Assume CYS types
        int cysIndex = CysStates.CYS.ordinal();
        if (rotamer.aminoAcid3 == LYD) {
          // Use CYD types
          cysIndex = CysStates.CYD.ordinal();
        }
        for (CystineAtomNames atomName : CystineAtomNames.values()) {
          int atomIndex = atomName.ordinal();
          Atom atom = (Atom) residue.getAtomNode(atomName.name());
          if (atom == null) {
            logger.severe(" Atom is null for " + atomName);
            return;
          }
          atom.setAtomType(cysAtomTypes[atomIndex][cysIndex]);
          atom.setMultipoleType(cysMultipoleTypes[atomIndex][cysIndex]);
          atom.setPolarizeType(cysPolarizeTypes[atomIndex][cysIndex]);
          atom.setVDWType(cysVDWTypes[atomIndex][cysIndex]);
          atom.setSoluteType(cysSoluteTypes[atomIndex][cysIndex]);
        }
        break;
      case HIS:
      case HIE:
      case HID:
        // Assume HIS types.
        int hisIndex = HisStates.HIS.ordinal();
        switch (rotamer.aminoAcid3) {
          case HIE:
            hisIndex = HisStates.HIE.ordinal();
            break;
          case HID:
            hisIndex = HisStates.HID.ordinal();
        }
        for (HistidineAtomNames atomName : HistidineAtomNames.values()) {
          int atomIndex = atomName.ordinal();
          Atom atom = (Atom) residue.getAtomNode(atomName.name());
          if (atom == null) {
            logger.severe(" Atom is null for " + atomName);
            return;
          }
          atom.setAtomType(hisAtomTypes[atomIndex][hisIndex]);
          atom.setMultipoleType(hisMultipoleTypes[atomIndex][hisIndex]);
          atom.setPolarizeType(hisPolarizeTypes[atomIndex][hisIndex]);
          atom.setVDWType(hisVDWTypes[atomIndex][hisIndex]);
          atom.setSoluteType(hisSoluteTypes[atomIndex][hisIndex]);
        }
        break;
      default:
        logger.severe(
            format(" No support for titrating residue %s with rotamer %s.", residue, rotamer));
    }

    // Update local frame defining atoms now that the AtomType and MultipoleType values are set.
    for (Atom atom : residue.getSideChainAtoms()) {
      assignAxisAtoms(atom);
    }

    // Should bonded terms be updated.
    if (!updateBondedTerms) {
      return;
    }

    // Update Bond force field terms.
    for (Bond bond : residue.getBondList()) {
      AtomType a1 = bond.getAtom(0).getAtomType();
      AtomType a2 = bond.getAtom(1).getAtomType();
      BondType bondType = forceField.getBondType(a1, a2);
      if (bondType == null) {
        bondType = zeroBondType;
      }
      bond.setBondType(bondType);
    }

    // Update Angle force field terms.
    for (Angle angle : residue.getAngleList()) {
      AtomType a1 = angle.getAtom(0).getAtomType();
      AtomType a2 = angle.getAtom(1).getAtomType();
      AtomType a3 = angle.getAtom(2).getAtomType();
      AngleType angleType = forceField.getAngleType(a1, a2, a3);
      if (angleType == null) {
        angleType = zeroAngleType;
      }
      angle.setAngleType(angleType);
    }

    // Update Stretch-Bend force field terms.
    for (StretchBend stretchBend : residue.getStretchBendList()) {
      AtomType a1 = stretchBend.getAtom(0).getAtomType();
      AtomType a2 = stretchBend.getAtom(1).getAtomType();
      AtomType a3 = stretchBend.getAtom(2).getAtomType();
      StretchBendType stretchBendType = forceField.getStretchBendType(a1, a2, a3);
      if (stretchBendType == null) {
        stretchBendType = zeroStretchBendType;
      }
      stretchBend.setStretchBendType(stretchBendType);
    }

    // Update Out-of-Plane Bend force field terms.
    for (OutOfPlaneBend outOfPlaneBend : residue.getOutOfPlaneBendList()) {
      AtomType a4 = outOfPlaneBend.getFourthAtom().getAtomType();
      AtomType a0 = outOfPlaneBend.getFirstAngleAtom().getAtomType();
      AtomType a1 = outOfPlaneBend.getTrigonalAtom().getAtomType();
      AtomType a2 = outOfPlaneBend.getLastAngleAtom().getAtomType();
      OutOfPlaneBendType outOfPlaneBendType = forceField.getOutOfPlaneBendType(a4, a0, a1, a2);
      if (outOfPlaneBendType == null) {
        outOfPlaneBendType = zeroOutOfPlaneBendType;
      }
      outOfPlaneBend.setOutOfPlaneBendType(outOfPlaneBendType);
    }

    // Update torsion force field terms.
    for (Torsion torsion : residue.getTorsionList()) {
      AtomType a1 = torsion.getAtom(0).getAtomType();
      AtomType a2 = torsion.getAtom(1).getAtomType();
      AtomType a3 = torsion.getAtom(2).getAtomType();
      AtomType a4 = torsion.getAtom(3).getAtomType();
      TorsionType torsionType = forceField.getTorsionType(a1, a2, a3, a4);
      if (torsionType == null) {
        torsionType = zeroTorsionType;
      }
      torsion.setTorsionType(torsionType);
    }

    // Update Pi-Orbital Torsion force field terms.
    for (PiOrbitalTorsion piOrbitalTorsion : residue.getPiOrbitalTorsionList()) {
      Bond middleBond = piOrbitalTorsion.getMiddleBond();
      AtomType a1 = middleBond.getAtom(0).getAtomType();
      AtomType a2 = middleBond.getAtom(1).getAtomType();
      PiOrbitalTorsionType piOrbitalTorsionType = forceField.getPiOrbitalTorsionType(a1, a2);
      if (piOrbitalTorsionType == null) {
        piOrbitalTorsionType = zeroPiOrbitalTorsionType;
      }
      piOrbitalTorsion.setPiOrbitalTorsionType(piOrbitalTorsionType);
    }

    // The following terms are not supported yet.
    List<ImproperTorsion> improperTorsions = residue.getImproperTorsionList();
    if (improperTorsions != null && improperTorsions.size() > 0) {
      logger.severe(
          " Improper torsions are not supported yet for pH-dependent rotamer optimization.");
    }

    List<StretchTorsion> stretchTorsions = residue.getStretchTorsionList();
    if (stretchTorsions != null && stretchTorsions.size() > 0) {
      logger.severe(
          " Stretch-torsions are not supported yet for pH-dependent rotamer optimization.");
    }

    List<AngleTorsion> angleTorsions = residue.getAngleTorsionList();
    if (angleTorsions != null && angleTorsions.size() > 0) {
      logger.severe(" Angle-torsions are not supported yet for pH-dependent rotamer optimization.");
    }

    List<TorsionTorsion> torsionTorsions = residue.getTorsionTorsionList();
    if (torsionTorsions != null && torsionTorsions.size() > 0) {
      logger.severe(
          " Torsion-torsions are not supported yet for pH-dependent rotamer optimization.");
    }

    List<UreyBradley> ureyBradleys = residue.getUreyBradleyList();
    if (ureyBradleys != null && ureyBradleys.size() > 0) {
      logger.severe(" Urey-Bradleys are not supported yet for pH-dependent rotamer optimization.");
    }

  }

  // TODO: Andrew - please update the titration API for CYS/CYD

  public double[] getMultipole(Atom atom,
      double titrationLambda, double tautomerLambda, double[] multipole) {
    /*
    Step 1: retrieve the atomName from atom instance.
    Step 2: retrieve the oridnal from the atom instance + residueType
     */

    AminoAcid3 aminoAcid3;
    try {
      aminoAcid3 = atom.getMSNode(Residue.class).getAminoAcid3();
    } catch (Exception exception) {
      return multipole;
    }
    String atomName = atom.getName();

    switch (aminoAcid3) {
      case LYS:
        int atomIndex = LysineAtomNames.valueOf(atomName).ordinal();
        MultipoleType lysM = lysMultipoleTypes[atomIndex][LysStates.LYS.ordinal()];
        MultipoleType lydM = lysMultipoleTypes[atomIndex][LysStates.LYD.ordinal()];
        double[] lys = lysM.getMultipole();
        double[] lyd = lydM.getMultipole();
        for (int i = 0; i < multipole.length; i++) {
          multipole[i] = titrationLambda * lys[i] + (1.0 - titrationLambda) * lyd[i];
        }
        break;
      case HIS:
        atomIndex = HistidineAtomNames.valueOf(atomName).ordinal();
        MultipoleType hisM = hisMultipoleTypes[atomIndex][HisStates.HIS.ordinal()];
        MultipoleType hidM = hisMultipoleTypes[atomIndex][HisStates.HID.ordinal()];
        MultipoleType hieM = hisMultipoleTypes[atomIndex][HisStates.HIE.ordinal()];
        double[] his = hisM.getMultipole();
        double[] hid = hidM.getMultipole();
        double[] hie = hieM.getMultipole();
        for (int i = 0; i < multipole.length; i++) {
          multipole[i] =
              titrationLambda * his[i] + (1.0 - titrationLambda) * (tautomerLambda * hie[i]
                  + (1 - tautomerLambda) * hid[i]);
        }
        break;
      case ASD:
        atomIndex = AspartateAtomNames.valueOf(atomName).ordinal();
        MultipoleType aspM = aspMultipoleTypes[atomIndex][AspStates.ASP.ordinal()];
        MultipoleType ash1M = aspMultipoleTypes[atomIndex][AspStates.ASH1.ordinal()];
        MultipoleType ash2M = aspMultipoleTypes[atomIndex][AspStates.ASH2.ordinal()];
        double[] asp = aspM.getMultipole();
        double[] ash1 = ash1M.getMultipole();
        double[] ash2 = ash2M.getMultipole();
        for (int i = 0; i < multipole.length; i++) {
          multipole[i] =
              titrationLambda * (tautomerLambda * ash1[i] + (1 - tautomerLambda) * ash2[i])
                  + (1.0 - titrationLambda) * asp[i];
        }
        break;
      case GLD:
        atomIndex = GlutamateAtomNames.valueOf(atomName).ordinal();
        MultipoleType gluM = gluMultipoleTypes[atomIndex][GluStates.GLU.ordinal()];
        MultipoleType glh1M = gluMultipoleTypes[atomIndex][GluStates.GLH1.ordinal()];
        MultipoleType glh2M = gluMultipoleTypes[atomIndex][GluStates.GLH2.ordinal()];
        double[] glu = gluM.getMultipole();
        double[] glh1 = glh1M.getMultipole();
        double[] glh2 = glh2M.getMultipole();
        for (int i = 0; i < multipole.length; i++) {
          multipole[i] =
              titrationLambda * (tautomerLambda * glh1[i] + (1 - tautomerLambda) * glh2[i])
                  + (1.0 - titrationLambda) * glu[i];
        }
        break;
      default:
        return multipole;
    }
    return multipole;
  }

  public double[] getMultipoleTitrationDeriv(Atom atom,
      double titrationLambda, double tautomerLambda, double[] multipole) {
    AminoAcid3 aminoAcid3;
    try {
      aminoAcid3 = atom.getMSNode(Residue.class).getAminoAcid3();
    } catch (Exception exception) {
      return multipole;
    }
    String atomName = atom.getName();
    switch (aminoAcid3) {
      case LYS:
        int atomIndex = LysineAtomNames.valueOf(atomName).ordinal();
        double[] lys = lysMultipoleTypes[atomIndex][LysStates.LYS.ordinal()].getMultipole();
        double[] lyd = lysMultipoleTypes[atomIndex][LysStates.LYD.ordinal()].getMultipole();
        for (int i = 0; i < multipole.length; i++) {
          multipole[i] = lys[i] - lyd[i];
        }
        break;
      case HIS:
        atomIndex = HistidineAtomNames.valueOf(atomName).ordinal();
        double[] his = hisMultipoleTypes[atomIndex][HisStates.HIS.ordinal()].getMultipole();
        double[] hid = hisMultipoleTypes[atomIndex][HisStates.HID.ordinal()].getMultipole();
        double[] hie = hisMultipoleTypes[atomIndex][HisStates.HIE.ordinal()].getMultipole();
        for (int i = 0; i < multipole.length; i++) {
          multipole[i] = his[i] - (tautomerLambda * hie[i] + (1 - tautomerLambda) * hid[i]);
        }
        break;
      case ASD:
        atomIndex = AspartateAtomNames.valueOf(atomName).ordinal();
        double[] asp = aspMultipoleTypes[atomIndex][AspStates.ASP.ordinal()].getMultipole();
        double[] ash1 = aspMultipoleTypes[atomIndex][AspStates.ASH1.ordinal()].getMultipole();
        double[] ash2 = aspMultipoleTypes[atomIndex][AspStates.ASH2.ordinal()].getMultipole();
        for (int i = 0; i < multipole.length; i++) {
          multipole[i] = (tautomerLambda * ash1[i] + (1 - tautomerLambda) * ash2[i]) - asp[i];
        }
        break;
      case GLD:
        atomIndex = GlutamateAtomNames.valueOf(atomName).ordinal();
        double[] glu = gluMultipoleTypes[atomIndex][GluStates.GLU.ordinal()].getMultipole();
        double[] glh1 = gluMultipoleTypes[atomIndex][GluStates.GLH1.ordinal()].getMultipole();
        double[] glh2 = gluMultipoleTypes[atomIndex][GluStates.GLH2.ordinal()].getMultipole();
        for (int i = 0; i < multipole.length; i++) {
          multipole[i] = (tautomerLambda * glh1[i] + (1 - tautomerLambda) * glh2[i]) - glu[i];
        }
        break;
      default:
        return multipole;
    }
    return multipole;
  }

  public double[] getMultipoleTautomerDeriv(Atom atom,
      double titrationLambda, double tautomerLambda, double[] multipole) {
    AminoAcid3 aminoAcid3;
    try {
      aminoAcid3 = atom.getMSNode(Residue.class).getAminoAcid3();
    } catch (Exception exception) {
      return multipole;
    }
    String atomName = atom.getName();
    switch (aminoAcid3) {
      case HIS:
        int atomIndex = HistidineAtomNames.valueOf(atomName).ordinal();
        double[] his = hisMultipoleTypes[atomIndex][HisStates.HIS.ordinal()].getMultipole();
        double[] hid = hisMultipoleTypes[atomIndex][HisStates.HID.ordinal()].getMultipole();
        double[] hie = hisMultipoleTypes[atomIndex][HisStates.HIE.ordinal()].getMultipole();
        for (int i = 0; i < multipole.length; i++) {
          multipole[i] = (1.0 - titrationLambda) * (hie[i] - hid[i]);
        }
        break;
      case ASD:
        atomIndex = AspartateAtomNames.valueOf(atomName).ordinal();
        double[] asp = aspMultipoleTypes[atomIndex][AspStates.ASP.ordinal()].getMultipole();
        double[] ash1 = aspMultipoleTypes[atomIndex][AspStates.ASH1.ordinal()].getMultipole();
        double[] ash2 = aspMultipoleTypes[atomIndex][AspStates.ASH2.ordinal()].getMultipole();
        for (int i = 0; i < multipole.length; i++) {
          multipole[i] = titrationLambda * (ash1[i] - ash2[i]);
        }
        break;
      case GLD:
        atomIndex = GlutamateAtomNames.valueOf(atomName).ordinal();
        double[] glu = gluMultipoleTypes[atomIndex][GluStates.GLU.ordinal()].getMultipole();
        double[] glh1 = gluMultipoleTypes[atomIndex][GluStates.GLH1.ordinal()].getMultipole();
        double[] glh2 = gluMultipoleTypes[atomIndex][GluStates.GLH2.ordinal()].getMultipole();
        for (int i = 0; i < multipole.length; i++) {
          multipole[i] = titrationLambda * (glh1[i] - glh2[i]);
        }
        break;
      case LYS: // No tautomers for LYS.
      default:
        return multipole;
    }
    return multipole;
  }

  public double getPolarizability(Atom atom,
      double titrationLambda, double tautomerLambda, double defaultPolarizability) {
    AminoAcid3 aminoAcid3;
    try {
      aminoAcid3 = atom.getMSNode(Residue.class).getAminoAcid3();
    } catch (Exception exception) {
      return defaultPolarizability;
    }
    String atomName = atom.getName();
    switch (aminoAcid3) {
      case LYS:
        int atomIndex = LysineAtomNames.valueOf(atomName).ordinal();
        double lys = lysPolarizeTypes[atomIndex][LysStates.LYS.ordinal()].polarizability;
        double lyd = lysPolarizeTypes[atomIndex][LysStates.LYD.ordinal()].polarizability;
        return titrationLambda * lys + (1.0 - titrationLambda) * lyd;
      case HIS:
        atomIndex = HistidineAtomNames.valueOf(atomName).ordinal();
        double his = hisPolarizeTypes[atomIndex][HisStates.HIS.ordinal()].polarizability;
        double hid = hisPolarizeTypes[atomIndex][HisStates.HID.ordinal()].polarizability;
        double hie = hisPolarizeTypes[atomIndex][HisStates.HIE.ordinal()].polarizability;
        return titrationLambda * his + (1.0 - titrationLambda) * (tautomerLambda * hie
            + (1 - tautomerLambda) * hid);
      case ASD:
        atomIndex = AspartateAtomNames.valueOf(atomName).ordinal();
        double asp = aspPolarizeTypes[atomIndex][AspStates.ASP.ordinal()].polarizability;
        double ash1 = aspPolarizeTypes[atomIndex][AspStates.ASH1.ordinal()].polarizability;
        double ash2 = aspPolarizeTypes[atomIndex][AspStates.ASH2.ordinal()].polarizability;
        return titrationLambda * (tautomerLambda * ash1 + (1 - tautomerLambda) * ash2)
            + (1.0 - titrationLambda) * asp;
      case GLD:
        atomIndex = GlutamateAtomNames.valueOf(atomName).ordinal();
        double glu = gluPolarizeTypes[atomIndex][GluStates.GLU.ordinal()].polarizability;
        double glh1 = gluPolarizeTypes[atomIndex][GluStates.GLH1.ordinal()].polarizability;
        double glh2 = gluPolarizeTypes[atomIndex][GluStates.GLH2.ordinal()].polarizability;
        return titrationLambda * (tautomerLambda * glh1 + (1 - tautomerLambda) * glh2)
            + (1.0 - titrationLambda) * glu;
      default:
        return defaultPolarizability;
    }
  }

  public double getPolarizabilityTitrationDeriv(Atom atom,
      double titrationLambda, double tautomerLambda) {
    AminoAcid3 aminoAcid3;
    try {
      aminoAcid3 = atom.getMSNode(Residue.class).getAminoAcid3();
    } catch (Exception exception) {
      return 0.0;
    }
    String atomName = atom.getName();
    switch (aminoAcid3) {
      case LYS:
        int atomIndex = LysineAtomNames.valueOf(atomName).ordinal();
        double lys = lysPolarizeTypes[atomIndex][LysStates.LYS.ordinal()].polarizability;
        double lyd = lysPolarizeTypes[atomIndex][LysStates.LYD.ordinal()].polarizability;
        return lys - lyd;
      case HIS:
        atomIndex = HistidineAtomNames.valueOf(atomName).ordinal();
        double his = hisPolarizeTypes[atomIndex][HisStates.HIS.ordinal()].polarizability;
        double hid = hisPolarizeTypes[atomIndex][HisStates.HID.ordinal()].polarizability;
        double hie = hisPolarizeTypes[atomIndex][HisStates.HIE.ordinal()].polarizability;
        return his - (tautomerLambda * hie + (1 - tautomerLambda) * hid);
      case ASD:
        atomIndex = AspartateAtomNames.valueOf(atomName).ordinal();
        double asp = aspPolarizeTypes[atomIndex][AspStates.ASP.ordinal()].polarizability;
        double ash1 = aspPolarizeTypes[atomIndex][AspStates.ASH1.ordinal()].polarizability;
        double ash2 = aspPolarizeTypes[atomIndex][AspStates.ASH2.ordinal()].polarizability;
        return (tautomerLambda * ash1 + (1 - tautomerLambda) * ash2) - asp;
      case GLD:
        atomIndex = GlutamateAtomNames.valueOf(atomName).ordinal();
        double glu = gluPolarizeTypes[atomIndex][GluStates.GLU.ordinal()].polarizability;
        double glh1 = gluPolarizeTypes[atomIndex][GluStates.GLH1.ordinal()].polarizability;
        double glh2 = gluPolarizeTypes[atomIndex][GluStates.GLH2.ordinal()].polarizability;
        return (tautomerLambda * glh1 + (1 - tautomerLambda) * glh2) - glu;
      default:
        return 0.0;
    }
  }

  public double getPolarizabilityTautomerDeriv(Atom atom,
      double titrationLambda, double tautomerLambda) {
    AminoAcid3 aminoAcid3;
    try {
      aminoAcid3 = atom.getMSNode(Residue.class).getAminoAcid3();
    } catch (Exception exception) {
      return 0.0;
    }
    String atomName = atom.getName();
    switch (aminoAcid3) {
      case HIS:
        int atomIndex = HistidineAtomNames.valueOf(atomName).ordinal();
<<<<<<< HEAD
        double his = hisPolarizeTypes[HisStates.HIS.ordinal()][atomIndex].polarizability;
        double hid = hisPolarizeTypes[HisStates.HID.ordinal()][atomIndex].polarizability;
        double hie = hisPolarizeTypes[HisStates.HIE.ordinal()][atomIndex].polarizability;
=======
        double his = hisPolarizeTypes[atomIndex][HisStates.HIS.ordinal()].polarizability;
        double hid = hisPolarizeTypes[atomIndex][HisStates.HID.ordinal()].polarizability;
        double hie = hisPolarizeTypes[atomIndex][HisStates.HIE.ordinal()].polarizability;
>>>>>>> dec6fc3f
        return (1.0 - titrationLambda) * (hie - hid);
      case ASD:
        atomIndex = AspartateAtomNames.valueOf(atomName).ordinal();
        double asp = aspPolarizeTypes[atomIndex][AspStates.ASP.ordinal()].polarizability;
        double ash1 = aspPolarizeTypes[atomIndex][AspStates.ASH1.ordinal()].polarizability;
        double ash2 = aspPolarizeTypes[atomIndex][AspStates.ASH2.ordinal()].polarizability;
        return titrationLambda * (ash1 - ash2) + (1.0 - titrationLambda) * asp;
      case GLD:
        atomIndex = GlutamateAtomNames.valueOf(atomName).ordinal();
        double glu = gluPolarizeTypes[atomIndex][GluStates.GLU.ordinal()].polarizability;
        double glh1 = gluPolarizeTypes[atomIndex][GluStates.GLH1.ordinal()].polarizability;
        double glh2 = gluPolarizeTypes[atomIndex][GluStates.GLH2.ordinal()].polarizability;
        return titrationLambda * (glh1 - glh2) + (1.0 - titrationLambda) * glu;
      case LYS: // No tautomers for LYS.
      default:
        return 0.0;
    }
  }

  public static boolean isTitratingHydrogen(AminoAcid3 aminoAcid3, Atom atom) {
    boolean isTitratingHydrogen = false;
    String atomName = atom.getName();
    switch (aminoAcid3) {
      case ASD:
        if (atomName.equals(AspartateAtomNames.HD1.name()) || atomName.equals(
            AspartateAtomNames.HD2.name())) {
          isTitratingHydrogen = true;
        }
        break;
      case GLD:
        if (atomName.equals(GlutamateAtomNames.HE1.name()) || atomName.equals(
            GlutamateAtomNames.HE2.name())) {
          isTitratingHydrogen = true;
        }
        break;
      case HIS:
        if (atomName.equals(HistidineAtomNames.HD1.name()) || atomName.equals(
            HistidineAtomNames.HE2.name())) {
          isTitratingHydrogen = true;
        }
        break;
      case LYS:
        if (atomName.equals(LysineAtomNames.HZ3.name())) {
          isTitratingHydrogen = true;
        }
        break;
    }
    return isTitratingHydrogen;
  }

  public static int getTitratingHydrogenDirection(AminoAcid3 aminoAcid3, Atom atom) {
    int tautomerDirection = 0;
    String atomName = atom.getName();
    switch (aminoAcid3) {
      case ASD:
        if (atomName.equals(AspartateAtomNames.HD1.name())) {
          tautomerDirection = AspartateAtomNames.HD1.tautomerDirection;
        } else if (atomName.equals(AspartateAtomNames.HD2.name())) {
          tautomerDirection = AspartateAtomNames.HD2.tautomerDirection;
        }
        break;
      case GLD:
        if (atomName.equals(GlutamateAtomNames.HE1.name())) {
          tautomerDirection = GlutamateAtomNames.HE1.tautomerDirection;
        } else if (atomName.equals(GlutamateAtomNames.HE2.name())) {
          tautomerDirection = GlutamateAtomNames.HE2.tautomerDirection;
        }
        break;
      case HIS:
        if (atomName.equals(HistidineAtomNames.HD1.name())) {
          tautomerDirection = HistidineAtomNames.HD1.tautomerDirection;
        } else if (atomName.equals(HistidineAtomNames.HE2.name())) {
          tautomerDirection = HistidineAtomNames.HE2.tautomerDirection;
        }
        break;
    }
    return tautomerDirection;
  }

  private void constructHISState(int biotypeCB, HisStates hisState) {
    int state = hisState.ordinal();
    for (HistidineAtomNames atomName : HistidineAtomNames.values()) {
      int index = atomName.ordinal();
      int offset = atomName.getOffsetHIS(hisState);
      if (offset < 0) {
        hisAtomTypes[index][state] = dummyHydrogenAtomType;
        // Zero out the MultipoleType and Polarizetype.
        if (hisState == HisStates.HID) {
          hisMultipoleTypes[index][state] = hidZeroMultipoleType;
        } else if (hisState == HisStates.HIE) {
          hisMultipoleTypes[index][state] = hieZeroMultipoleType;
        } else {
          logger.severe(" Error constructing HIS states.");
        }
        hisPolarizeTypes[index][state] = zeroPolarizeType;
        hisVDWTypes[index][state] = forceField.getVDWType(Integer.toString(0));
        hisSoluteTypes[index][state] = zeroSoluteType;
      } else {
        int biotype = biotypeCB + offset;
        hisAtomTypes[index][state] = findAtomType(biotype, forceField);
        String key = hisAtomTypes[index][state].getKey();
        hisMultipoleTypes[index][state] = forceField.getMultipoleTypeBeginsWith(key);
        hisPolarizeTypes[index][state] = forceField.getPolarizeType(key);
        int atomClass = hisAtomTypes[index][state].atomClass;
        hisVDWTypes[index][state] = forceField.getVDWType("" + atomClass);
        hisSoluteTypes[index][state] = getSoluteType(forceField, hisAtomTypes[index][state],
            hisVDWTypes[index][state]);
        if (hisMultipoleTypes[index][state] == null
            || hisPolarizeTypes[index][state] == null
            || hisSoluteTypes[index][state] == null) {
          logger.severe(format(" Titration parameters could not be assigned for Lys atom %s.\n %s\n",
              atomName, hisAtomTypes[index][state]));
        }
      }
    }
  }

  private void constructLYSState(int biotypeCB, LysStates lysState) {
    int state = lysState.ordinal();
    for (LysineAtomNames atomName : LysineAtomNames.values()) {
      int index = atomName.ordinal();
      int offset = atomName.getOffsetLYS(lysState);
      if (offset < 0) {
        // Set the AtomType to null.
        lysAtomTypes[index][state] = dummyHydrogenAtomType;
        // Zero out the MultipoleType and Polarizetype.
        lysMultipoleTypes[index][state] = lydZeroMultipoleType;
        lysPolarizeTypes[index][state] = zeroPolarizeType;
        lysVDWTypes[index][state] = forceField.getVDWType(Integer.toString(0));
        lysSoluteTypes[index][state] = zeroSoluteType;
      } else {
        int biotype = biotypeCB + offset;
        lysAtomTypes[index][state] = findAtomType(biotype, forceField);
        String key = lysAtomTypes[index][state].getKey();
        lysMultipoleTypes[index][state] = forceField.getMultipoleTypeBeginsWith(key);
        lysPolarizeTypes[index][state] = forceField.getPolarizeType(key);
        int atomClass = lysAtomTypes[index][state].atomClass;
        lysVDWTypes[index][state] = forceField.getVDWType("" + atomClass);
        lysSoluteTypes[index][state] = getSoluteType(forceField, lysAtomTypes[index][state],
            lysVDWTypes[index][state]);
        if (lysMultipoleTypes[index][state] == null
            || lysPolarizeTypes[index][state] == null
            || lysSoluteTypes[index][state] == null) {
          logger.severe(format(" Titration parameters could not be assigned for Lys atom %s.\n %s\n",
              atomName, lysAtomTypes[index][state]));
        }
      }
    }
  }

  private void constructASPState(int biotypeCB, AspStates aspState) {
    int state = aspState.ordinal();
    for (AspartateAtomNames atomName : AspartateAtomNames.values()) {
      int index = atomName.ordinal();
      int offset = atomName.getOffset(aspState);
      if (offset < 0) {
        // Set the AtomType to null.
        aspAtomTypes[index][state] = dummyHydrogenAtomType;
        // Zero out the MultipoleType and Polarizetype.
        if (aspState == AspStates.ASP) {
          aspMultipoleTypes[index][state] = aspZeroMultipoleType;
        } else {
          aspMultipoleTypes[index][state] = ashZeroMultipoleType;
        }
        aspPolarizeTypes[index][state] = zeroPolarizeType;
        aspVDWTypes[index][state] = forceField.getVDWType(Integer.toString(0));
        aspSoluteTypes[index][state] = zeroSoluteType;
      } else {
        int biotype = biotypeCB + offset;
        aspAtomTypes[index][state] = findAtomType(biotype, forceField);
        String key = aspAtomTypes[index][state].getKey();
        aspMultipoleTypes[index][state] = forceField.getMultipoleTypeBeginsWith(key);
        aspPolarizeTypes[index][state] = forceField.getPolarizeType(key);
        int atomClass = aspAtomTypes[index][state].atomClass;
        aspVDWTypes[index][state] = forceField.getVDWType("" + atomClass);
        aspSoluteTypes[index][state] = getSoluteType(forceField, aspAtomTypes[index][state],
            aspVDWTypes[index][state]);
        if (aspMultipoleTypes[index][state] == null
            || aspPolarizeTypes[index][state] == null
            || aspSoluteTypes[index][state] == null) {
          logger.severe(format(" Titration parameters could not be assigned for Asp atom %s.\n %s\n",
              atomName, aspAtomTypes[index][state]));
        }
      }
    }
  }

  private void constructGLUState(int biotypeCB, GluStates gluState) {
    int state = gluState.ordinal();
    for (GlutamateAtomNames atomName : GlutamateAtomNames.values()) {
      int index = atomName.ordinal();
      int offset = atomName.getOffset(gluState);
      if (offset < 0) {
        // Set the AtomType to null.
        gluAtomTypes[index][state] = dummyHydrogenAtomType;
        // Zero out the MultipoleType and Polarizetype.
        if (gluState == GluStates.GLU) {
          gluMultipoleTypes[index][state] = gluZeroMultipoleType;
        } else {
          gluMultipoleTypes[index][state] = glhZeroMultipoleType;
        }
        gluPolarizeTypes[index][state] = zeroPolarizeType;
        gluVDWTypes[index][state] = forceField.getVDWType(Integer.toString(0));
        gluSoluteTypes[index][state] = zeroSoluteType;
      } else {
        int biotype = biotypeCB + offset;
        gluAtomTypes[index][state] = findAtomType(biotype, forceField);
        String key = gluAtomTypes[index][state].getKey();
        gluMultipoleTypes[index][state] = forceField.getMultipoleTypeBeginsWith(key);
        gluPolarizeTypes[index][state] = forceField.getPolarizeType(key);
        int atomClass = gluAtomTypes[index][state].atomClass;
        gluVDWTypes[index][state] = forceField.getVDWType("" + atomClass);
        gluSoluteTypes[index][state] = getSoluteType(forceField, gluAtomTypes[index][state],
            gluVDWTypes[index][state]);
        if (gluMultipoleTypes[index][state] == null
            || gluPolarizeTypes[index][state] == null
            || gluSoluteTypes[index][state] == null) {
          logger.severe(format(" Titration parameters could not be assigned for Glu atom %s.\n %s\n",
              atomName, gluAtomTypes[index][state]));
        }
      }
    }
  }

  private void constructCYSState(int biotypeCB, CysStates cysState) {
    int state = cysState.ordinal();
    for (CystineAtomNames atomName : CystineAtomNames.values()) {
      int index = atomName.ordinal();
      int offset = atomName.getOffsetCYS(cysState);
      if (offset < 0) {
        // Set the AtomType to null.
        cysAtomTypes[index][state] = dummyHydrogenAtomType;
        // Zero out the MultipoleType and PolarizeType.
        cysMultipoleTypes[index][state] = zeroMultipoleType;
        cysPolarizeTypes[index][state] = zeroPolarizeType;
        cysVDWTypes[index][state] = forceField.getVDWType(Integer.toString(0));
        cysSoluteTypes[index][state] = zeroSoluteType;
      } else {
        int biotype = biotypeCB + offset;
        cysAtomTypes[index][state] = findAtomType(biotype, forceField);
        String key = cysAtomTypes[index][state].getKey();
        cysMultipoleTypes[index][state] = forceField.getMultipoleTypeBeginsWith(key);
        // This is an edge case since the CB/HB atom types have more than 1 matching multipole
        if (cysMultipoleTypes[index][state] == null) {
          if (cysState == CysStates.CYS) {
            if (atomName == CystineAtomNames.CB) {
              cysMultipoleTypes[index][state] = forceField.getMultipoleType(key + " 8 45");
            } else {
              // HB2 & HB3
              cysMultipoleTypes[index][state] = forceField.getMultipoleType(key + " 43 8");
            }
          } else {
            if (atomName == CystineAtomNames.CB) {
              cysMultipoleTypes[index][state] = forceField.getMultipoleType(key + " 48 49");
            } else {
              // HB2 & HB3
              cysMultipoleTypes[index][state] = forceField.getMultipoleType(key + " 43 48");
            }
          }
        }
        cysPolarizeTypes[index][state] = forceField.getPolarizeType(key);
        int atomClass = cysAtomTypes[index][state].atomClass;
        cysVDWTypes[index][state] = forceField.getVDWType("" + atomClass);
        cysSoluteTypes[index][state] = getSoluteType(forceField, cysAtomTypes[index][state],
            cysVDWTypes[index][state]);
        if (cysMultipoleTypes[index][state] == null
            || cysPolarizeTypes[index][state] == null
            || cysSoluteTypes[index][state] == null) {
          logger.severe(format(" Titration parameters could not be assigned for Cys atom %s.\n %s\n",
              atomName, cysAtomTypes[index][state]));
        }
      }
    }
  }

  private void checkParameterTypes(String label,
      AtomType[][] atomTypes, PolarizeType[][] polarizeTypes, MultipoleType[][] multipoleTypes,
      VDWType[][] vdwTypes) {
    int states = multipoleTypes.length;
    int types = multipoleTypes[0].length;
    StringBuilder sb = new StringBuilder();
    for (int t = 0; t < types; t++) {
      MultipoleFrameDefinition frame0 = multipoleTypes[0][t].frameDefinition;
      double eps0 = vdwTypes[0][t].wellDepth;
      double rad0 = vdwTypes[0][t].radius;
      sb.append(format("\n %s Type %d\n", label, t));
      sb.append(format(" %s\n  %s\n  %s\n  %s\n",
          atomTypes[0][t], polarizeTypes[0][t], multipoleTypes[0][t], vdwTypes[0][t]));
      for (int s = 1; s < states; s++) {
        sb.append(format(" %s\n  %s\n  %s\n  %s\n",
            atomTypes[s][t], polarizeTypes[s][t], multipoleTypes[s][t], vdwTypes[s][t]));
        MultipoleFrameDefinition frame = multipoleTypes[s][t].frameDefinition;

        if (!frame0.equals(frame)) {
          sb.append("\n Incompatible multipole frames:\n");
          sb.append(format(" %s\n  %s\n  %s\n",
              atomTypes[0][t], polarizeTypes[0][t], multipoleTypes[0][t]));
          sb.append(format(" %s\n  %s\n  %s\n",
              atomTypes[s][t], polarizeTypes[s][t], multipoleTypes[s][t]));
        }

        if (atomTypes[0][t].atomicNumber != 1) {
          double epsS = vdwTypes[s][t].wellDepth;
          double radS = vdwTypes[s][t].radius;
          if (epsS != eps0 || radS != rad0) {
            sb.append("\n Incompatible vdW types:\n");
            sb.append(format(" %s\n  %s\n", atomTypes[0][t], vdwTypes[0][t]));
            sb.append(format(" %s\n  %s\n", atomTypes[s][t], vdwTypes[s][t]));
          }
        }
      }
    }

    if (logger.isLoggable(Level.FINE)) {
      logger.fine(sb.toString());
    }
  }

  private SoluteType getSoluteType(ForceField forceField, AtomType atomType, VDWType vdwType) {
    SoluteType soluteType = SoluteType.getCensusSoluteType(atomType.atomicNumber);
    switch (soluteRadiiType) {
      case SOLUTE:
        SoluteType type = SoluteType.getFitSoluteType(forceField, atomType.type);
        if (type != null) {
          soluteType = type;
        }
        break;
      case VDW:
        type = SoluteType.getVDWSoluteType(vdwType);
        if (type != null) {
          soluteType = type;
        }
        break;
    }
    if (soluteType == null) {
      logger.severe(
          format(" No solute type (%s) for %d:\n  \"%s\"\n  %s", soluteRadiiType, atomType.type,
              atomType, vdwType));
    }
    return soluteType;
  }

  public void setRotamerPhBias(double temperature, double pH) {
    /*
     * Set ASH pH bias as sum of Fmod and acidostat energy
     */
    rotamerPhBiasMap.put(ASH, 0.0);

    /*
     * Set ASP pH bias as sum of Fmod and acidostat energy
     */
    double acidostat = LOG10 * Constants.R * temperature * (Titration.ASHtoASP.pKa - pH);
    double fMod = Titration.ASHtoASP.freeEnergyDiff;
    rotamerPhBiasMap.put(ASP, acidostat - fMod);

    /*
     * Set ASH pH bias as sum of Fmod and acidostat energy
     */
    rotamerPhBiasMap.put(GLH, 0.0);

    /*
     * Set GLU pH bias as sum of Fmod and acidostat energy
     */
    acidostat = LOG10 * Constants.R * temperature * (Titration.GLHtoGLU.pKa - pH);
    fMod = Titration.GLHtoGLU.freeEnergyDiff;
    rotamerPhBiasMap.put(GLU, acidostat - fMod);


    /*
     * Set LYS pH bias as sum of Fmod and acidostat energy
     */
    rotamerPhBiasMap.put(LYS, 0.0);

    /*
     * Set LYD pH bias as sum of Fmod and acidostat energy
     */
    acidostat = LOG10 * Constants.R * temperature * (Titration.LYStoLYD.pKa - pH);
    fMod = Titration.LYStoLYD.freeEnergyDiff;
    rotamerPhBiasMap.put(LYD, acidostat - fMod);

    /*
     * Set HIS pH bias as sum of Fmod and acidostat energy
     */
    rotamerPhBiasMap.put(HIS, 0.0);

    /*
     * Set HID pH bias as sum of Fmod and acidostat energy
     */
    acidostat = LOG10 * Constants.R * temperature * (Titration.HIStoHID.pKa - pH);
    fMod = Titration.HIStoHID.freeEnergyDiff;
    rotamerPhBiasMap.put(HID, acidostat - fMod);

    /*
     * Set HIE pH bias as sum of Fmod and acidostat energy
     */
    acidostat = LOG10 * Constants.R * temperature * (Titration.HIStoHIE.pKa - pH);
    fMod = Titration.HIStoHIE.freeEnergyDiff;
    rotamerPhBiasMap.put(HIE, acidostat - fMod);
  }

  public double getRotamerPhBias(AminoAcid3 AA3) {
    return rotamerPhBiasMap.getOrDefault(AA3, 0.0);
  }

  public double getTotalRotamerPhBias(Rotamer[] rotamers) {
    double total = 0.0;
    for (Rotamer r : rotamers) {
      if (r.isTitrating) {
        total += getRotamerPhBias(r.aminoAcid3);
      }
    }
    return total;
  }

  /**
   * Amino acid protonation reactions. Constructors below specify intrinsic pKa and reference free
   * energy of protonation, obtained via (OST) metadynamics on capped monomers. pKa values from
   * Nozaki, Yasuhiko, and Charles Tanford. "[84] Examination of titration behavior." Methods in
   * enzymology. Vol. 11. Academic Press, 1967. 715-734.
   * <p>
   * HIS to HID/HIE pKa values from Bashford, Donald, et al. "Electrostatic calculations of
   * side-chain pKa values in myoglobin and comparison with NMR data for histidines." Biochemistry
   * 32.31 (1993): 8045-8056.
   */
  public enum Titration {

<<<<<<< HEAD
    ASHtoASP(4.00, -66.87, -71.9600, 0.0, AminoAcid3.ASH, AminoAcid3.ASP),
=======
    // TODO: Rose - please update the values for CYS/CYD
    // ctoC(8.18, 60.168, 0.0, AminoAcidUtils.AminoAcid3.CYD, AminoAcidUtils.AminoAcid3.CYS),

    ASHtoASP(4.00, -73.17, -71.9600, 0.0, AminoAcid3.ASH, AminoAcid3.ASP),
>>>>>>> dec6fc3f
    GLHtoGLU(4.40, -81.50, -87.6300, 0.0, AminoAcid3.GLH, AminoAcid3.GLU),
    //LYStoLYD(10.40, 45.270, 0.0, AminoAcid3.LYS, AminoAcid3.LYD),
    LYStoLYD(10.40, 41.75, 57.7100, 0.10746, AminoAcid3.LYS, AminoAcid3.LYD),
    //TYRtoTYD(10.07, 34.961, 0.0, AminoAcidUtils.AminoAcid3.TYR, AminoAcidUtils.AminoAcid3.TYD),

    //HE2 is the proton that is lost
<<<<<<< HEAD
    HIStoHID(7.00, 41.0, 42.4030, 0.10048, AminoAcid3.HIS, AminoAcid3.HID),
=======
    HIStoHID(7.00, 40.29, 42.4030, 0.10048, AminoAcid3.HIS, AminoAcid3.HID),
>>>>>>> dec6fc3f
    //HD1 is the proton that is lost
    HIStoHIE(6.60, 37.44, 40.2215, 0.11638, AminoAcid3.HIS, AminoAcid3.HIE),
    HIDtoHIE(Double.NaN, 0.00, -3.40, 0.0, AminoAcid3.HID, AminoAcid3.HIE);
    //TerminalNH3toNH2(8.23, 0.0, 00.00, AminoAcidUtils.AminoAcid3.UNK, AminoAcidUtils.AminoAcid3.UNK),
    //TerminalCOOHtoCOO(3.55, 0.0, 00.00, AminoAcidUtils.AminoAcid3.UNK, AminoAcidUtils.AminoAcid3.UNK);


    public final double pKa;
    // Free energy differences used in rotamer optimization
    public final double freeEnergyDiff;
    public final double refEnergy;
    public final double lambdaIntercept;
    public final AminoAcid3 protForm;
    public final AminoAcid3 deprotForm;

    /** Invoked by Enum; use the factory method to obtain instances. */

    Titration(double pKa, double freeEnergyDiff, double refEnergy, double lambdaIntercept,
        AminoAcid3 protForm, AminoAcid3 deprotForm) {
      this.pKa = pKa;
      this.freeEnergyDiff = freeEnergyDiff;
      this.refEnergy = refEnergy;
      this.lambdaIntercept = lambdaIntercept;
      this.protForm = protForm;
      this.deprotForm = deprotForm;
    }
  }

}<|MERGE_RESOLUTION|>--- conflicted
+++ resolved
@@ -69,7 +69,6 @@
 import ffx.potential.bonded.Torsion;
 import ffx.potential.bonded.TorsionTorsion;
 import ffx.potential.bonded.UreyBradley;
-import ffx.potential.extended.ExtendedSystem;
 import ffx.potential.parameters.MultipoleType.MultipoleFrameDefinition;
 import ffx.potential.parameters.SoluteType.SOLUTE_RADII_TYPE;
 import ffx.utilities.Constants;
@@ -1180,15 +1179,9 @@
     switch (aminoAcid3) {
       case HIS:
         int atomIndex = HistidineAtomNames.valueOf(atomName).ordinal();
-<<<<<<< HEAD
-        double his = hisPolarizeTypes[HisStates.HIS.ordinal()][atomIndex].polarizability;
-        double hid = hisPolarizeTypes[HisStates.HID.ordinal()][atomIndex].polarizability;
-        double hie = hisPolarizeTypes[HisStates.HIE.ordinal()][atomIndex].polarizability;
-=======
         double his = hisPolarizeTypes[atomIndex][HisStates.HIS.ordinal()].polarizability;
         double hid = hisPolarizeTypes[atomIndex][HisStates.HID.ordinal()].polarizability;
         double hie = hisPolarizeTypes[atomIndex][HisStates.HIE.ordinal()].polarizability;
->>>>>>> dec6fc3f
         return (1.0 - titrationLambda) * (hie - hid);
       case ASD:
         atomIndex = AspartateAtomNames.valueOf(atomName).ordinal();
@@ -1615,25 +1608,17 @@
    */
   public enum Titration {
 
-<<<<<<< HEAD
-    ASHtoASP(4.00, -66.87, -71.9600, 0.0, AminoAcid3.ASH, AminoAcid3.ASP),
-=======
     // TODO: Rose - please update the values for CYS/CYD
     // ctoC(8.18, 60.168, 0.0, AminoAcidUtils.AminoAcid3.CYD, AminoAcidUtils.AminoAcid3.CYS),
 
     ASHtoASP(4.00, -73.17, -71.9600, 0.0, AminoAcid3.ASH, AminoAcid3.ASP),
->>>>>>> dec6fc3f
     GLHtoGLU(4.40, -81.50, -87.6300, 0.0, AminoAcid3.GLH, AminoAcid3.GLU),
     //LYStoLYD(10.40, 45.270, 0.0, AminoAcid3.LYS, AminoAcid3.LYD),
     LYStoLYD(10.40, 41.75, 57.7100, 0.10746, AminoAcid3.LYS, AminoAcid3.LYD),
     //TYRtoTYD(10.07, 34.961, 0.0, AminoAcidUtils.AminoAcid3.TYR, AminoAcidUtils.AminoAcid3.TYD),
 
     //HE2 is the proton that is lost
-<<<<<<< HEAD
-    HIStoHID(7.00, 41.0, 42.4030, 0.10048, AminoAcid3.HIS, AminoAcid3.HID),
-=======
     HIStoHID(7.00, 40.29, 42.4030, 0.10048, AminoAcid3.HIS, AminoAcid3.HID),
->>>>>>> dec6fc3f
     //HD1 is the proton that is lost
     HIStoHIE(6.60, 37.44, 40.2215, 0.11638, AminoAcid3.HIS, AminoAcid3.HIE),
     HIDtoHIE(Double.NaN, 0.00, -3.40, 0.0, AminoAcid3.HID, AminoAcid3.HIE);
