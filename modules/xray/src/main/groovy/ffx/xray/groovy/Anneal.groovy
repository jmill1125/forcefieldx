//******************************************************************************
//
// Title:       Force Field X.
// Description: Force Field X - Software for Molecular Biophysics.
// Copyright:   Copyright (c) Michael J. Schnieders 2001-2019.
//
// This file is part of Force Field X.
//
// Force Field X is free software; you can redistribute it and/or modify it
// under the terms of the GNU General Public License version 3 as published by
// the Free Software Foundation.
//
// Force Field X is distributed in the hope that it will be useful, but WITHOUT
// ANY WARRANTY; without even the implied warranty of MERCHANTABILITY or FITNESS
// FOR A PARTICULAR PURPOSE. See the GNU General Public License for more
// details.
//
// You should have received a copy of the GNU General Public License along with
// Force Field X; if not, write to the Free Software Foundation, Inc., 59 Temple
// Place, Suite 330, Boston, MA 02111-1307 USA
//
// Linking this library statically or dynamically with other modules is making a
// combined work based on this library. Thus, the terms and conditions of the
// GNU General Public License cover the whole combination.
//
// As a special exception, the copyright holders of this library give you
// permission to link this library with independent modules to produce an
// executable, regardless of the license terms of these independent modules, and
// to copy and distribute the resulting executable under terms of your choice,
// provided that you also meet, for each linked independent module, the terms
// and conditions of the license of that module. An independent module is a
// module which is not derived from or based on this library. If you modify this
// library, you may extend this exception to your version of the library, but
// you are not obligated to do so. If you do not wish to do so, delete this
// exception statement from your version.
//
//******************************************************************************
package ffx.xray.groovy

import ffx.algorithms.optimize.anneal.SimulatedAnnealing
import ffx.potential.cli.WriteoutOptions
import org.apache.commons.configuration2.CompositeConfiguration
import ffx.algorithms.cli.AlgorithmsScript
import ffx.algorithms.cli.AnnealOptions
import ffx.algorithms.cli.DynamicsOptions
import ffx.numerics.Potential
import ffx.potential.MolecularAssembly
import ffx.xray.DiffractionData
import ffx.xray.RefinementEnergy
import ffx.xray.cli.XrayOptions
import org.apache.commons.io.FilenameUtils
import picocli.CommandLine.Command
import picocli.CommandLine.Mixin
import picocli.CommandLine.Parameters

/**
 * The X-ray Annealing script.
 * <br>
 * Usage:
 * <br>
 * ffxc xray.Anneal [options] &lt;filename&gt;
 */
@Command(description = " Simulated annealing on an X-ray target.", name = "ffxc xray.Anneal")
class Anneal extends AlgorithmsScript {

    @Mixin
    XrayOptions xrayOptions

    @Mixin
    DynamicsOptions dynamics

    @Mixin
    WriteoutOptions writeout;

    @Mixin
    AnnealOptions anneal

    /**
     * One or more filenames.
     */
    @Parameters(arity = "1..*", paramLabel = "files", description = "PDB and Diffraction input files.")
    private List<String> filenames

    private SimulatedAnnealing simulatedAnnealing = null;

    private Potential potential;
    private RefinementEnergy refinementEnergy;

    @Override
    Anneal run() {

        if (!init()) {
            return this
        }

        dynamics.init()
        // Added vs. regular Anneal script.
        xrayOptions.init();

        String modelFilename
        MolecularAssembly[] assemblies;
        if (filenames != null && filenames.size() > 0) {
            assemblies = algorithmFunctions.open(filenames.get(0))
            activeAssembly = assemblies[0]
        } else if (activeAssembly == null) {
            logger.info(helpString())
            return
        }

        modelFilename = activeAssembly.getFile().getAbsolutePath();

        logger.info("\n Running simulated annealing on X-ray target including " + modelFilename + "\n")

        // Restart File
        File dyn = new File(FilenameUtils.removeExtension(modelFilename) + ".dyn")
        if (!dyn.exists()) {
            dyn = null
        }

        // Differs between regular Anneal and x-ray Anneal.
        CompositeConfiguration properties = activeAssembly.getProperties();
        DiffractionData diffractionData = xrayOptions.getDiffractionData(filenames, assemblies, parseResult);
        potential = xrayOptions.toXrayEnergy(diffractionData, assemblies, algorithmFunctions);
        simulatedAnnealing = anneal.createAnnealer(dynamics, activeAssembly,
                potential, properties,
                algorithmListener, dyn);

        simulatedAnnealing.setPrintInterval(dynamics.report);
        simulatedAnnealing.setSaveFrequency(dynamics.write);
        simulatedAnnealing.setRestartFrequency(dynamics.checkpoint)
        simulatedAnnealing.setTrajectorySteps(dynamics.trajSteps);

        simulatedAnnealing.anneal();

        diffractionData.scaleBulkFit()
        diffractionData.printStats()

        double[] x = new double[potential.getNumberOfVariables()];
        x = potential.getCoordinates(x);
        potential.energy(x, true)

<<<<<<< HEAD
        // TODO: Re-implement as less of a buggy mess.
        /*SimulatedAnnealing simulatedAnnealing = new SimulatedAnnealing(activeAssembly, refinementEnergy, properties,
                algorithmListener, dynamicsOptions.thermostat, dynamicsOptions.integrator)
=======
        diffractionData.writeData(FilenameUtils.removeExtension(modelFilename) + ".mtz")
>>>>>>> ee53f938

        if (saveDir == null || !saveDir.exists() || !saveDir.isDirectory() || !saveDir.canWrite()) {
            saveDir = new File(FilenameUtils.getFullPath(modelFilename))
        }

        String dirName = saveDir.toString() + File.separator
        String fileName = FilenameUtils.getName(modelFilename)
        fileName = FilenameUtils.removeExtension(fileName)

<<<<<<< HEAD
        diffractionData.writeModel(FilenameUtils.removeExtension(modelfilename) + suffix + ".pdb")
        diffractionData.writeData(FilenameUtils.removeExtension(modelfilename) + suffix + ".mtz")*/
=======
        writeout.saveFile(String.format("%s%s", dirName, fileName), algorithmFunctions, activeAssembly);
>>>>>>> ee53f938

        return this
    }

    @Override
    List<Potential> getPotentials() {
        return refinementEnergy == null ? Collections.emptyList() : Collections.singletonList(refinementEnergy);
    }
}
<|MERGE_RESOLUTION|>--- conflicted
+++ resolved
@@ -139,13 +139,7 @@
         x = potential.getCoordinates(x);
         potential.energy(x, true)
 
-<<<<<<< HEAD
-        // TODO: Re-implement as less of a buggy mess.
-        /*SimulatedAnnealing simulatedAnnealing = new SimulatedAnnealing(activeAssembly, refinementEnergy, properties,
-                algorithmListener, dynamicsOptions.thermostat, dynamicsOptions.integrator)
-=======
         diffractionData.writeData(FilenameUtils.removeExtension(modelFilename) + ".mtz")
->>>>>>> ee53f938
 
         if (saveDir == null || !saveDir.exists() || !saveDir.isDirectory() || !saveDir.canWrite()) {
             saveDir = new File(FilenameUtils.getFullPath(modelFilename))
@@ -155,12 +149,7 @@
         String fileName = FilenameUtils.getName(modelFilename)
         fileName = FilenameUtils.removeExtension(fileName)
 
-<<<<<<< HEAD
-        diffractionData.writeModel(FilenameUtils.removeExtension(modelfilename) + suffix + ".pdb")
-        diffractionData.writeData(FilenameUtils.removeExtension(modelfilename) + suffix + ".mtz")*/
-=======
         writeout.saveFile(String.format("%s%s", dirName, fileName), algorithmFunctions, activeAssembly);
->>>>>>> ee53f938
 
         return this
     }
