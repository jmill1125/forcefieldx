//******************************************************************************
//
// Title:       Force Field X.
// Description: Force Field X - Software for Molecular Biophysics.
// Copyright:   Copyright (c) Michael J. Schnieders 2001-2021.
//
// This file is part of Force Field X.
//
// Force Field X is free software; you can redistribute it and/or modify it
// under the terms of the GNU General Public License version 3 as published by
// the Free Software Foundation.
//
// Force Field X is distributed in the hope that it will be useful, but WITHOUT
// ANY WARRANTY; without even the implied warranty of MERCHANTABILITY or FITNESS
// FOR A PARTICULAR PURPOSE. See the GNU General Public License for more
// details.
//
// You should have received a copy of the GNU General Public License along with
// Force Field X; if not, write to the Free Software Foundation, Inc., 59 Temple
// Place, Suite 330, Boston, MA 02111-1307 USA
//
// Linking this library statically or dynamically with other modules is making a
// combined work based on this library. Thus, the terms and conditions of the
// GNU General Public License cover the whole combination.
//
// As a special exception, the copyright holders of this library give you
// permission to link this library with independent modules to produce an
// executable, regardless of the license terms of these independent modules, and
// to copy and distribute the resulting executable under terms of your choice,
// provided that you also meet, for each linked independent module, the terms
// and conditions of the license of that module. An independent module is a
// module which is not derived from or based on this library. If you modify this
// library, you may extend this exception to your version of the library, but
// you are not obligated to do so. If you do not wish to do so, delete this
// exception statement from your version.
//
//******************************************************************************
package ffx.realspace.groovy

import edu.rit.pj.Comm
import ffx.algorithms.TitrationManyBody
import ffx.algorithms.cli.AlgorithmsScript
import ffx.algorithms.cli.ManyBodyOptions
import ffx.algorithms.optimize.RotamerOptimization
import ffx.numerics.Potential
import ffx.potential.ForceFieldEnergy
import ffx.potential.MolecularAssembly
import ffx.potential.bonded.Atom
import ffx.potential.bonded.Residue
import ffx.potential.bonded.RotamerLibrary
import ffx.potential.parsers.PDBFilter
import ffx.realspace.cli.RealSpaceOptions
import ffx.xray.RefinementEnergy
import org.apache.commons.configuration2.CompositeConfiguration
import org.apache.commons.io.FilenameUtils
import picocli.CommandLine.Command
import picocli.CommandLine.Mixin
import picocli.CommandLine.Parameters

import static java.lang.String.format

/**
 * The ManyBody script performs a discrete optimization using a many-body expansion and elimination expressions.
 * <br>
 * Usage:
 * <br>
 * ffxc ManyBody [options] &lt;filename&gt;
 */
@Command(description = " Discrete optimization using a many-body expansion and elimination expressions.", name = "ffxc realspace.ManyBody")
class ManyBody extends AlgorithmsScript {

  @Mixin
  private RealSpaceOptions realSpace

  @Mixin
  ManyBodyOptions manyBody

  /**
   * One or more filenames.
   */
  @Parameters(arity = "1..*", paramLabel = "files", description = "PDB and Real Space input files.")
  private List<String> filenames
  private RefinementEnergy refinementEnergy

  ForceFieldEnergy potentialEnergy
  TitrationManyBody titrationManyBody

  /**
   * ManyBody constructor.
   */
  ManyBody() {
    this(new Binding())
  }

  /**
   * ManyBody constructor.
   * @param binding The Groovy Binding to use.
   */
  ManyBody(Binding binding) {
    super(binding)
  }

  @Override
  ManyBody run() {

    if (!init()) {
      return this
    }

    // This flag is for ForceFieldEnergyOpenMM and must be set before reading files.
    // It enforces that all torsions include a Fourier series with 6 terms.
    // Otherwise, during titration the number of terms for each torsion may change and
    // causing updateParametersInContext to throw an exception.
    // Note that OpenMM is not usually used for crystals (it doesn't handle space groups).
    double titrationPH = manyBody.getTitrationPH()
    if (titrationPH > 0) {
      System.setProperty("manybody-titration", "true")
    }

    String modelFilename
    if (filenames != null && filenames.size() > 0) {
      activeAssembly = algorithmFunctions.open(filenames.get(0))
      modelFilename = filenames.get(0)
    } else if (activeAssembly == null) {
      logger.info(helpString())
      return this
    } else {
      modelFilename = activeAssembly.getFile().getAbsolutePath()
    }
    MolecularAssembly[] assemblies = [activeAssembly] as MolecularAssembly[]

    CompositeConfiguration properties = activeAssembly.getProperties()
    activeAssembly.getPotentialEnergy().setPrintOnFailure(false, false)
    potentialEnergy = activeAssembly.getPotentialEnergy()

    // Collect residues to optimize.
    List<Residue> residues = manyBody.getResidues(activeAssembly);
    if (residues == null || residues.isEmpty()) {
      logger.info(" There are no residues in the active system to optimize.")
      return this
    }

    // Handle rotamer optimization with titration.
    if (titrationPH > 0) {
      logger.info("\n Adding titration hydrogen to : " + filenames.get(0) + "\n")

      List<Integer> resNumberList = new ArrayList<>()
      for (Residue residue : residues) {
        resNumberList.add(residue.getResidueNumber())
      }

      // Create new MolecularAssembly with additional protons and update the ForceFieldEnergy
      titrationManyBody = new TitrationManyBody(filenames.get(0), activeAssembly.getForceField(),
          resNumberList, titrationPH)
      MolecularAssembly protonatedAssembly = titrationManyBody.getProtonatedAssembly()
      setActiveAssembly(protonatedAssembly)
      potentialEnergy = protonatedAssembly.getPotentialEnergy()
      assemblies = [activeAssembly] as MolecularAssembly[]
    }

    refinementEnergy = realSpace.toRealSpaceEnergy(filenames, assemblies, algorithmFunctions)
    RotamerOptimization rotamerOptimization = new RotamerOptimization(
        activeAssembly, refinementEnergy, algorithmListener)

    manyBody.initRotamerOptimization(rotamerOptimization, activeAssembly)

    double[] x = new double[refinementEnergy.getNumberOfVariables()]
    x = refinementEnergy.getCoordinates(x)
    refinementEnergy.energy(x, true)

    List<Residue> residueList = rotamerOptimization.getResidues()
    RotamerLibrary.measureRotamers(residueList, false)

    rotamerOptimization.optimize(manyBody.getAlgorithm())

    boolean isTitrating = false
    Set<Atom> excludeAtoms = new HashSet<>()
    int[] optimalRotamers = rotamerOptimization.getOptimumRotamers()
<<<<<<< HEAD
    if (manyBody.group.titrationPH != 0) {
=======
    if (titrationPH > 0) {
>>>>>>> cd073d43
      isTitrating = titrationManyBody.excludeExcessAtoms(excludeAtoms, optimalRotamers, residueList)
    }

    if (Comm.world().rank() == 0) {
      logger.info(" Final Minimum Energy")
      algorithmFunctions.energy(activeAssembly)
      double energy = potentialEnergy.energy(false, true)
      if (isTitrating) {
        double phBias = rotamerOptimization.getEnergyExpansion().getTotalRotamerPhBias(residueList,
            optimalRotamers)
        logger.info(format("\n  Rotamer pH Bias    %16.8f", phBias))
        logger.info(format("  Potential with Bias%16.8f\n", phBias + energy))
      }
      String ext = FilenameUtils.getExtension(modelFilename)
      modelFilename = FilenameUtils.removeExtension(modelFilename)
      if (ext.toUpperCase().contains("XYZ")) {
        algorithmFunctions.saveAsXYZ(assemblies[0], new File(modelFilename + ".xyz"))
      } else {
        //algorithmFunctions.saveAsPDB(assemblies, new File(modelFilename + ".pdb"))
        properties.setProperty("standardizeAtomNames", "false")
        File modelFile = saveDirFile(activeAssembly.getFile())
        PDBFilter pdbFilter = new PDBFilter(modelFile, activeAssembly,
            activeAssembly.getForceField(),
            properties)
        if (titrationPH > 0) {
          String remark = format("Titration pH: %6.3f", titrationPH)
          if (!pdbFilter.writeFile(modelFile, false, excludeAtoms, true, true, remark)) {
            logger.info(format(" Save failed for %s", activeAssembly))
          }
        } else {
          if (!pdbFilter.writeFile(modelFile, false, excludeAtoms, true, true)) {
            logger.info(format(" Save failed for %s", activeAssembly))
          }
        }
      }
    }

    return this
  }

  @Override
  List<Potential> getPotentials() {
    return refinementEnergy == null ? Collections.emptyList() :
        Collections.singletonList((Potential) refinementEnergy)
  }
}<|MERGE_RESOLUTION|>--- conflicted
+++ resolved
@@ -176,11 +176,8 @@
     boolean isTitrating = false
     Set<Atom> excludeAtoms = new HashSet<>()
     int[] optimalRotamers = rotamerOptimization.getOptimumRotamers()
-<<<<<<< HEAD
+    
     if (manyBody.group.titrationPH != 0) {
-=======
-    if (titrationPH > 0) {
->>>>>>> cd073d43
       isTitrating = titrationManyBody.excludeExcessAtoms(excludeAtoms, optimalRotamers, residueList)
     }
 
