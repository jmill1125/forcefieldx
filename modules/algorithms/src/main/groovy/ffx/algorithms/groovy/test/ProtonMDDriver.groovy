--- conflicted
+++ resolved
@@ -42,22 +42,9 @@
 import ffx.algorithms.dynamics.integrators.Stochastic
 import ffx.numerics.Potential
 import ffx.potential.ForceFieldEnergy
-<<<<<<< HEAD
-import ffx.potential.MolecularAssembly
-import ffx.potential.bonded.AminoAcidUtils
-=======
->>>>>>> 43d7f592
 import ffx.potential.bonded.Residue
-import ffx.potential.bonded.AminoAcidUtils
 import ffx.potential.cli.WriteoutOptions
 import ffx.potential.extended.ExtendedSystem
-<<<<<<< HEAD
-import ffx.potential.extended.ExtendedVariable
-import ffx.potential.extended.TautomerESV
-import ffx.potential.extended.TitrationESV
-import ffx.potential.extended.TitrationUtils
-=======
->>>>>>> 43d7f592
 import picocli.CommandLine.Command
 import picocli.CommandLine.Mixin
 import picocli.CommandLine.Option
@@ -151,32 +138,6 @@
     double totalEnergy = 0
 
     ExtendedSystem esvSystem = new ExtendedSystem(activeAssembly)
-<<<<<<< HEAD
-    List<ExtendedVariable> titratingESVs = new ArrayList<>()
-    List<ExtendedVariable> tautomerESVs = new ArrayList<>()
-    esvSystem.setConstantPh(pH)
-    for (Residue res : titrating) {
-      ffx.potential.bonded.MultiResidue multi =
-          TitrationUtils.titratingMultiresidueFactory(activeAssembly, res)
-      TitrationESV esv = new TitrationESV(esvSystem, multi)
-      titratingESVs.add(esv)
-      for (Residue background : multi.getInactive()) {
-        inactivateResidue(background)
-      }
-      esvSystem.addVariable(esv)
-      if(esvSystem.config.tautomer){
-        AminoAcidUtils.AminoAcid3 currentAA3 = AminoAcidUtils.AminoAcid3.valueOf(res.getName());
-        if (currentAA3 == AminoAcidUtils.AminoAcid3.HIS || currentAA3 == AminoAcidUtils.AminoAcid3.HID
-                || currentAA3 == AminoAcidUtils.AminoAcid3.HIE || currentAA3 == AminoAcidUtils.AminoAcid3.ASH
-                || currentAA3 == AminoAcidUtils.AminoAcid3.ASP || currentAA3 == AminoAcidUtils.AminoAcid3.GLH
-                || currentAA3 == AminoAcidUtils.AminoAcid3.GLU){
-          TautomerESV tautomerESV = new TautomerESV(esvSystem, multi);
-          tautomerESVs.add(tautomerESV);
-          esvSystem.addVariable(tautomerESV);
-        }
-      }
-    }
-=======
     esvSystem.setConstantPh(pH)
     List<Residue> extendedResidues = esvSystem.getExtendedResidueList()
     List<Residue> titratingResidues = esvSystem.getTitratingResidueList()
@@ -185,7 +146,6 @@
     //energy.attachExtendedSystem(esvSystem)
     int numESVs = extendedResidues.size()
     logger.info(format(" Extended system with %d residues.", numESVs))
->>>>>>> 43d7f592
 
     ForceFieldEnergy forceFieldEnergy = (ForceFieldEnergy) potential
     logger.info(format(" Extended system with %d residues.", numESVs))
@@ -204,12 +164,6 @@
     double[] dEdL = new double[numESVs]
 
     //Initialize theta velocity to Maxwell distribution based on temperature in radians/psec
-<<<<<<< HEAD
-    double[] theta_v = new double[numberOfESVVariables]
-    for (int i = 0; i < numberOfESVVariables; i++) {
-      //theta_v[i] = random.nextGaussian() * sqrt(kB * 298.15 / theta_mass[i])
-      theta_v[i] = sqrt(kB * 298.15 / theta_mass[i])
-=======
     double[] theta_v = esvSystem.getThetaVelocity()
     for (int i = 0; i < theta_v.size(); i++) {
       logger.info(format("i: %d , theta_v: %g", i, theta_v[i]))
@@ -220,7 +174,6 @@
     double[] theta_a = esvSystem.getThetaAccel()
     for (int i = 0; i < theta_a.size(); i++) {
       logger.info(format("i: %d , theta_a: %g", i, theta_a[i]))
->>>>>>> 43d7f592
     }
 
     double[] x = new double[potential.getNumberOfVariables()]
@@ -242,18 +195,7 @@
 
       //Do half step integration operation
       stochasticIntegrator.preForce(potential)
-<<<<<<< HEAD
-
-      //Update ESV lambda from new theta values
-      for (int i = 0; i < numberOfESVVariables; i++) {
-        double sinTheta = sin(theta[i])
-        //esvSystem.setLambda(i, sinTheta * sinTheta)
-        esvSystem.getEsv(i).updateLambda(sinTheta * sinTheta, true)
-        esvSystem.updateListeners()
-      }
-=======
       esvSystem.preForce()
->>>>>>> 43d7f592
 
       //Gather derivatives
       potential.getCoordinates(x)
