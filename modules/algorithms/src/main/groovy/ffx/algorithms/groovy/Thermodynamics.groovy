//******************************************************************************
//
// Title:       Force Field X.
// Description: Force Field X - Software for Molecular Biophysics.
// Copyright:   Copyright (c) Michael J. Schnieders 2001-2019.
//
// This file is part of Force Field X.
//
// Force Field X is free software; you can redistribute it and/or modify it
// under the terms of the GNU General Public License version 3 as published by
// the Free Software Foundation.
//
// Force Field X is distributed in the hope that it will be useful, but WITHOUT
// ANY WARRANTY; without even the implied warranty of MERCHANTABILITY or FITNESS
// FOR A PARTICULAR PURPOSE. See the GNU General Public License for more
// details.
//
// You should have received a copy of the GNU General Public License along with
// Force Field X; if not, write to the Free Software Foundation, Inc., 59 Temple
// Place, Suite 330, Boston, MA 02111-1307 USA
//
// Linking this library statically or dynamically with other modules is making a
// combined work based on this library. Thus, the terms and conditions of the
// GNU General Public License cover the whole combination.
//
// As a special exception, the copyright holders of this library give you
// permission to link this library with independent modules to produce an
// executable, regardless of the license terms of these independent modules, and
// to copy and distribute the resulting executable under terms of your choice,
// provided that you also meet, for each linked independent module, the terms
// and conditions of the license of that module. An independent module is a
// module which is not derived from or based on this library. If you modify this
// library, you may extend this exception to your version of the library, but
// you are not obligated to do so. If you do not wish to do so, delete this
// exception statement from your version.
//
//******************************************************************************
package ffx.algorithms.groovy

import java.util.stream.Collectors

import org.apache.commons.configuration2.Configuration
import org.apache.commons.io.FilenameUtils

import edu.rit.pj.Comm
import edu.rit.pj.ParallelTeam

import ffx.algorithms.cli.AlgorithmsScript
import ffx.algorithms.cli.BarostatOptions
import ffx.algorithms.cli.DynamicsOptions
import ffx.algorithms.cli.LambdaParticleOptions
import ffx.algorithms.cli.MultiDynamicsOptions
import ffx.algorithms.cli.OSTOptions
import ffx.algorithms.cli.RandomSymopOptions
import ffx.algorithms.cli.ThermodynamicsOptions
import ffx.algorithms.thermodynamics.OrthogonalSpaceTempering
import ffx.crystal.CrystalPotential
import ffx.numerics.Potential
import ffx.potential.MolecularAssembly
import ffx.potential.bonded.LambdaInterface
import ffx.potential.cli.AlchemicalOptions
import ffx.potential.cli.TopologyOptions
import ffx.potential.cli.WriteoutOptions

import picocli.CommandLine

/**
 * The Thermodynamics script uses the Transition-Tempered Orthogonal Space Random Walk
 * algorithm to estimate a free energy.
 * <br>
 * Usage:
 * <br>
 * ffxc Thermodynamics [options] &lt;filename&gt [file2...];
 */
@CommandLine.Command(description = " Use the Transition-Tempered Orthogonal Space Random Walk algorithm to estimate a free energy.", name = "ffxc Thermodynamics")
class Thermodynamics extends AlgorithmsScript {

    @CommandLine.Mixin
    private AlchemicalOptions alchemical

    @CommandLine.Mixin
    private TopologyOptions topology

    @CommandLine.Mixin
    private BarostatOptions barostat

    @CommandLine.Mixin
    private DynamicsOptions dynamics

    @CommandLine.Mixin
    private WriteoutOptions writeout

    @CommandLine.Mixin
    private LambdaParticleOptions lambdaParticle

    @CommandLine.Mixin
    private MultiDynamicsOptions multidynamics

    @CommandLine.Mixin
    private OSTOptions ostOptions

    @CommandLine.Mixin
    private RandomSymopOptions randomSymop

    @CommandLine.Mixin
    private ThermodynamicsOptions thermodynamics

    /**
     * -r or --rectangular uses a rectangular prism as the output rather than a cube;
     * this reduces overall box size, but is not recommended for simulations long enough to see solute rotation.
     */
    @CommandLine.Option(names = ['-v', '--verbose'],
            description = "Log additional information (primarily for MC-OST).")
    private boolean verbose = false;

    /**
     * The final argument(s) should be one or more filenames.
     */
    @CommandLine.Parameters(arity = "1..*", paramLabel = "files", description = 'The atomic coordinate file in PDB or XYZ format.')
    List<String> filenames = null

    private int threadsAvail = ParallelTeam.getDefaultThreadCount()
    private int threadsPer = threadsAvail
    MolecularAssembly[] topologies
    CrystalPotential potential
    OrthogonalSpaceTempering orthogonalSpaceTempering = null
    private Configuration additionalProperties

    /**
     * Sets an optional Configuration with additional properties.
     * @param additionalProps
     */
    void setProperties(Configuration additionalProps) {
        this.additionalProperties = additionalProps
    }

    @Override
    Thermodynamics run() {

        // Begin boilerplate "make a topology" code.
        if (!init()) {
            return
        }

        List<String> arguments = filenames
        // Check nArgs should either be number of arguments (min 1), else 1.
        int nArgs = arguments ? arguments.size() : 1
        nArgs = (nArgs < 1) ? 1 : nArgs

        topologies = new MolecularAssembly[nArgs]

        int numParallel = topology.getNumParallel(threadsAvail, nArgs)
        threadsPer = threadsAvail / numParallel

        // Turn on computation of lambda derivatives if softcore atoms exist or a single topology.
        /* Checking nArgs == 1 should only be done for scripts that imply some sort of lambda scaling.
        The Minimize script, for example, may be running on a single, unscaled physical topology. */
        boolean lambdaTerm = (nArgs == 1 || alchemical.hasSoftcore() || topology.hasSoftcore())

        if (lambdaTerm) {
            System.setProperty("lambdaterm", "true")
        }


        // Relative free energies via the DualTopologyEnergy class require different
        // default OST parameters than absolute free energies.
        if (nArgs >= 2) {
            // Ligand vapor electrostatics are not calculated. This cancels when the
            // difference between protein and water environments is considered.
            System.setProperty("ligand-vapor-elec", "false")
        }

        List<MolecularAssembly> topologyList = new ArrayList<>(nArgs)

        Comm world = Comm.world()
        int size = world.size()
        int rank = (size > 1) ? world.rank() : 0

        double initLambda = alchemical.getInitialLambda(size, rank)

        // Segment of code for MultiDynamics and OST.
        List<File> structureFiles = arguments.stream().
                map { fn -> new File(new File(FilenameUtils.normalize(fn)).getAbsolutePath()) }.
                collect(Collectors.toList())

        File firstStructure = structureFiles.get(0)
        String filePathNoExtension = firstStructure.getAbsolutePath().replaceFirst(~/\.[^.]+$/, "")
        File histogramRestart = new File(filePathNoExtension + ".his")

        // For a multi-process job, try to get the restart files from rank sub-directories.
        String withRankName = filePathNoExtension

        if (size > 1) {
            List<File> rankedFiles = new ArrayList<>(nArgs)
            String rankDirName = FilenameUtils.getFullPath(filePathNoExtension)
            rankDirName = String.format("%s%d", rankDirName, rank)
            File rankDirectory = new File(rankDirName)
            if (!rankDirectory.exists()) {
                rankDirectory.mkdir()
            }
            rankDirName = rankDirName + File.separator
            withRankName = String.format("%s%s", rankDirName, FilenameUtils.getName(filePathNoExtension))

            for (File structureFile : structureFiles) {
                rankedFiles.add(new File(String.format("%s%s", rankDirName, FilenameUtils.getName(structureFile.getName()))))
            }
            structureFiles = rankedFiles
        }

        File lambdaRestart = new File(withRankName + ".lam")
        File dyn = new File(withRankName + ".dyn")
        if (ostOptions.independentWalkers) {
            histogramRestart = new File(withRankName + ".his");
        }

        // Read in files.
        if (!arguments || arguments.isEmpty()) {
            MolecularAssembly mola = algorithmFunctions.getActiveAssembly()
            if (mola == null) {
                return helpString()
            }
            arguments = new ArrayList<>()
            arguments.add(mola.getFile().getName())
            topologyList.add(alchemical.processFile(topology, mola, 0))
        } else {
            logger.info(String.format(" Initializing %d topologies...", nArgs))
            for (int i = 0; i < nArgs; i++) {
                topologyList.add(multidynamics.openFile(algorithmFunctions, topology,
                        threadsPer, arguments.get(i), i, alchemical, structureFiles.get(i), rank))
            }
        }

        MolecularAssembly[] topologies = topologyList.toArray(new MolecularAssembly[topologyList.size()])

<<<<<<< HEAD
        StringBuilder sb = new StringBuilder("\n Running ");
        switch (thermodynamics.getAlgorithm()) {
            case OST:
                ostAlg: {
                    sb.append("Transition-Tempered Orthogonal Space Random Walk");
                }
                break;
            case FIXED:
                fixedAlg: {
                    sb.append("Fixed-Lambda Sampling at Lambda ").append(String.format("%8.3f ", alchemical.getInitialLambda(true)));
                }
        }
        sb.append(" for ");

=======
        StringBuilder sb = new StringBuilder("\n Running Orthogonal Space Tempering for ")
>>>>>>> d3d86834
        potential = (CrystalPotential) topology.assemblePotential(topologies, threadsAvail, sb)
        LambdaInterface linter = (LambdaInterface) potential
        logger.info(sb.toString())

        boolean lamExists = lambdaRestart.exists()
        boolean hisExists = histogramRestart.exists()

        boolean updatesDisabled = topologies[0].getForceField().getBoolean("DISABLE_NEIGHBOR_UPDATES", false)
        if (updatesDisabled) {
            logger.info(" This ensures neighbor list is properly constructed from the source file, before coordinates updated by .dyn restart")
        }
        double[] x = new double[potential.getNumberOfVariables()]
        potential.getCoordinates(x)
        linter.setLambda(initLambda)
        potential.energy(x, true)

        if (nArgs == 1) {
            randomSymop.randomize(topologies[0], potential)
        }

        multidynamics.distribute(topologies, potential, algorithmFunctions, rank, size)

        if (thermodynamics.getAlgorithm() == ThermodynamicsOptions.ThermodynamicsAlgorithm.OST) {
            orthogonalSpaceTempering = ostOptions.constructOST(potential, lambdaRestart, histogramRestart, topologies[0],
                    additionalProperties, dynamics, multidynamics, thermodynamics, algorithmListener)
            if (!lamExists) {
                orthogonalSpaceTempering.setLambda(initLambda)
            }
            // Can be either the OST or a Barostat on top of it.
            CrystalPotential ostPotential = ostOptions.applyAllOSTOptions(orthogonalSpaceTempering, topologies[0],
                    dynamics, lambdaParticle, barostat, hisExists)
            if (ostOptions.mc) {
                ostOptions.beginMCOST(orthogonalSpaceTempering, topologies, dynamics, thermodynamics, verbose);
            } else {
                ostOptions.beginMDOST(orthogonalSpaceTempering, topologies, ostPotential, dynamics, writeout, thermodynamics, dyn, algorithmListener)
            }
            logger.info(" Done running OST");
        } else {
            orthogonalSpaceTempering = null;
            potential = barostat.checkNPT(topologies[0], potential);
            thermodynamics.runFixedAlchemy(topologies, potential, dynamics, writeout, dyn, algorithmListener);
            logger.info(" Done running Fixed");
        }

        logger.info(" Algorithm Done: " + thermodynamics.getAlgorithm());

        return this
    }

    OrthogonalSpaceTempering getOST() {
        return orthogonalSpaceTempering
    }

    CrystalPotential getPotential() {
        return potential
    }

    @Override
    List<Potential> getPotentials() {
        if (orthogonalSpaceTempering == null) {
            return potential == null ? Collections.emptyList() : Collections.singletonList(potential);
        } else {
            return Collections.singletonList(orthogonalSpaceTempering);
        }
    }

    @Override
    boolean destroyPotentials() {
        return getPotentials().stream().allMatch({ it.destroy() })
    }
}<|MERGE_RESOLUTION|>--- conflicted
+++ resolved
@@ -232,24 +232,20 @@
 
         MolecularAssembly[] topologies = topologyList.toArray(new MolecularAssembly[topologyList.size()])
 
-<<<<<<< HEAD
         StringBuilder sb = new StringBuilder("\n Running ");
         switch (thermodynamics.getAlgorithm()) {
             case OST:
                 ostAlg: {
-                    sb.append("Transition-Tempered Orthogonal Space Random Walk");
+                    sb.append("Orthogonal Space Tempering");
                 }
                 break;
             case FIXED:
                 fixedAlg: {
-                    sb.append("Fixed-Lambda Sampling at Lambda ").append(String.format("%8.3f ", alchemical.getInitialLambda(true)));
+                    sb.append("Fixed-Lambda Sampling at Lambda").append(String.format("%8.3f ", alchemical.getInitialLambda(true)));
                 }
         }
         sb.append(" for ");
 
-=======
-        StringBuilder sb = new StringBuilder("\n Running Orthogonal Space Tempering for ")
->>>>>>> d3d86834
         potential = (CrystalPotential) topology.assemblePotential(topologies, threadsAvail, sb)
         LambdaInterface linter = (LambdaInterface) potential
         logger.info(sb.toString())
