--- conflicted
+++ resolved
@@ -91,53 +91,31 @@
   private boolean evaluateBARFiles = false
 
   @Option(names = ["--l2", "--lambdaTwo"], paramLabel = "1.0",
-          description = "Lambda value for the upper edge of the window")
+      description = "Lambda value for the upper edge of the window")
   private double lambda2 = 1.0
 
   @Option(names = ["-t", "--temperature"], paramLabel = "298.15",
-          description = "Temperature for system")
+      description = "Temperature for system")
   private double temperature = 298.15
 
   @Option(names = ["--dV", "--volume"], paramLabel = "false",
-          description = "Write out snapshot volumes to the Tinker BAR file.")
+      description = "Write out snapshot volumes to the Tinker BAR file.")
   private boolean includeVolume = false
 
-<<<<<<< HEAD
-  @Option(names = ["--tb", "--tinkerBAR"], paramLabel = "false",
-          description = "Write out a Tinker BAR file.")
-  private boolean tinkerBAR = false
-
-  @Option(names = ["--nw", "--nWindows"], paramLabel = "-1",
-          description = "If set, auto-determine lambda values and subdirectories (overrides other flags).")
-  private int nWindows = -1
-
-  @Option(names = ["--utb", "--useTinker"], paramLabel = "false",
-          description = "If set, use tinker BAR files for energy snapshots.")
-  private boolean useTinkerBAR = false
-=======
   @Option(names = ["--ns", "--nStates"], paramLabel = "2",
       description = "If not equal to two, auto-determine lambda values and subdirectories (overrides other flags).")
   private int nStates = 2
->>>>>>> a0c581c4
 
   @Option(names = ["--sa", "--sortedArc"], paramLabel = "false",
-          description = "If set, use sorted archive values.")
+      description = "If set, use sorted archive values.")
   private boolean sortedArc = false
 
   @Option(names = ["--ss", "--startSnapshot"], paramLabel = "0",
-<<<<<<< HEAD
-          description = "Start at this snapshot when reading in tinker BAR files.")
-  private int startingSnapshot = 0
-
-  @Option(names = ["--es", "--endSnapshot"], paramLabel = "0",
-          description = "End at this snapshot when reading in tinker BAR files.")
-=======
       description = "Start at this snapshot when reading in Tinker BAR files.")
   private int startingSnapshot = 0
 
   @Option(names = ["--es", "--endSnapshot"], paramLabel = "0",
       description = "End at this snapshot when reading in Tinker BAR files.")
->>>>>>> a0c581c4
   private int endingSnapshot = 0
 
   /**
@@ -154,32 +132,11 @@
       description = "Specify convergence cutoff for BAR calculation.")
   private double eps = 1.0E-7
 
-  @Option(names = ["--lambdaArray"], paramLabel = "0,0.2,0.25,...,1.0",
-          description = "Custom lambda values as a comma-separated list.")
-  private String lambdaArrayStr;
-
-  private double[] lambdaArray;
-
-  public void parseLambdaArray() {
-    if (lambdaArrayStr != null && !lambdaArrayStr.isEmpty()) {
-      String[] tokens = lambdaArrayStr.split(",");
-      lambdaArray = new double[tokens.length];
-      for (int i = 0; i < tokens.length; i++) {
-        lambdaArray[i] = Double.parseDouble(tokens[i].trim());
-      }
-    }
-  }
-
   /**
    * The final argument(s) can filenames for lambda windows in order.
    */
-<<<<<<< HEAD
-  @Parameters(arity = "1..*", paramLabel = "files",
-          description = 'A single PDB/XYZ when windows are auto-determined (or two for dual topology). Two trajectory files for BAR between two ensembles (or four for dual topology).')
-=======
   @Parameters(arity = "0..*", paramLabel = "files",
       description = 'A single PDB/XYZ when windows are auto-determined (or two for dual topology). Two trajectory files for BAR between two ensembles (or four for dual topology).')
->>>>>>> a0c581c4
   List<String> filenames = null
 
   /**
@@ -367,21 +324,8 @@
     logger.info(" Writing BAR files.")
 
     numTopologies = 1
-<<<<<<< HEAD
-    if (lambdaArrayStr != null) {
-      parseLambdaArray();
-      nWindows=lambdaArray.size();
-      System.out.println("Lambda Array: " + Arrays.toString(lambdaArray));
-    } else {
-      System.out.println("Lambda Array is null");
-    }
-
-    if (nFiles <= 1 && nWindows < 2 && lambdaArray == null) {
-      logger.info(' At least two ensembles must be specified')
-=======
     if (nFiles <= 1 && nStates < 2) {
       logger.info(' At least two states must be specified')
->>>>>>> a0c581c4
       return this
     } else if (nFiles == 1 && nStates >= 2) {
       logger.info(format(' Auto-detecting %d states for single topology:\n %s.', nStates, files[0]))
@@ -401,40 +345,6 @@
       return this
     }
 
-<<<<<<< HEAD
-
-    if (lambdaArray != null && lambdaArray.size() > 0) {
-      autodetect = true
-      nWindows = lambdaArray.size();
-      lambdaValues = lambdaArray as double[];
-      for (int i = 0; i < nWindows; i++) {
-        for (int j = 0; j < nFiles; j++) {
-          String fullPathToFile = FilenameUtils.getFullPath(files[j]);
-          String directoryFullPath = fullPathToFile.replace(files[j], "") + i;
-          windowDirectories.add(directoryFullPath + File.separator + i);
-        }
-      }
-    } else if (nWindows > 1) {
-      autodetect = true;
-      // Auto-determine subdirectories and their lambda values.
-      for (int i = 0; i < nWindows; i++) {
-        for (int j = 0; j < nFiles; j++) {
-          String fullPathToFile = FilenameUtils.getFullPath(files[j]);
-          String directoryFullPath = fullPathToFile.replace(files[j], "") + i;
-          windowDirectories.add(directoryFullPath + File.separator + i);
-        }
-      }
-      lambdaValues = new double[nWindows];
-      for (int i = 0; i < nWindows; i++) {
-        lambdaValues[i] = alchemical.getInitialLambda(nWindows, i, true);
-      }
-    } else {
-      // Default case for when nWindows is not set and no lambdaArray is provided.
-      lambdaValues = new double[2];
-      lambdaValues[0] = alchemical.getInitialLambda();
-      lambdaValues[1] = lambda2;
-      nWindows = 2;
-=======
     boolean autodetect = false
     if (nStates > 2) {
       autodetect = true
@@ -448,7 +358,6 @@
       lambdaValues[0] = alchemical.getInitialLambda(2,0, true)
       lambdaValues[1] = lambda2
       nStates = 2
->>>>>>> a0c581c4
     }
 
     // Could set "getInitialLambda"'s quiet flag to false, but better logging here?
@@ -501,7 +410,7 @@
     }
 
     StringBuilder sb = new StringBuilder(format(
-            "\n Using BAR to analyze a free energy change for %s\n ", filenames))
+        "\n Using BAR to analyze a free energy change for %s\n ", filenames))
     potential = (CrystalPotential) topology.assemblePotential(molecularAssemblies, threadsAvail, sb)
     Crystal unitCell = potential.getCrystal().getUnitCell()
     isPBC = includeVolume && !unitCell.aperiodic()
@@ -574,119 +483,6 @@
   }
 
   /**
-<<<<<<< HEAD
-   * This method calls <code>world.gather</code> to collect numProc values.
-   */
-  private void gatherAllValues() {
-    if (useMPI) {
-      try {
-        world.gather(0, myBufferLow, buffersLow)
-        world.gather(0, myBufferAt, buffersAt)
-        world.gather(0, myBufferHigh, buffersHigh)
-        world.gather(0, myBufferVolume, buffersVolume)
-        if (rank == 0) {
-          for (int workItem = 0; workItem < numWorkItems; workItem++) {
-            for (int proc = 0; proc < numProc; proc++) {
-              final int index = numProc * workItem + proc
-              // Do not include padded results.
-              if (index < nWindows) {
-                energiesLow[index] = energiesLowPJ[proc][workItem]
-                energiesAt[index] = energiesAtPJ[proc][workItem];
-                energiesHigh[index] = energiesHighPJ[proc][workItem];
-                volume[index] = volumePJ[proc][workItem];
-              }
-            }
-          }
-        } else {
-          for (int workItem = 0; workItem < numWorkItems; workItem++) {
-            final int index = numProc * workItem + rank;
-            // Do not include padded results.
-            if (index < nWindows) {
-              energiesLow[index] = energiesLowPJ[rank][workItem];
-              energiesAt[index] = energiesAtPJ[rank][workItem];
-              energiesHigh[index] = energiesHighPJ[rank][workItem];
-              volume[index] = volumePJ[rank][workItem];
-            }
-          }
-        }
-      } catch (Exception ex) {
-        logger.severe(" Exception collecting distance values." + ex + Utilities.stackTraceToString(ex));
-      }
-    } else {
-      for (int i = 0; i < nWindows; i++) {
-        energiesLow[i] = energiesLowPJ[rank][i];
-        energiesAt[i] = energiesAtPJ[rank][i];
-        energiesHigh[i] = energiesHighPJ[rank][i];
-        volume[i] = volumePJ[rank][i];
-      }
-    }
-  }
-
-  private double[] getEnergyForLambdas(MolecularAssembly[] topologies, double[] lambdaValues,
-                                       String[] arcFileName, double[][] energy, boolean isPBC, int nSymm) {
-    for (int j = 0; j < numTopologies; j++) {
-      File archiveFile = new File(arcFileName[j])
-      openers[j].setFile(archiveFile)
-      topologies[j].setFile(archiveFile)
-      StringBuilder sb = new StringBuilder(format("\n Evaluating energies for %s\n ", arcFileName[j]))
-      logger.info(sb as String)
-    }
-    int nSnapshots = openers[0].countNumModels()
-
-    double[] x = new double[potential.getNumberOfVariables()]
-    double[] vol = new double[nSnapshots]
-    int nLambdas = lambdaValues.length
-    for (int k = 0; k < nLambdas; k++) {
-      energy[k] = new double[nSnapshots]
-    }
-
-    LambdaInterface linter1 = (LambdaInterface) potential
-
-    int endWindow = nWindows - 1
-    String endWindows = endWindow + File.separator
-
-    if (arcFileName[0].contains(endWindows)) {
-      logger.info(format(" %s     %s   %s     %s   %s ", "Snapshot", "Lambda Low",
-              "Energy Low", "Lambda At", "Energy At"))
-    } else if (arcFileName[0].contains("0/")) {
-      logger.info(format(" %s     %s   %s     %s   %s ", "Snapshot", "Lambda At",
-              "Energy At", "Lambda High", "Energy High"))
-    } else {
-      logger.info(format(" %s     %s   %s     %s   %s     %s   %s ", "Snapshot", "Lambda Low",
-              "Energy Low", "Lambda At", "Energy At", "Lambda High", "Energy High"))
-    }
-
-    for (int i = 0; i < nSnapshots; i++) {
-      boolean resetPosition = (i == 0)
-      int nOpeners = openers.length
-      for (int n = 0; n < nOpeners; n++) {
-        openers[n].readNext(resetPosition, false)
-      }
-
-      x = potential.getCoordinates(x)
-      nLambdas = lambdaValues.length
-      for (int k = 0; k < nLambdas; k++) {
-        double lambda = lambdaValues[k]
-        linter1.setLambda(lambda)
-        // Consider falling back to DIRECT if SCF.
-        energy[k][i] = potential.energy(x, false)
-      }
-
-      if (nLambdas == 2) {
-        logger.info(format(" %8d     %6.3f   %14.4f     %6.3f   %14.4f ", i + 1, lambdaValues[0],
-                energy[0][i], lambdaValues[1], energy[1][i]))
-      } else {
-        logger.info(format(" %8d     %6.3f   %14.4f     %6.3f   %14.4f     %6.3f   %14.4f ", i + 1,
-                lambdaValues[0],
-                energy[0][i], lambdaValues[1], energy[1][i], lambdaValues[2], energy[2][i]))
-      }
-
-      if (isPBC) {
-        Crystal unitCell = potential.getCrystal().getUnitCell()
-        vol[i] = unitCell.volume / nSymm
-        logger.info(format(" %8d %14.4f",
-                i + 1, vol[i]))
-=======
    * Read energy and volume values from BAR files. The first dimension of the energy arrays
    * corresponds to the state index. The second dimension corresponds to the snapshot index.
    *
@@ -722,7 +518,6 @@
         energyAt[state] = barFilters[state].getE1l1()
         energyHigh[state] = barFilters[state].getE1l2()
         volume[state] = barFilters[state].getVolume1()
->>>>>>> a0c581c4
       }
     }
   }
