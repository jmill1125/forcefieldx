//******************************************************************************
//
// Title:       Force Field X.
// Description: Force Field X - Software for Molecular Biophysics.
// Copyright:   Copyright (c) Michael J. Schnieders 2001-2021.
//
// This file is part of Force Field X.
//
// Force Field X is free software; you can redistribute it and/or modify it
// under the terms of the GNU General Public License version 3 as published by
// the Free Software Foundation.
//
// Force Field X is distributed in the hope that it will be useful, but WITHOUT
// ANY WARRANTY; without even the implied warranty of MERCHANTABILITY or FITNESS
// FOR A PARTICULAR PURPOSE. See the GNU General Public License for more
// details.
//
// You should have received a copy of the GNU General Public License along with
// Force Field X; if not, write to the Free Software Foundation, Inc., 59 Temple
// Place, Suite 330, Boston, MA 02111-1307 USA
//
// Linking this library statically or dynamically with other modules is making a
// combined work based on this library. Thus, the terms and conditions of the
// GNU General Public License cover the whole combination.
//
// As a special exception, the copyright holders of this library give you
// permission to link this library with independent modules to produce an
// executable, regardless of the license terms of these independent modules, and
// to copy and distribute the resulting executable under terms of your choice,
// provided that you also meet, for each linked independent module, the terms
// and conditions of the license of that module. An independent module is a
// module which is not derived from or based on this library. If you modify this
// library, you may extend this exception to your version of the library, but
// you are not obligated to do so. If you do not wish to do so, delete this
// exception statement from your version.
//
//******************************************************************************
package ffx.algorithms.groovy.test

import ffx.algorithms.cli.AlgorithmsScript
import ffx.algorithms.cli.DynamicsOptions
import ffx.algorithms.dynamics.MolecularDynamics
import ffx.algorithms.dynamics.MolecularDynamicsOpenMM
import ffx.numerics.Potential
import ffx.potential.cli.WriteoutOptions
import ffx.potential.extended.ExtendedSystem
import org.apache.commons.io.FilenameUtils
import picocli.CommandLine.Command
import picocli.CommandLine.Mixin
import picocli.CommandLine.Option
import picocli.CommandLine.Parameters

import static java.lang.String.format

/**
 * The PhDynamics script implements constant pH molecular dynamics .
 * <br>
 * Usage:
 * <br>
 * ffxc PhDynamics [options] &lt;filename&gt; [file2...]
 */
@Command(description = " Run constant pH dynamics on a system.", name = "ffxc PHDynamics")
class PhDynamics extends AlgorithmsScript {

  @Mixin
  DynamicsOptions dynamicsOptions

  @Mixin
  WriteoutOptions writeOutOptions

  /**
   * --pH or --constantPH Constant pH value for molecular dynamics.
   */
  @Option(names = ['--pH', '--constantPH'], paramLabel = '7.4',
      description = 'Constant pH value for molecular dynamics')
  double pH = 7.4

  @Option(names = ['--titrationSteps'], paramLabel = '10',
          description = 'Number of steps done titrating protons on CPU in one cycle')
  int titrSteps  = 10

  @Option(names = ['--coordinateSteps'], paramLabel = '100',
          description = 'Number of steps done propagating coordinates only on GPU in one cycle')
  int coordSteps  = 10

  @Option(names = ['--cycles', '--OMMcycles'], paramLabel = '5',
          description = 'Number of times to cycle between titrating protons on CPU and propagating coordinates only on GPU')
  int cycles  = 5

<<<<<<< HEAD
=======
  @Option(names = ['--titrationReport', '--esvLog'], paramLabel = '0.001 (psec)',
          description = 'Interval in psec to report ESV energy and lambdas when cycling between GPU and CPU.')
  double titrReport  = 0.001

>>>>>>> dec6fc3f
  /**
   * One or more filenames.
   */
  @Parameters(arity = "1..*", paramLabel = "files",
      description = "XYZ or PDB input files.")
  private String filename

  /**
   * Creation of a public field to try and make the JUnit test work, original code does not declare this as a public field.
   * Originally it is declared in the run method
   */
  private Potential potential
  public MolecularDynamics molecularDynamics = null

  MolecularDynamics getMolecularDynamics() {
    return molecularDynamics
  }

  Potential getPotentialObject() {
    return potential
  }

  /**
   * Dynamics Constructor.
   */
  PhDynamics() {
    this(new Binding())
  }

  /**
   * Dynamics Constructor.
   * @param binding The Groovy Binding to use.
   */
  PhDynamics(Binding binding) {
    super(binding)
  }

  /**
   * {@inheritDoc}
   */
  @Override
  PhDynamics run() {

    if (!init()) {
      return this
    }

    dynamicsOptions.init()

    activeAssembly = getActiveAssembly(filename)
    if (activeAssembly == null) {
      logger.info(helpString())
      return this
    }
    potential = activeAssembly.getPotentialEnergy()
    // Set the filename.
    String filename = activeAssembly.getFile().getAbsolutePath()

    // Restart File
    File esv = new File(FilenameUtils.removeExtension(filename) + ".esv")
    if (!esv.exists()) {
      esv = null
    }
    // Initialize and attach extended system first.
    ExtendedSystem esvSystem = new ExtendedSystem(activeAssembly, esv)
    esvSystem.setConstantPh(pH)
    potential.attachExtendedSystem(esvSystem)

    int numESVs = esvSystem.extendedResidueList.size()
    logger.info(format(" Attached extended system with %d residues.", numESVs))

    double[] x = new double[potential.getNumberOfVariables()]
    potential.getCoordinates(x)
    potential.energy(x, true)

    logger.info("\n Running molecular dynamics on " + filename)

    molecularDynamics =
        dynamicsOptions.getDynamics(writeOutOptions, potential, activeAssembly, algorithmListener)
    logger.info("Report Freq: " + dynamicsOptions.report)

    molecularDynamics.attachExtendedSystem(esvSystem, dynamicsOptions.report)

    // Restart File
    File dyn = new File(FilenameUtils.removeExtension(filename) + ".dyn")
    if (!dyn.exists()) {
      dyn = null
    }

    // CPU Constant pH Dynamics
    if (!(molecularDynamics instanceof MolecularDynamicsOpenMM)) {
      molecularDynamics.dynamic(dynamicsOptions.steps, dynamicsOptions.dt,
          dynamicsOptions.report, dynamicsOptions.write, dynamicsOptions.temperature, true, dyn)
      esvSystem.writeLambdaHistogram()
    } else {
      // CPU Constant pH Dynamics alternatives with GPU Dynamics at fixed protonation states.

      // Save a reference to the OpenMM Molecular Dynamics
      MolecularDynamicsOpenMM molecularDynamicsOpenMM = molecularDynamics

      // Create an FFX Molecular Dynamics
      molecularDynamics =
          dynamicsOptions.getDynamics(writeOutOptions, potential, activeAssembly, algorithmListener,
              MolecularDynamics.DynamicsEngine.FFX)
      molecularDynamics.attachExtendedSystem(esvSystem, titrReport)

      for (int i = 0; i < cycles; i++) {
        // Try running on the CPU
        molecularDynamics.setCoordinates(x)
<<<<<<< HEAD
        molecularDynamics.dynamic(titrSteps, dynamicsOptions.dt, dynamicsOptions.report, dynamicsOptions.write,
=======
        molecularDynamics.dynamic(titrSteps, dynamicsOptions.dt, titrReport, dynamicsOptions.write,
>>>>>>> dec6fc3f
                dynamicsOptions.temperature, true, dyn)
        x = molecularDynamics.getCoordinates()
        esvSystem.writeLambdaHistogram()

        // Try running in OpenMM
<<<<<<< HEAD
        molecularDynamicsOpenMM.setCoordinates(x)
=======
        potential.energy(x)
	    molecularDynamicsOpenMM.setCoordinates(x)
>>>>>>> dec6fc3f
        molecularDynamicsOpenMM.dynamic(coordSteps, dynamicsOptions.dt, dynamicsOptions.report, dynamicsOptions.write,
                dynamicsOptions.temperature, true, dyn)
        x = molecularDynamicsOpenMM.getCoordinates()
      }
      esvSystem.writeLambdaHistogram()
    }

    return this
  }

  /**
   * {@inheritDoc}
   */
  @Override
  List<Potential> getPotentials() {
    List<Potential> potentials
    if (potential == null) {
      potentials = Collections.emptyList()
    } else {
      potentials = Collections.singletonList(potential)
    }
    return potentials
  }

}<|MERGE_RESOLUTION|>--- conflicted
+++ resolved
@@ -87,13 +87,10 @@
           description = 'Number of times to cycle between titrating protons on CPU and propagating coordinates only on GPU')
   int cycles  = 5
 
-<<<<<<< HEAD
-=======
   @Option(names = ['--titrationReport', '--esvLog'], paramLabel = '0.001 (psec)',
           description = 'Interval in psec to report ESV energy and lambdas when cycling between GPU and CPU.')
   double titrReport  = 0.001
 
->>>>>>> dec6fc3f
   /**
    * One or more filenames.
    */
@@ -203,27 +200,18 @@
       for (int i = 0; i < cycles; i++) {
         // Try running on the CPU
         molecularDynamics.setCoordinates(x)
-<<<<<<< HEAD
-        molecularDynamics.dynamic(titrSteps, dynamicsOptions.dt, dynamicsOptions.report, dynamicsOptions.write,
-=======
         molecularDynamics.dynamic(titrSteps, dynamicsOptions.dt, titrReport, dynamicsOptions.write,
->>>>>>> dec6fc3f
                 dynamicsOptions.temperature, true, dyn)
         x = molecularDynamics.getCoordinates()
         esvSystem.writeLambdaHistogram()
 
         // Try running in OpenMM
-<<<<<<< HEAD
-        molecularDynamicsOpenMM.setCoordinates(x)
-=======
         potential.energy(x)
 	    molecularDynamicsOpenMM.setCoordinates(x)
->>>>>>> dec6fc3f
         molecularDynamicsOpenMM.dynamic(coordSteps, dynamicsOptions.dt, dynamicsOptions.report, dynamicsOptions.write,
                 dynamicsOptions.temperature, true, dyn)
         x = molecularDynamicsOpenMM.getCoordinates()
       }
-      esvSystem.writeLambdaHistogram()
     }
 
     return this
