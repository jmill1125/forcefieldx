--- conflicted
+++ resolved
@@ -602,13 +602,8 @@
     printEsvFrequency = printFrequency;
     logger.info(
         format("  Attached extended system (%s) to molecular dynamics.", esvSystem.toString()));
-<<<<<<< HEAD
-    logger.info(format("  Extended System Theta Friction: %f", esvSystem.thetaFriction));
-    logger.info(format("  Extended System Theta Mass: %f", esvSystem.theta_mass[0]));
-=======
     logger.info(format("  Extended System Theta Friction: %f", esvSystem.getThetaFriction()));
     logger.info(format("  Extended System Theta Mass: %f", esvSystem.getThetaMassArray()[0]));
->>>>>>> 43d7f592
     logger.info(format("  Extended System Lambda Print Frequency: %d (fsec)", printFrequency));
     reInit();
   }
