--- conflicted
+++ resolved
@@ -831,231 +831,6 @@
         return sum;
     }
 
-<<<<<<< HEAD
-=======
-    public void setLambda(double lambda) {
-        lambdaInterface.setLambda(lambda);
-        this.lambda = lambda;
-        theta = Math.asin(Math.sqrt(lambda));
-    }
-
-    public LambdaInterface getLambdaInterface() {
-        return lambdaInterface;
-    }
-
-    public void setTraversalOutput(File lambdaOneFile, MolecularAssembly topology1, File lambdaZeroFile, MolecularAssembly topology2) {
-        this.writeTraversalSnapshots = true;
-        this.lambdaOneFile = lambdaOneFile;
-        this.lambdaOneAssembly = topology1;
-        this.lambdaZeroFile = lambdaZeroFile;
-        this.lambdaZeroAssembly = topology2;
-    }
-
-    public void setThetaMass(double thetaMass) {
-        this.thetaMass = thetaMass;
-    }
-
-    public void setResetStatistics(boolean resetStatistics) {
-        this.resetStatistics = resetStatistics;
-    }
-
-    public void setThetaFrication(double thetaFriction) {
-        this.thetaFriction = thetaFriction;
-    }
-
-    /**
-     * Set the OSRW Gaussian biasing potential magnitude (kcal/mole).
-     *
-     * @param biasMag Gaussian biasing potential magnitude (kcal/mole)
-     */
-    public void setBiasMagnitude(double biasMag) {
-        this.biasMag = biasMag;
-    }
-
-    /**
-     * Set the OSRW count interval. Every 'countInterval' steps the
-     * recursionKernel will be incremented based on the current value of the
-     * lambda state variable and the derivative of the energy with respect to
-     * lambda (dU/dL).
-     *
-     * @param countInterval Molecular dynamics steps between counts.
-     */
-    public void setCountInterval(int countInterval) {
-        if (countInterval > 0) {
-            this.countInterval = countInterval;
-        } else {
-            logger.info(" OSRW count interval must be greater than 0.");
-        }
-    }
-
-    /**
-     * Propagate Lambda using Langevin dynamics.
-     */
-    private void langevin() {
-        double rt2 = 2.0 * Thermostat.R * temperature * thetaFriction / dt;
-        double randomForce = sqrt(rt2) * stochasticRandom.nextGaussian() / randomConvert;
-        double dEdL = -dEdLambda * sin(2.0 * theta);
-        halfThetaVelocity = (halfThetaVelocity * (2.0 * thetaMass - thetaFriction * dt)
-                + randomConvert2 * 2.0 * dt * (dEdL + randomForce))
-                / (2.0 * thetaMass + thetaFriction * dt);
-        theta = theta + dt * halfThetaVelocity;
-
-        if (theta > PI) {
-            theta -= 2.0 * PI;
-        } else if (theta <= -PI) {
-            theta += 2.0 * PI;
-        }
-
-        double sinTheta = sin(theta);
-        lambda = sinTheta * sinTheta;
-        lambdaInterface.setLambda(lambda);
-    }
-
-    @Override
-    public void setScaling(double[] scaling) {
-        potential.setScaling(scaling);
-    }
-
-    @Override
-    public double[] getScaling() {
-        return potential.getScaling();
-    }
-
-    @Override
-    public double[] getCoordinates(double[] doubles) {
-        return potential.getCoordinates(doubles);
-    }
-
-    /**
-     * Return a copy of the parameter array containing lowest-energy parameters
-     * from amongst visits to the specified end state (either 0 or 1).
-     *
-     * @param endState
-     *
-     * @return a double array of parameters
-     */
-    public double[] getLowEnergyCoordinates(int endState) {
-        if (endState == 0) {
-            return lowEnergyCoordsZero;
-        } else if (endState == 1) {
-            return lowEnergyCoordsOne;
-        } else {
-            logger.severe("Improper function call.");
-            return null;
-        }
-    }
-
-    public void setOSRWOptimum(double prevOSRWOptimum) {
-        osrwOptimum = prevOSRWOptimum;
-    }
-
-    public double getOSRWOptimum() {
-        return osrwOptimum;
-    }
-
-    public double[] getLowEnergyLoop() {
-        if (osrwOptimum < Double.MAX_VALUE) {
-            return osrwOptimumCoords;
-        } else {
-            logger.info("Lambda > 0.9 was not reached. Try increasing number of timesteps.");
-            return null;
-        }
-    }
-
-    public void setOptimization(boolean osrwOptimization, MolecularAssembly molAss) {
-        this.osrwOptimization = osrwOptimization;
-        this.molecularAssembly = molAss;
-        File file = molecularAssembly.getFile();
-        String fileName = FilenameUtils.removeExtension(file.getAbsolutePath());
-        if (pdbFilter == null) {
-            pdbFile = new File(fileName + "_opt.pdb");
-            pdbFilter = new PDBFilter(new File(fileName + "_opt.pdb"), molecularAssembly, null, null);
-        }
-
-    }
-
-    @Override
-    public double[] getMass() {
-        return potential.getMass();
-    }
-
-    /**
-     * Return a reference to each variables type.
-     *
-     * @return the type of each variable.
-     */
-    @Override
-    public Potential.VARIABLE_TYPE[] getVariableTypes() {
-        return potential.getVariableTypes();
-    }
-
-    @Override
-    public double getTotalEnergy() {
-        return totalEnergy;
-    }
-
-    @Override
-    public int getNumberOfVariables() {
-        return potential.getNumberOfVariables();
-    }
-
-    @Override
-    public void setEnergyTermState(Potential.STATE state) {
-        this.state = state;
-        potential.setEnergyTermState(state);
-    }
-
-    @Override
-    public STATE getEnergyTermState() {
-        return state;
-    }
-
-    @Override
-    public double energy(double[] x) {
-        throw new UnsupportedOperationException("Not supported yet.");
-    }
-
-    @Override
-    public void setVelocity(double[] velocity) {
-        potential.setVelocity(velocity);
-    }
-
-    @Override
-    public void setAcceleration(double[] acceleration) {
-        potential.setAcceleration(acceleration);
-    }
-
-    @Override
-    public void setPreviousAcceleration(double[] previousAcceleration) {
-        potential.setPreviousAcceleration(previousAcceleration);
-    }
-
-    @Override
-    public double[] getVelocity(double[] velocity) {
-        return potential.getVelocity(velocity);
-    }
-
-    @Override
-    public double[] getAcceleration(double[] acceleration) {
-        return potential.getAcceleration(acceleration);
-    }
-
-    @Override
-    public double[] getPreviousAcceleration(double[] previousAcceleration) {
-        return potential.getPreviousAcceleration(previousAcceleration);
-    }
-
-    /**
-     * Returns the number of energy evaluations performed by this ttOSRW,
-     * including those picked up in the lambda file.
-     *
-     * @return Number of energy steps taken by this walker.
-     */
-    public int getEnergyCount() {
-        return energyCount;
-    }
-
->>>>>>> 8846920d
     private class OSRWHistogramWriter extends PrintWriter {
 
         public OSRWHistogramWriter(Writer writer) {
