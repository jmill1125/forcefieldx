--- conflicted
+++ resolved
@@ -496,13 +496,10 @@
             /**
              * Use asynchronous communication.
              */
-<<<<<<< HEAD
+
             myRecursionWeight = new double[3];
             myRecursionWeightBuf = DoubleBuf.buffer(myRecursionWeight);
-=======
-            myRecursionCount = new double[3];
-            myRecursionCountBuf = DoubleBuf.buffer(myRecursionCount);
->>>>>>> ec8d0b43
+
             receiveThread = new ReceiveThread();
             receiveThread.start();
             recursionWeights = null;
@@ -511,13 +508,8 @@
             /**
              * Use synchronous communication.
              */
-<<<<<<< HEAD
             recursionWeights = new double[numProc][3];
             recursionWeightsBuf = new DoubleBuf[numProc];
-=======
-            recursionCounts = new double[numProc][3];
-            recursionCountsBuf = new DoubleBuf[numProc];
->>>>>>> ec8d0b43
             for (int i = 0; i < numProc; i++) {
                 recursionWeightsBuf[i] = DoubleBuf.buffer(recursionWeights[i]);
             }
