--- conflicted
+++ resolved
@@ -691,12 +691,7 @@
 
     Rotamer[] rotamers = residues[i].getRotamers(library);
 
-<<<<<<< HEAD
-    if (rotamers[ri].isTitrating){
-      logger.info(residues[i].getName());
-       double bias = rotamers[ri].getRotamerPhBias();
-       energy += bias;
-=======
+
     if (rotamers[ri].isTitrating) {
       double bias = rotamers[ri].getRotamerPhBias();
       if (logger.isLoggable(Level.FINE)) {
@@ -704,7 +699,6 @@
             rotamers[ri].getName(), energy + bias, energy, bias));
       }
       energy += bias;
->>>>>>> 7b6497e2
     }
 
     return energy;
