--- conflicted
+++ resolved
@@ -10,7 +10,7 @@
 import java.util.logging.Level;
 import java.util.logging.Logger;
 
-import org.junit.After;
+import org.junit.AfterClass;
 import org.junit.Before;
 import org.junit.BeforeClass;
 import org.junit.Test;
@@ -66,7 +66,6 @@
     }
 
     @Before
-<<<<<<< HEAD
     public void before(){
         binding = new Binding();
         dynamics = new DynamicsOpenMM();
@@ -75,17 +74,8 @@
 
     @BeforeClass
     public static void beforeClass() {
+        System.setProperty("platform", "omm");
         // Initialize Parallel Java
-=======
-    public void before() {
-
-        binding = new Binding();
-        dynamics = new DynamicsOpenMM();
-        dynamics.setBinding(binding);
-
-        System.setProperty("platform", "omm");
-
->>>>>>> 13f0f789
         try {
             Comm.world();
         } catch (IllegalStateException ise) {
@@ -102,8 +92,8 @@
         }
     }
 
-    @After
-    public void after() {
+    @AfterClass
+    public static void afterClass() {
         System.clearProperty("platform");
     }
 
